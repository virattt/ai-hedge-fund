<<<<<<< HEAD
# AI Hedge Fund

This is a proof of concept for an AI-powered hedge fund.  The goal of this project is to explore the use of AI to make trading decisions.  This project is for **educational** purposes only and is not intended for real trading or investment.

This system employs several agents working together:

1. Aswath Damodaran Agent - The Dean of Valuation, focuses on story, numbers, and disciplined valuation
2. Ben Graham Agent - The godfather of value investing, only buys hidden gems with a margin of safety
3. Bill Ackman Agent - An activist investor, takes bold positions and pushes for change
4. Cathie Wood Agent - The queen of growth investing, believes in the power of innovation and disruption
5. Charlie Munger Agent - Warren Buffett's partner, only buys wonderful businesses at fair prices
6. Michael Burry Agent - The Big Short contrarian who hunts for deep value
7. Peter Lynch Agent - Practical investor who seeks "ten-baggers" in everyday businesses
8. Phil Fisher Agent - Meticulous growth investor who uses deep "scuttlebutt" research 
9. Stanley Druckenmiller Agent - Macro legend who hunts for asymmetric opportunities with growth potential
10. Warren Buffett Agent - The oracle of Omaha, seeks wonderful companies at a fair price
11. Valuation Agent - Calculates the intrinsic value of a stock and generates trading signals
12. Sentiment Agent - Analyzes market sentiment and generates trading signals
13. Fundamentals Agent - Analyzes fundamental data and generates trading signals
14. Technicals Agent - Analyzes technical indicators and generates trading signals
15. Risk Manager - Calculates risk metrics and sets position limits
16. Portfolio Manager - Makes final trading decisions and generates orders
    
<img width="1042" alt="Screenshot 2025-03-22 at 6 19 07 PM" src="https://github.com/user-attachments/assets/cbae3dcf-b571-490d-b0ad-3f0f035ac0d4" />


**Note**: the system simulates trading decisions, it does not actually trade.

[![Twitter Follow](https://img.shields.io/twitter/follow/virattt?style=social)](https://twitter.com/virattt)

## Disclaimer

This project is for **educational and research purposes only**.

- Not intended for real trading or investment
- No investment advice or guarantees provided
- Creator assumes no liability for financial losses
- Consult a financial advisor for investment decisions
- Past performance does not indicate future results

By using this software, you agree to use it solely for learning purposes.

## Table of Contents
- [Setup](#setup)
  - [Using Poetry](#using-poetry)
  - [Using Docker](#using-docker)
- [Usage](#usage)
  - [Running the Hedge Fund](#running-the-hedge-fund)
  - [Running the Backtester](#running-the-backtester)
- [Project Structure](#project-structure)
- [Contributing](#contributing)
- [Feature Requests](#feature-requests)
- [License](#license)

## Setup

### Using Poetry

Clone the repository:
```bash
git clone https://github.com/virattt/ai-hedge-fund.git
cd ai-hedge-fund
```

1. Install Poetry (if not already installed):
```bash
curl -sSL https://install.python-poetry.org | python3 -
```

2. Install dependencies:
```bash
poetry install
```

3. Set up your environment variables:
```bash
# Create .env file for your API keys
cp .env.example .env
```

4. Set your API keys:
```bash
# For running LLMs hosted by openai (gpt-4o, gpt-4o-mini, etc.)
# Get your OpenAI API key from https://platform.openai.com/
OPENAI_API_KEY=your-openai-api-key

# For running LLMs hosted by groq (deepseek, llama3, etc.)
# Get your Groq API key from https://groq.com/
GROQ_API_KEY=your-groq-api-key

# For getting financial data to power the hedge fund
# Get your Financial Datasets API key from https://financialdatasets.ai/
FINANCIAL_DATASETS_API_KEY=your-financial-datasets-api-key
```

### Using Docker

1. Make sure you have Docker installed on your system. If not, you can download it from [Docker's official website](https://www.docker.com/get-started).

2. Clone the repository:
```bash
git clone https://github.com/virattt/ai-hedge-fund.git
cd ai-hedge-fund
```

3. Set up your environment variables:
```bash
# Create .env file for your API keys
cp .env.example .env
```

4. Edit the .env file to add your API keys as described above.

5. Build the Docker image:
```bash
# On Linux/Mac:
./run.sh build

# On Windows:
run.bat build
```

**Important**: You must set `OPENAI_API_KEY`, `GROQ_API_KEY`, `ANTHROPIC_API_KEY`, or `DEEPSEEK_API_KEY` for the hedge fund to work.  If you want to use LLMs from all providers, you will need to set all API keys.

Financial data for AAPL, GOOGL, MSFT, NVDA, and TSLA is free and does not require an API key.

For any other ticker, you will need to set the `FINANCIAL_DATASETS_API_KEY` in the .env file.

## Usage

### Running the Hedge Fund

#### With Poetry
```bash
poetry run python src/main.py --ticker AAPL,MSFT,NVDA
```

#### With Docker
```bash
# On Linux/Mac:
./run.sh --ticker AAPL,MSFT,NVDA main

# On Windows:
run.bat --ticker AAPL,MSFT,NVDA main
```

**Example Output:**
<img width="992" alt="Screenshot 2025-01-06 at 5 50 17 PM" src="https://github.com/user-attachments/assets/e8ca04bf-9989-4a7d-a8b4-34e04666663b" />

You can also specify a `--ollama` flag to run the AI hedge fund using local LLMs.

```bash
# With Poetry:
poetry run python src/main.py --ticker AAPL,MSFT,NVDA --ollama

# With Docker (on Linux/Mac):
./run.sh --ticker AAPL,MSFT,NVDA --ollama main

# With Docker (on Windows):
run.bat --ticker AAPL,MSFT,NVDA --ollama main
```

You can also specify a `--show-reasoning` flag to print the reasoning of each agent to the console.

```bash
# With Poetry:
poetry run python src/main.py --ticker AAPL,MSFT,NVDA --show-reasoning

# With Docker (on Linux/Mac):
./run.sh --ticker AAPL,MSFT,NVDA --show-reasoning main

# With Docker (on Windows):
run.bat --ticker AAPL,MSFT,NVDA --show-reasoning main
```

You can optionally specify the start and end dates to make decisions for a specific time period.

```bash
# With Poetry:
poetry run python src/main.py --ticker AAPL,MSFT,NVDA --start-date 2024-01-01 --end-date 2024-03-01 

# With Docker (on Linux/Mac):
./run.sh --ticker AAPL,MSFT,NVDA --start-date 2024-01-01 --end-date 2024-03-01 main

# With Docker (on Windows):
run.bat --ticker AAPL,MSFT,NVDA --start-date 2024-01-01 --end-date 2024-03-01 main
```

### Running the Backtester

#### With Poetry
```bash
poetry run python src/backtester.py --ticker AAPL,MSFT,NVDA
```

#### With Docker
```bash
# On Linux/Mac:
./run.sh --ticker AAPL,MSFT,NVDA backtest

# On Windows:
run.bat --ticker AAPL,MSFT,NVDA backtest
```

**Example Output:**
<img width="941" alt="Screenshot 2025-01-06 at 5 47 52 PM" src="https://github.com/user-attachments/assets/00e794ea-8628-44e6-9a84-8f8a31ad3b47" />


You can optionally specify the start and end dates to backtest over a specific time period.

```bash
# With Poetry:
poetry run python src/backtester.py --ticker AAPL,MSFT,NVDA --start-date 2024-01-01 --end-date 2024-03-01

# With Docker (on Linux/Mac):
./run.sh --ticker AAPL,MSFT,NVDA --start-date 2024-01-01 --end-date 2024-03-01 backtest

# With Docker (on Windows):
run.bat --ticker AAPL,MSFT,NVDA --start-date 2024-01-01 --end-date 2024-03-01 backtest
```

You can also specify a `--ollama` flag to run the backtester using local LLMs.
```bash
# With Poetry:
poetry run python src/backtester.py --ticker AAPL,MSFT,NVDA --ollama

# With Docker (on Linux/Mac):
./run.sh --ticker AAPL,MSFT,NVDA --ollama backtest

# With Docker (on Windows):
run.bat --ticker AAPL,MSFT,NVDA --ollama backtest
```


## Project Structure 
```
ai-hedge-fund/
├── src/
│   ├── agents/                   # Agent definitions and workflow
│   │   ├── bill_ackman.py        # Bill Ackman agent
│   │   ├── fundamentals.py       # Fundamental analysis agent
│   │   ├── portfolio_manager.py  # Portfolio management agent
│   │   ├── risk_manager.py       # Risk management agent
│   │   ├── sentiment.py          # Sentiment analysis agent
│   │   ├── technicals.py         # Technical analysis agent
│   │   ├── valuation.py          # Valuation analysis agent
│   │   ├── ...                   # Other agents
│   │   ├── warren_buffett.py     # Warren Buffett agent
│   │   ├── aswath_damodaran.py   # Aswath Damodaran agent
│   │   ├── ...                   # Other agents
│   │   ├── ...                   # Other agents
│   ├── tools/                    # Agent tools
│   │   ├── api.py                # API tools
│   ├── backtester.py             # Backtesting tools
│   ├── main.py # Main entry point
├── pyproject.toml
├── ...
```

## Contributing

1. Fork the repository
2. Create a feature branch
3. Commit your changes
4. Push to the branch
5. Create a Pull Request

**Important**: Please keep your pull requests small and focused.  This will make it easier to review and merge.

## Feature Requests

If you have a feature request, please open an [issue](https://github.com/virattt/ai-hedge-fund/issues) and make sure it is tagged with `enhancement`.

## License

This project is licensed under the MIT License - see the LICENSE file for details.
=======
# AI Hedge Fund

This is a proof of concept for an AI-powered hedge fund.  The goal of this project is to explore the use of AI to make trading decisions.  This project is for **educational** purposes only and is not intended for real trading or investment.

This system employs several agents working together:

1. Aswath Damodaran Agent - The Dean of Valuation, focuses on story, numbers, and disciplined valuation
2. Ben Graham Agent - The godfather of value investing, only buys hidden gems with a margin of safety
3. Bill Ackman Agent - An activist investor, takes bold positions and pushes for change
4. Cathie Wood Agent - The queen of growth investing, believes in the power of innovation and disruption
5. Charlie Munger Agent - Warren Buffett's partner, only buys wonderful businesses at fair prices
6. Michael Burry Agent - The Big Short contrarian who hunts for deep value
7. Peter Lynch Agent - Practical investor who seeks "ten-baggers" in everyday businesses
8. Phil Fisher Agent - Meticulous growth investor who uses deep "scuttlebutt" research 
9. Rakesh Jhunjhunwala Agent - The Big Bull of India
10. Stanley Druckenmiller Agent - Macro legend who hunts for asymmetric opportunities with growth potential
11. Warren Buffett Agent - The oracle of Omaha, seeks wonderful companies at a fair price
12. Valuation Agent - Calculates the intrinsic value of a stock and generates trading signals
13. Sentiment Agent - Analyzes market sentiment and generates trading signals
14. Fundamentals Agent - Analyzes fundamental data and generates trading signals
15. Technicals Agent - Analyzes technical indicators and generates trading signals
16. Risk Manager - Calculates risk metrics and sets position limits
17. Portfolio Manager - Makes final trading decisions and generates orders
    
<img width="1042" alt="Screenshot 2025-03-22 at 6 19 07 PM" src="https://github.com/user-attachments/assets/cbae3dcf-b571-490d-b0ad-3f0f035ac0d4" />


**Note**: the system simulates trading decisions, it does not actually trade.

[![Twitter Follow](https://img.shields.io/twitter/follow/virattt?style=social)](https://twitter.com/virattt)

## Disclaimer

This project is for **educational and research purposes only**.

- Not intended for real trading or investment
- No investment advice or guarantees provided
- Creator assumes no liability for financial losses
- Consult a financial advisor for investment decisions
- Past performance does not indicate future results

By using this software, you agree to use it solely for learning purposes.

## Table of Contents
- [Setup](#setup)
  - [Using Poetry](#using-poetry)
  - [Using Docker](#using-docker)
- [Usage](#usage)
  - [Running the Hedge Fund](#running-the-hedge-fund)
  - [Running the Backtester](#running-the-backtester)
- [Contributing](#contributing)
- [Feature Requests](#feature-requests)
- [License](#license)

## Setup

### Using Poetry

Clone the repository:
```bash
git clone https://github.com/virattt/ai-hedge-fund.git
cd ai-hedge-fund
```

1. Install Poetry (if not already installed):
```bash
curl -sSL https://install.python-poetry.org | python3 -
```

2. Install dependencies:
```bash
poetry install
```

3. Set up your environment variables:
```bash
# Create .env file for your API keys
cp .env.example .env
```

4. Set your API keys:
```bash
# For running LLMs hosted by openai (gpt-4o, gpt-4o-mini, etc.)
# Get your OpenAI API key from https://platform.openai.com/
OPENAI_API_KEY=your-openai-api-key

# For running LLMs hosted by groq (deepseek, llama3, etc.)
# Get your Groq API key from https://groq.com/
GROQ_API_KEY=your-groq-api-key

# For getting financial data to power the hedge fund
# Get your Financial Datasets API key from https://financialdatasets.ai/
FINANCIAL_DATASETS_API_KEY=your-financial-datasets-api-key
```

### Using Docker

1. Make sure you have Docker installed on your system. If not, you can download it from [Docker's official website](https://www.docker.com/get-started).

2. Clone the repository:
```bash
git clone https://github.com/virattt/ai-hedge-fund.git
cd ai-hedge-fund
```

3. Set up your environment variables:
```bash
# Create .env file for your API keys
cp .env.example .env
```

4. Edit the .env file to add your API keys as described above.

5. Navigate to the docker directory:
```bash
cd docker
```

6. Build the Docker image:
```bash
# On Linux/Mac:
./run.sh build

# On Windows:
run.bat build
```

**Important**: You must set `OPENAI_API_KEY`, `GROQ_API_KEY`, `ANTHROPIC_API_KEY`, or `DEEPSEEK_API_KEY` for the hedge fund to work.  If you want to use LLMs from all providers, you will need to set all API keys.

Financial data for AAPL, GOOGL, MSFT, NVDA, and TSLA is free and does not require an API key.

For any other ticker, you will need to set the `FINANCIAL_DATASETS_API_KEY` in the .env file.

## Usage

### Running the Hedge Fund

#### With Poetry
```bash
poetry run python src/main.py --ticker AAPL,MSFT,NVDA
```

#### With Docker
**Note**: All Docker commands must be run from the `docker/` directory.

```bash
# Navigate to the docker directory first
cd docker

# On Linux/Mac:
./run.sh --ticker AAPL,MSFT,NVDA main

# On Windows:
run.bat --ticker AAPL,MSFT,NVDA main
```

**Example Output:**
<img width="992" alt="Screenshot 2025-01-06 at 5 50 17 PM" src="https://github.com/user-attachments/assets/e8ca04bf-9989-4a7d-a8b4-34e04666663b" />

You can also specify a `--ollama` flag to run the AI hedge fund using local LLMs.

```bash
# With Poetry:
poetry run python src/main.py --ticker AAPL,MSFT,NVDA --ollama

# With Docker (from docker/ directory):
# On Linux/Mac:
./run.sh --ticker AAPL,MSFT,NVDA --ollama main

# On Windows:
run.bat --ticker AAPL,MSFT,NVDA --ollama main
```

You can also specify a `--show-reasoning` flag to print the reasoning of each agent to the console.

```bash
# With Poetry:
poetry run python src/main.py --ticker AAPL,MSFT,NVDA --show-reasoning

# With Docker (from docker/ directory):
# On Linux/Mac:
./run.sh --ticker AAPL,MSFT,NVDA --show-reasoning main

# On Windows:
run.bat --ticker AAPL,MSFT,NVDA --show-reasoning main
```

You can optionally specify the start and end dates to make decisions for a specific time period.

```bash
# With Poetry:
poetry run python src/main.py --ticker AAPL,MSFT,NVDA --start-date 2024-01-01 --end-date 2024-03-01 

# With Docker (from docker/ directory):
# On Linux/Mac:
./run.sh --ticker AAPL,MSFT,NVDA --start-date 2024-01-01 --end-date 2024-03-01 main

# On Windows:
run.bat --ticker AAPL,MSFT,NVDA --start-date 2024-01-01 --end-date 2024-03-01 main
```

### Running the Backtester

#### With Poetry
```bash
poetry run python src/backtester.py --ticker AAPL,MSFT,NVDA
```

#### With Docker
**Note**: All Docker commands must be run from the `docker/` directory.

```bash
# Navigate to the docker directory first
cd docker

# On Linux/Mac:
./run.sh --ticker AAPL,MSFT,NVDA backtest

# On Windows:
run.bat --ticker AAPL,MSFT,NVDA backtest
```

**Example Output:**
<img width="941" alt="Screenshot 2025-01-06 at 5 47 52 PM" src="https://github.com/user-attachments/assets/00e794ea-8628-44e6-9a84-8f8a31ad3b47" />


You can optionally specify the start and end dates to backtest over a specific time period.

```bash
# With Poetry:
poetry run python src/backtester.py --ticker AAPL,MSFT,NVDA --start-date 2024-01-01 --end-date 2024-03-01

# With Docker (from docker/ directory):
# On Linux/Mac:
./run.sh --ticker AAPL,MSFT,NVDA --start-date 2024-01-01 --end-date 2024-03-01 backtest

# On Windows:
run.bat --ticker AAPL,MSFT,NVDA --start-date 2024-01-01 --end-date 2024-03-01 backtest
```

You can also specify a `--ollama` flag to run the backtester using local LLMs.
```bash
# With Poetry:
poetry run python src/backtester.py --ticker AAPL,MSFT,NVDA --ollama

# With Docker (from docker/ directory):
# On Linux/Mac:
./run.sh --ticker AAPL,MSFT,NVDA --ollama backtest

# On Windows:
run.bat --ticker AAPL,MSFT,NVDA --ollama backtest
```

## Contributing

1. Fork the repository
2. Create a feature branch
3. Commit your changes
4. Push to the branch
5. Create a Pull Request

**Important**: Please keep your pull requests small and focused.  This will make it easier to review and merge.

## Feature Requests

If you have a feature request, please open an [issue](https://github.com/virattt/ai-hedge-fund/issues) and make sure it is tagged with `enhancement`.

## License

This project is licensed under the MIT License - see the LICENSE file for details.
>>>>>>> bbd07fab
<|MERGE_RESOLUTION|>--- conflicted
+++ resolved
@@ -1,549 +1,270 @@
-<<<<<<< HEAD
-# AI Hedge Fund
-
-This is a proof of concept for an AI-powered hedge fund.  The goal of this project is to explore the use of AI to make trading decisions.  This project is for **educational** purposes only and is not intended for real trading or investment.
-
-This system employs several agents working together:
-
-1. Aswath Damodaran Agent - The Dean of Valuation, focuses on story, numbers, and disciplined valuation
-2. Ben Graham Agent - The godfather of value investing, only buys hidden gems with a margin of safety
-3. Bill Ackman Agent - An activist investor, takes bold positions and pushes for change
-4. Cathie Wood Agent - The queen of growth investing, believes in the power of innovation and disruption
-5. Charlie Munger Agent - Warren Buffett's partner, only buys wonderful businesses at fair prices
-6. Michael Burry Agent - The Big Short contrarian who hunts for deep value
-7. Peter Lynch Agent - Practical investor who seeks "ten-baggers" in everyday businesses
-8. Phil Fisher Agent - Meticulous growth investor who uses deep "scuttlebutt" research 
-9. Stanley Druckenmiller Agent - Macro legend who hunts for asymmetric opportunities with growth potential
-10. Warren Buffett Agent - The oracle of Omaha, seeks wonderful companies at a fair price
-11. Valuation Agent - Calculates the intrinsic value of a stock and generates trading signals
-12. Sentiment Agent - Analyzes market sentiment and generates trading signals
-13. Fundamentals Agent - Analyzes fundamental data and generates trading signals
-14. Technicals Agent - Analyzes technical indicators and generates trading signals
-15. Risk Manager - Calculates risk metrics and sets position limits
-16. Portfolio Manager - Makes final trading decisions and generates orders
-    
-<img width="1042" alt="Screenshot 2025-03-22 at 6 19 07 PM" src="https://github.com/user-attachments/assets/cbae3dcf-b571-490d-b0ad-3f0f035ac0d4" />
-
-
-**Note**: the system simulates trading decisions, it does not actually trade.
-
-[![Twitter Follow](https://img.shields.io/twitter/follow/virattt?style=social)](https://twitter.com/virattt)
-
-## Disclaimer
-
-This project is for **educational and research purposes only**.
-
-- Not intended for real trading or investment
-- No investment advice or guarantees provided
-- Creator assumes no liability for financial losses
-- Consult a financial advisor for investment decisions
-- Past performance does not indicate future results
-
-By using this software, you agree to use it solely for learning purposes.
-
-## Table of Contents
-- [Setup](#setup)
-  - [Using Poetry](#using-poetry)
-  - [Using Docker](#using-docker)
-- [Usage](#usage)
-  - [Running the Hedge Fund](#running-the-hedge-fund)
-  - [Running the Backtester](#running-the-backtester)
-- [Project Structure](#project-structure)
-- [Contributing](#contributing)
-- [Feature Requests](#feature-requests)
-- [License](#license)
-
-## Setup
-
-### Using Poetry
-
-Clone the repository:
-```bash
-git clone https://github.com/virattt/ai-hedge-fund.git
-cd ai-hedge-fund
-```
-
-1. Install Poetry (if not already installed):
-```bash
-curl -sSL https://install.python-poetry.org | python3 -
-```
-
-2. Install dependencies:
-```bash
-poetry install
-```
-
-3. Set up your environment variables:
-```bash
-# Create .env file for your API keys
-cp .env.example .env
-```
-
-4. Set your API keys:
-```bash
-# For running LLMs hosted by openai (gpt-4o, gpt-4o-mini, etc.)
-# Get your OpenAI API key from https://platform.openai.com/
-OPENAI_API_KEY=your-openai-api-key
-
-# For running LLMs hosted by groq (deepseek, llama3, etc.)
-# Get your Groq API key from https://groq.com/
-GROQ_API_KEY=your-groq-api-key
-
-# For getting financial data to power the hedge fund
-# Get your Financial Datasets API key from https://financialdatasets.ai/
-FINANCIAL_DATASETS_API_KEY=your-financial-datasets-api-key
-```
-
-### Using Docker
-
-1. Make sure you have Docker installed on your system. If not, you can download it from [Docker's official website](https://www.docker.com/get-started).
-
-2. Clone the repository:
-```bash
-git clone https://github.com/virattt/ai-hedge-fund.git
-cd ai-hedge-fund
-```
-
-3. Set up your environment variables:
-```bash
-# Create .env file for your API keys
-cp .env.example .env
-```
-
-4. Edit the .env file to add your API keys as described above.
-
-5. Build the Docker image:
-```bash
-# On Linux/Mac:
-./run.sh build
-
-# On Windows:
-run.bat build
-```
-
-**Important**: You must set `OPENAI_API_KEY`, `GROQ_API_KEY`, `ANTHROPIC_API_KEY`, or `DEEPSEEK_API_KEY` for the hedge fund to work.  If you want to use LLMs from all providers, you will need to set all API keys.
-
-Financial data for AAPL, GOOGL, MSFT, NVDA, and TSLA is free and does not require an API key.
-
-For any other ticker, you will need to set the `FINANCIAL_DATASETS_API_KEY` in the .env file.
-
-## Usage
-
-### Running the Hedge Fund
-
-#### With Poetry
-```bash
-poetry run python src/main.py --ticker AAPL,MSFT,NVDA
-```
-
-#### With Docker
-```bash
-# On Linux/Mac:
-./run.sh --ticker AAPL,MSFT,NVDA main
-
-# On Windows:
-run.bat --ticker AAPL,MSFT,NVDA main
-```
-
-**Example Output:**
-<img width="992" alt="Screenshot 2025-01-06 at 5 50 17 PM" src="https://github.com/user-attachments/assets/e8ca04bf-9989-4a7d-a8b4-34e04666663b" />
-
-You can also specify a `--ollama` flag to run the AI hedge fund using local LLMs.
-
-```bash
-# With Poetry:
-poetry run python src/main.py --ticker AAPL,MSFT,NVDA --ollama
-
-# With Docker (on Linux/Mac):
-./run.sh --ticker AAPL,MSFT,NVDA --ollama main
-
-# With Docker (on Windows):
-run.bat --ticker AAPL,MSFT,NVDA --ollama main
-```
-
-You can also specify a `--show-reasoning` flag to print the reasoning of each agent to the console.
-
-```bash
-# With Poetry:
-poetry run python src/main.py --ticker AAPL,MSFT,NVDA --show-reasoning
-
-# With Docker (on Linux/Mac):
-./run.sh --ticker AAPL,MSFT,NVDA --show-reasoning main
-
-# With Docker (on Windows):
-run.bat --ticker AAPL,MSFT,NVDA --show-reasoning main
-```
-
-You can optionally specify the start and end dates to make decisions for a specific time period.
-
-```bash
-# With Poetry:
-poetry run python src/main.py --ticker AAPL,MSFT,NVDA --start-date 2024-01-01 --end-date 2024-03-01 
-
-# With Docker (on Linux/Mac):
-./run.sh --ticker AAPL,MSFT,NVDA --start-date 2024-01-01 --end-date 2024-03-01 main
-
-# With Docker (on Windows):
-run.bat --ticker AAPL,MSFT,NVDA --start-date 2024-01-01 --end-date 2024-03-01 main
-```
-
-### Running the Backtester
-
-#### With Poetry
-```bash
-poetry run python src/backtester.py --ticker AAPL,MSFT,NVDA
-```
-
-#### With Docker
-```bash
-# On Linux/Mac:
-./run.sh --ticker AAPL,MSFT,NVDA backtest
-
-# On Windows:
-run.bat --ticker AAPL,MSFT,NVDA backtest
-```
-
-**Example Output:**
-<img width="941" alt="Screenshot 2025-01-06 at 5 47 52 PM" src="https://github.com/user-attachments/assets/00e794ea-8628-44e6-9a84-8f8a31ad3b47" />
-
-
-You can optionally specify the start and end dates to backtest over a specific time period.
-
-```bash
-# With Poetry:
-poetry run python src/backtester.py --ticker AAPL,MSFT,NVDA --start-date 2024-01-01 --end-date 2024-03-01
-
-# With Docker (on Linux/Mac):
-./run.sh --ticker AAPL,MSFT,NVDA --start-date 2024-01-01 --end-date 2024-03-01 backtest
-
-# With Docker (on Windows):
-run.bat --ticker AAPL,MSFT,NVDA --start-date 2024-01-01 --end-date 2024-03-01 backtest
-```
-
-You can also specify a `--ollama` flag to run the backtester using local LLMs.
-```bash
-# With Poetry:
-poetry run python src/backtester.py --ticker AAPL,MSFT,NVDA --ollama
-
-# With Docker (on Linux/Mac):
-./run.sh --ticker AAPL,MSFT,NVDA --ollama backtest
-
-# With Docker (on Windows):
-run.bat --ticker AAPL,MSFT,NVDA --ollama backtest
-```
-
-
-## Project Structure 
-```
-ai-hedge-fund/
-├── src/
-│   ├── agents/                   # Agent definitions and workflow
-│   │   ├── bill_ackman.py        # Bill Ackman agent
-│   │   ├── fundamentals.py       # Fundamental analysis agent
-│   │   ├── portfolio_manager.py  # Portfolio management agent
-│   │   ├── risk_manager.py       # Risk management agent
-│   │   ├── sentiment.py          # Sentiment analysis agent
-│   │   ├── technicals.py         # Technical analysis agent
-│   │   ├── valuation.py          # Valuation analysis agent
-│   │   ├── ...                   # Other agents
-│   │   ├── warren_buffett.py     # Warren Buffett agent
-│   │   ├── aswath_damodaran.py   # Aswath Damodaran agent
-│   │   ├── ...                   # Other agents
-│   │   ├── ...                   # Other agents
-│   ├── tools/                    # Agent tools
-│   │   ├── api.py                # API tools
-│   ├── backtester.py             # Backtesting tools
-│   ├── main.py # Main entry point
-├── pyproject.toml
-├── ...
-```
-
-## Contributing
-
-1. Fork the repository
-2. Create a feature branch
-3. Commit your changes
-4. Push to the branch
-5. Create a Pull Request
-
-**Important**: Please keep your pull requests small and focused.  This will make it easier to review and merge.
-
-## Feature Requests
-
-If you have a feature request, please open an [issue](https://github.com/virattt/ai-hedge-fund/issues) and make sure it is tagged with `enhancement`.
-
-## License
-
-This project is licensed under the MIT License - see the LICENSE file for details.
-=======
-# AI Hedge Fund
-
-This is a proof of concept for an AI-powered hedge fund.  The goal of this project is to explore the use of AI to make trading decisions.  This project is for **educational** purposes only and is not intended for real trading or investment.
-
-This system employs several agents working together:
-
-1. Aswath Damodaran Agent - The Dean of Valuation, focuses on story, numbers, and disciplined valuation
-2. Ben Graham Agent - The godfather of value investing, only buys hidden gems with a margin of safety
-3. Bill Ackman Agent - An activist investor, takes bold positions and pushes for change
-4. Cathie Wood Agent - The queen of growth investing, believes in the power of innovation and disruption
-5. Charlie Munger Agent - Warren Buffett's partner, only buys wonderful businesses at fair prices
-6. Michael Burry Agent - The Big Short contrarian who hunts for deep value
-7. Peter Lynch Agent - Practical investor who seeks "ten-baggers" in everyday businesses
-8. Phil Fisher Agent - Meticulous growth investor who uses deep "scuttlebutt" research 
-9. Rakesh Jhunjhunwala Agent - The Big Bull of India
-10. Stanley Druckenmiller Agent - Macro legend who hunts for asymmetric opportunities with growth potential
-11. Warren Buffett Agent - The oracle of Omaha, seeks wonderful companies at a fair price
-12. Valuation Agent - Calculates the intrinsic value of a stock and generates trading signals
-13. Sentiment Agent - Analyzes market sentiment and generates trading signals
-14. Fundamentals Agent - Analyzes fundamental data and generates trading signals
-15. Technicals Agent - Analyzes technical indicators and generates trading signals
-16. Risk Manager - Calculates risk metrics and sets position limits
-17. Portfolio Manager - Makes final trading decisions and generates orders
-    
-<img width="1042" alt="Screenshot 2025-03-22 at 6 19 07 PM" src="https://github.com/user-attachments/assets/cbae3dcf-b571-490d-b0ad-3f0f035ac0d4" />
-
-
-**Note**: the system simulates trading decisions, it does not actually trade.
-
-[![Twitter Follow](https://img.shields.io/twitter/follow/virattt?style=social)](https://twitter.com/virattt)
-
-## Disclaimer
-
-This project is for **educational and research purposes only**.
-
-- Not intended for real trading or investment
-- No investment advice or guarantees provided
-- Creator assumes no liability for financial losses
-- Consult a financial advisor for investment decisions
-- Past performance does not indicate future results
-
-By using this software, you agree to use it solely for learning purposes.
-
-## Table of Contents
-- [Setup](#setup)
-  - [Using Poetry](#using-poetry)
-  - [Using Docker](#using-docker)
-- [Usage](#usage)
-  - [Running the Hedge Fund](#running-the-hedge-fund)
-  - [Running the Backtester](#running-the-backtester)
-- [Contributing](#contributing)
-- [Feature Requests](#feature-requests)
-- [License](#license)
-
-## Setup
-
-### Using Poetry
-
-Clone the repository:
-```bash
-git clone https://github.com/virattt/ai-hedge-fund.git
-cd ai-hedge-fund
-```
-
-1. Install Poetry (if not already installed):
-```bash
-curl -sSL https://install.python-poetry.org | python3 -
-```
-
-2. Install dependencies:
-```bash
-poetry install
-```
-
-3. Set up your environment variables:
-```bash
-# Create .env file for your API keys
-cp .env.example .env
-```
-
-4. Set your API keys:
-```bash
-# For running LLMs hosted by openai (gpt-4o, gpt-4o-mini, etc.)
-# Get your OpenAI API key from https://platform.openai.com/
-OPENAI_API_KEY=your-openai-api-key
-
-# For running LLMs hosted by groq (deepseek, llama3, etc.)
-# Get your Groq API key from https://groq.com/
-GROQ_API_KEY=your-groq-api-key
-
-# For getting financial data to power the hedge fund
-# Get your Financial Datasets API key from https://financialdatasets.ai/
-FINANCIAL_DATASETS_API_KEY=your-financial-datasets-api-key
-```
-
-### Using Docker
-
-1. Make sure you have Docker installed on your system. If not, you can download it from [Docker's official website](https://www.docker.com/get-started).
-
-2. Clone the repository:
-```bash
-git clone https://github.com/virattt/ai-hedge-fund.git
-cd ai-hedge-fund
-```
-
-3. Set up your environment variables:
-```bash
-# Create .env file for your API keys
-cp .env.example .env
-```
-
-4. Edit the .env file to add your API keys as described above.
-
-5. Navigate to the docker directory:
-```bash
-cd docker
-```
-
-6. Build the Docker image:
-```bash
-# On Linux/Mac:
-./run.sh build
-
-# On Windows:
-run.bat build
-```
-
-**Important**: You must set `OPENAI_API_KEY`, `GROQ_API_KEY`, `ANTHROPIC_API_KEY`, or `DEEPSEEK_API_KEY` for the hedge fund to work.  If you want to use LLMs from all providers, you will need to set all API keys.
-
-Financial data for AAPL, GOOGL, MSFT, NVDA, and TSLA is free and does not require an API key.
-
-For any other ticker, you will need to set the `FINANCIAL_DATASETS_API_KEY` in the .env file.
-
-## Usage
-
-### Running the Hedge Fund
-
-#### With Poetry
-```bash
-poetry run python src/main.py --ticker AAPL,MSFT,NVDA
-```
-
-#### With Docker
-**Note**: All Docker commands must be run from the `docker/` directory.
-
-```bash
-# Navigate to the docker directory first
-cd docker
-
-# On Linux/Mac:
-./run.sh --ticker AAPL,MSFT,NVDA main
-
-# On Windows:
-run.bat --ticker AAPL,MSFT,NVDA main
-```
-
-**Example Output:**
-<img width="992" alt="Screenshot 2025-01-06 at 5 50 17 PM" src="https://github.com/user-attachments/assets/e8ca04bf-9989-4a7d-a8b4-34e04666663b" />
-
-You can also specify a `--ollama` flag to run the AI hedge fund using local LLMs.
-
-```bash
-# With Poetry:
-poetry run python src/main.py --ticker AAPL,MSFT,NVDA --ollama
-
-# With Docker (from docker/ directory):
-# On Linux/Mac:
-./run.sh --ticker AAPL,MSFT,NVDA --ollama main
-
-# On Windows:
-run.bat --ticker AAPL,MSFT,NVDA --ollama main
-```
-
-You can also specify a `--show-reasoning` flag to print the reasoning of each agent to the console.
-
-```bash
-# With Poetry:
-poetry run python src/main.py --ticker AAPL,MSFT,NVDA --show-reasoning
-
-# With Docker (from docker/ directory):
-# On Linux/Mac:
-./run.sh --ticker AAPL,MSFT,NVDA --show-reasoning main
-
-# On Windows:
-run.bat --ticker AAPL,MSFT,NVDA --show-reasoning main
-```
-
-You can optionally specify the start and end dates to make decisions for a specific time period.
-
-```bash
-# With Poetry:
-poetry run python src/main.py --ticker AAPL,MSFT,NVDA --start-date 2024-01-01 --end-date 2024-03-01 
-
-# With Docker (from docker/ directory):
-# On Linux/Mac:
-./run.sh --ticker AAPL,MSFT,NVDA --start-date 2024-01-01 --end-date 2024-03-01 main
-
-# On Windows:
-run.bat --ticker AAPL,MSFT,NVDA --start-date 2024-01-01 --end-date 2024-03-01 main
-```
-
-### Running the Backtester
-
-#### With Poetry
-```bash
-poetry run python src/backtester.py --ticker AAPL,MSFT,NVDA
-```
-
-#### With Docker
-**Note**: All Docker commands must be run from the `docker/` directory.
-
-```bash
-# Navigate to the docker directory first
-cd docker
-
-# On Linux/Mac:
-./run.sh --ticker AAPL,MSFT,NVDA backtest
-
-# On Windows:
-run.bat --ticker AAPL,MSFT,NVDA backtest
-```
-
-**Example Output:**
-<img width="941" alt="Screenshot 2025-01-06 at 5 47 52 PM" src="https://github.com/user-attachments/assets/00e794ea-8628-44e6-9a84-8f8a31ad3b47" />
-
-
-You can optionally specify the start and end dates to backtest over a specific time period.
-
-```bash
-# With Poetry:
-poetry run python src/backtester.py --ticker AAPL,MSFT,NVDA --start-date 2024-01-01 --end-date 2024-03-01
-
-# With Docker (from docker/ directory):
-# On Linux/Mac:
-./run.sh --ticker AAPL,MSFT,NVDA --start-date 2024-01-01 --end-date 2024-03-01 backtest
-
-# On Windows:
-run.bat --ticker AAPL,MSFT,NVDA --start-date 2024-01-01 --end-date 2024-03-01 backtest
-```
-
-You can also specify a `--ollama` flag to run the backtester using local LLMs.
-```bash
-# With Poetry:
-poetry run python src/backtester.py --ticker AAPL,MSFT,NVDA --ollama
-
-# With Docker (from docker/ directory):
-# On Linux/Mac:
-./run.sh --ticker AAPL,MSFT,NVDA --ollama backtest
-
-# On Windows:
-run.bat --ticker AAPL,MSFT,NVDA --ollama backtest
-```
-
-## Contributing
-
-1. Fork the repository
-2. Create a feature branch
-3. Commit your changes
-4. Push to the branch
-5. Create a Pull Request
-
-**Important**: Please keep your pull requests small and focused.  This will make it easier to review and merge.
-
-## Feature Requests
-
-If you have a feature request, please open an [issue](https://github.com/virattt/ai-hedge-fund/issues) and make sure it is tagged with `enhancement`.
-
-## License
-
-This project is licensed under the MIT License - see the LICENSE file for details.
->>>>>>> bbd07fab
+# AI Hedge Fund
+
+This is a proof of concept for an AI-powered hedge fund.  The goal of this project is to explore the use of AI to make trading decisions.  This project is for **educational** purposes only and is not intended for real trading or investment.
+
+This system employs several agents working together:
+
+1. Aswath Damodaran Agent - The Dean of Valuation, focuses on story, numbers, and disciplined valuation
+2. Ben Graham Agent - The godfather of value investing, only buys hidden gems with a margin of safety
+3. Bill Ackman Agent - An activist investor, takes bold positions and pushes for change
+4. Cathie Wood Agent - The queen of growth investing, believes in the power of innovation and disruption
+5. Charlie Munger Agent - Warren Buffett's partner, only buys wonderful businesses at fair prices
+6. Michael Burry Agent - The Big Short contrarian who hunts for deep value
+7. Peter Lynch Agent - Practical investor who seeks "ten-baggers" in everyday businesses
+8. Phil Fisher Agent - Meticulous growth investor who uses deep "scuttlebutt" research 
+9. Rakesh Jhunjhunwala Agent - The Big Bull of India
+10. Stanley Druckenmiller Agent - Macro legend who hunts for asymmetric opportunities with growth potential
+11. Warren Buffett Agent - The oracle of Omaha, seeks wonderful companies at a fair price
+12. Valuation Agent - Calculates the intrinsic value of a stock and generates trading signals
+13. Sentiment Agent - Analyzes market sentiment and generates trading signals
+14. Fundamentals Agent - Analyzes fundamental data and generates trading signals
+15. Technicals Agent - Analyzes technical indicators and generates trading signals
+16. Risk Manager - Calculates risk metrics and sets position limits
+17. Portfolio Manager - Makes final trading decisions and generates orders
+    
+<img width="1042" alt="Screenshot 2025-03-22 at 6 19 07 PM" src="https://github.com/user-attachments/assets/cbae3dcf-b571-490d-b0ad-3f0f035ac0d4" />
+
+
+**Note**: the system simulates trading decisions, it does not actually trade.
+
+[![Twitter Follow](https://img.shields.io/twitter/follow/virattt?style=social)](https://twitter.com/virattt)
+
+## Disclaimer
+
+This project is for **educational and research purposes only**.
+
+- Not intended for real trading or investment
+- No investment advice or guarantees provided
+- Creator assumes no liability for financial losses
+- Consult a financial advisor for investment decisions
+- Past performance does not indicate future results
+
+By using this software, you agree to use it solely for learning purposes.
+
+## Table of Contents
+- [Setup](#setup)
+  - [Using Poetry](#using-poetry)
+  - [Using Docker](#using-docker)
+- [Usage](#usage)
+  - [Running the Hedge Fund](#running-the-hedge-fund)
+  - [Running the Backtester](#running-the-backtester)
+- [Contributing](#contributing)
+- [Feature Requests](#feature-requests)
+- [License](#license)
+
+## Setup
+
+### Using Poetry
+
+Clone the repository:
+```bash
+git clone https://github.com/virattt/ai-hedge-fund.git
+cd ai-hedge-fund
+```
+
+1. Install Poetry (if not already installed):
+```bash
+curl -sSL https://install.python-poetry.org | python3 -
+```
+
+2. Install dependencies:
+```bash
+poetry install
+```
+
+3. Set up your environment variables:
+```bash
+# Create .env file for your API keys
+cp .env.example .env
+```
+
+4. Set your API keys:
+```bash
+# For running LLMs hosted by openai (gpt-4o, gpt-4o-mini, etc.)
+# Get your OpenAI API key from https://platform.openai.com/
+OPENAI_API_KEY=your-openai-api-key
+
+# For running LLMs hosted by groq (deepseek, llama3, etc.)
+# Get your Groq API key from https://groq.com/
+GROQ_API_KEY=your-groq-api-key
+
+# For getting financial data to power the hedge fund
+# Get your Financial Datasets API key from https://financialdatasets.ai/
+FINANCIAL_DATASETS_API_KEY=your-financial-datasets-api-key
+```
+
+### Using Docker
+
+1. Make sure you have Docker installed on your system. If not, you can download it from [Docker's official website](https://www.docker.com/get-started).
+
+2. Clone the repository:
+```bash
+git clone https://github.com/virattt/ai-hedge-fund.git
+cd ai-hedge-fund
+```
+
+3. Set up your environment variables:
+```bash
+# Create .env file for your API keys
+cp .env.example .env
+```
+
+4. Edit the .env file to add your API keys as described above.
+
+5. Navigate to the docker directory:
+```bash
+cd docker
+```
+
+6. Build the Docker image:
+```bash
+# On Linux/Mac:
+./run.sh build
+
+# On Windows:
+run.bat build
+```
+
+**Important**: You must set `OPENAI_API_KEY`, `GROQ_API_KEY`, `ANTHROPIC_API_KEY`, or `DEEPSEEK_API_KEY` for the hedge fund to work.  If you want to use LLMs from all providers, you will need to set all API keys.
+
+Financial data for AAPL, GOOGL, MSFT, NVDA, and TSLA is free and does not require an API key.
+
+For any other ticker, you will need to set the `FINANCIAL_DATASETS_API_KEY` in the .env file.
+
+## Usage
+
+### Running the Hedge Fund
+
+#### With Poetry
+```bash
+poetry run python src/main.py --ticker AAPL,MSFT,NVDA
+```
+
+#### With Docker
+**Note**: All Docker commands must be run from the `docker/` directory.
+
+```bash
+# Navigate to the docker directory first
+cd docker
+
+# On Linux/Mac:
+./run.sh --ticker AAPL,MSFT,NVDA main
+
+# On Windows:
+run.bat --ticker AAPL,MSFT,NVDA main
+```
+
+**Example Output:**
+<img width="992" alt="Screenshot 2025-01-06 at 5 50 17 PM" src="https://github.com/user-attachments/assets/e8ca04bf-9989-4a7d-a8b4-34e04666663b" />
+
+You can also specify a `--ollama` flag to run the AI hedge fund using local LLMs.
+
+```bash
+# With Poetry:
+poetry run python src/main.py --ticker AAPL,MSFT,NVDA --ollama
+
+# With Docker (from docker/ directory):
+# On Linux/Mac:
+./run.sh --ticker AAPL,MSFT,NVDA --ollama main
+
+# On Windows:
+run.bat --ticker AAPL,MSFT,NVDA --ollama main
+```
+
+You can also specify a `--show-reasoning` flag to print the reasoning of each agent to the console.
+
+```bash
+# With Poetry:
+poetry run python src/main.py --ticker AAPL,MSFT,NVDA --show-reasoning
+
+# With Docker (from docker/ directory):
+# On Linux/Mac:
+./run.sh --ticker AAPL,MSFT,NVDA --show-reasoning main
+
+# On Windows:
+run.bat --ticker AAPL,MSFT,NVDA --show-reasoning main
+```
+
+You can optionally specify the start and end dates to make decisions for a specific time period.
+
+```bash
+# With Poetry:
+poetry run python src/main.py --ticker AAPL,MSFT,NVDA --start-date 2024-01-01 --end-date 2024-03-01 
+
+# With Docker (from docker/ directory):
+# On Linux/Mac:
+./run.sh --ticker AAPL,MSFT,NVDA --start-date 2024-01-01 --end-date 2024-03-01 main
+
+# On Windows:
+run.bat --ticker AAPL,MSFT,NVDA --start-date 2024-01-01 --end-date 2024-03-01 main
+```
+
+### Running the Backtester
+
+#### With Poetry
+```bash
+poetry run python src/backtester.py --ticker AAPL,MSFT,NVDA
+```
+
+#### With Docker
+**Note**: All Docker commands must be run from the `docker/` directory.
+
+```bash
+# Navigate to the docker directory first
+cd docker
+
+# On Linux/Mac:
+./run.sh --ticker AAPL,MSFT,NVDA backtest
+
+# On Windows:
+run.bat --ticker AAPL,MSFT,NVDA backtest
+```
+
+**Example Output:**
+<img width="941" alt="Screenshot 2025-01-06 at 5 47 52 PM" src="https://github.com/user-attachments/assets/00e794ea-8628-44e6-9a84-8f8a31ad3b47" />
+
+
+You can optionally specify the start and end dates to backtest over a specific time period.
+
+```bash
+# With Poetry:
+poetry run python src/backtester.py --ticker AAPL,MSFT,NVDA --start-date 2024-01-01 --end-date 2024-03-01
+
+# With Docker (from docker/ directory):
+# On Linux/Mac:
+./run.sh --ticker AAPL,MSFT,NVDA --start-date 2024-01-01 --end-date 2024-03-01 backtest
+
+# On Windows:
+run.bat --ticker AAPL,MSFT,NVDA --start-date 2024-01-01 --end-date 2024-03-01 backtest
+```
+
+You can also specify a `--ollama` flag to run the backtester using local LLMs.
+```bash
+# With Poetry:
+poetry run python src/backtester.py --ticker AAPL,MSFT,NVDA --ollama
+
+# With Docker (from docker/ directory):
+# On Linux/Mac:
+./run.sh --ticker AAPL,MSFT,NVDA --ollama backtest
+
+# On Windows:
+run.bat --ticker AAPL,MSFT,NVDA --ollama backtest
+```
+
+## Contributing
+
+1. Fork the repository
+2. Create a feature branch
+3. Commit your changes
+4. Push to the branch
+5. Create a Pull Request
+
+**Important**: Please keep your pull requests small and focused.  This will make it easier to review and merge.
+
+## Feature Requests
+
+If you have a feature request, please open an [issue](https://github.com/virattt/ai-hedge-fund/issues) and make sure it is tagged with `enhancement`.
+
+## License
+
+This project is licensed under the MIT License - see the LICENSE file for details.