--- conflicted
+++ resolved
@@ -4,26 +4,14 @@
 
 This system employs several agents working together:
 
-<<<<<<< HEAD
-1. Market Data Analyst - Gathers and preprocesses market data
-2. Valuation Agent - Calculates the intrinsic value of a stock and generates trading signals
-3. Sentiment Agent - Analyzes market and news sentiment and generates trading signals
-4. Fundamentals Agent - Analyzes fundamental data and generates trading signals
-5. Technical Analyst - Analyzes technical indicators and generates trading signals
-6. Risk Manager - Calculates risk metrics and sets position limits
-7. Portfolio Manager - Makes final trading decisions and generates orders
-
-![Screenshot 2024-12-27 at 5 49 56 PM](https://github.com/user-attachments/assets/c281b8c3-d8e6-431e-a05e-d309d306e967)
-=======
 1. Valuation Agent - Calculates the intrinsic value of a stock and generates trading signals
-2. Sentiment Agent - Analyzes market sentiment and generates trading signals
+2. Sentiment Agent - Analyzes market and news sentiments, and generates trading signals
 3. Fundamentals Agent - Analyzes fundamental data and generates trading signals
 4. Technical Analyst - Analyzes technical indicators and generates trading signals
 5. Risk Manager - Calculates risk metrics and sets position limits
 6. Portfolio Manager - Makes final trading decisions and generates orders
    
 <img width="1060" alt="Screenshot 2025-01-03 at 5 39 25 PM" src="https://github.com/user-attachments/assets/4611aace-27d0-43b2-9a70-385b40336e3f" />
->>>>>>> 8135a0f1
 
 Note: the system simulates trading decisions, it does not actually trade.
 
@@ -77,15 +65,10 @@
 ```
 # Get your OpenAI API key from https://platform.openai.com/
 OPENAI_API_KEY=your-openai-api-key
-
-<<<<<<< HEAD
-export OPENAI_API_KEY='your-api-key-here' # Get a key from https://platform.openai.com/
-export FINANCIAL_DATASETS_API_KEY='your-api-key-here' # Get a key from https://financialdatasets.ai/
-export NEWS_API_KEY='your-api-key-here' # Get a key from https://newsapi.org/account/
-=======
 # Get your Financial Datasets API key from https://financialdatasets.ai/
 FINANCIAL_DATASETS_API_KEY=your-financial-datasets-api-key
->>>>>>> 8135a0f1
+# Get you News Data API key from https://newsapi.org/account/
+NEWS_API_KEY='your-api-key-here'
 ```
 
 **Important**: You must to set the OpenAI API key for the hedge fund to work.
