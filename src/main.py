--- conflicted
+++ resolved
@@ -74,11 +74,8 @@
                 },
                 "metadata": {
                     "show_reasoning": show_reasoning,
-<<<<<<< HEAD
                 "model_provider": model_provider,
                 "model_name": model_name,
-=======
->>>>>>> 7210181a
                 },
             },
         )
@@ -146,21 +143,14 @@
     )
     parser.add_argument("--end-date", type=str, help="End date (YYYY-MM-DD). Defaults to today")
     parser.add_argument("--show-reasoning", action="store_true", help="Show reasoning from each agent")
-<<<<<<< HEAD
-    parser.add_argument(
-        "--model-provider",
+    parser.add_argument("--model-provider",
         type=str,
         choices=["openai", "groq"],
         default="openai",
-        help="Model provider to use (openai or groq)",
-    )
-    parser.add_argument(
-        "--model-name",
+        help="Model provider to use (openai or groq)",)
+    parser.add_argument("--model-name",
         type=str,
-        help="Specific model name to use (optional)",
-    )
-=======
->>>>>>> 7210181a
+        help="Specific model name to use (optional)",)
 
     args = parser.parse_args()
 
