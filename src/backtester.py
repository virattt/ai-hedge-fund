--- conflicted
+++ resolved
@@ -8,9 +8,6 @@
 
 from utils.analysts import ANALYST_ORDER
 from main import run_hedge_fund
-<<<<<<< HEAD
-from tools.api.financial_dataset import FinancialDatasetAPI
-=======
 from tools.api import (
     get_company_news,
     get_price_data,
@@ -23,7 +20,6 @@
 
 init(autoreset=True)
 
->>>>>>> d64d165d
 
 class Backtester:
     def __init__(
@@ -174,11 +170,6 @@
                 selected_analysts=self.selected_analysts,
             )
 
-<<<<<<< HEAD
-            action, quantity = self.parse_action(agent_output)
-            df = FinancialDatasetAPI().get_prices(self.ticker, lookback_start, current_date_str)
-            current_price = df.iloc[-1]['close']
-=======
             decisions = output["decisions"]
             analyst_signals = output["analyst_signals"]
             date_rows = []
@@ -188,7 +179,6 @@
             for ticker in self.tickers:
                 if lookback_start == current_date_str:
                     continue
->>>>>>> d64d165d
 
                 decision = decisions.get(ticker, {"action": "hold", "quantity": 0})
                 action, quantity = decision.get("action", "hold"), decision.get("quantity", 0)
