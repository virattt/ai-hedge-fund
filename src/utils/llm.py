"""Helper functions for LLM"""

import json
import traceback
from typing import Any, Optional, Type, TypeVar

from pydantic import BaseModel

from utils.progress import progress

T = TypeVar("T", bound=BaseModel)


def call_llm(
    prompt: Any,
    model_name: str,
    model_provider: str,
    pydantic_model: Type[T],
    agent_name: Optional[str] = None,
    max_retries: int = 3,
    default_factory=None,
) -> T:
    """
    Makes an LLM call with retry logic, handling both Deepseek and non-Deepseek models.

    Args:
        prompt: The prompt to send to the LLM
        model_name: Name of the model to use
        model_provider: Provider of the model
        pydantic_model: The Pydantic model class to structure the output
        agent_name: Optional name of the agent for progress updates
        max_retries: Maximum number of retries (default: 3)
        default_factory: Optional factory function to create default response on failure

    Returns:
        An instance of the specified Pydantic model
    """
    from llm.models import get_model, get_model_info

    model_info = get_model_info(model_name)
    llm = get_model(model_name, model_provider)
<<<<<<< HEAD

    # For non-Deepseek models, we can use structured output
    if not (model_info and (model_info.is_deepseek() or model_info.is_gemini())):
=======
    
    # For non-JSON support models, we can use structured output
    if not (model_info and not model_info.has_json_mode()):
>>>>>>> 26ff620a
        llm = llm.with_structured_output(
            pydantic_model,
            method="json_mode",
        )

    # Call the LLM with retries
    for attempt in range(max_retries):
        try:
            # Call the LLM
            result = llm.invoke(prompt)
<<<<<<< HEAD

            # For Deepseek, we need to extract and parse the JSON manually
            if model_info and (model_info.is_deepseek() or model_info.is_gemini()):
=======
            
            # For non-JSON support models, we need to extract and parse the JSON manually
            if model_info and not model_info.has_json_mode():
>>>>>>> 26ff620a
                parsed_result = extract_json_from_deepseek_response(result.content)
                if parsed_result:
                    return pydantic_model(**parsed_result)
            else:
                return result

        except Exception as e:
            print(f"Error in LLM call: {e}")
            print("Full traceback:")
            print(traceback.format_exc())

            if agent_name:
                progress.update_status(agent_name, None, f"Error - retry {attempt + 1}/{max_retries}")

            if attempt == max_retries - 1:
                print(f"Error in LLM call after {max_retries} attempts: {e}")
                # Use default_factory if provided, otherwise create a basic default
                if default_factory:
                    return default_factory()
                return create_default_response(pydantic_model)

    # This should never be reached due to the retry logic above
    return create_default_response(pydantic_model)


def create_default_response(model_class: Type[T]) -> T:
    """Creates a safe default response based on the model's fields."""
    default_values = {}
    for field_name, field in model_class.model_fields.items():
        if field.annotation == str:
            default_values[field_name] = "Error in analysis, using default"
        elif field.annotation == float:
            default_values[field_name] = 0.0
        elif field.annotation == int:
            default_values[field_name] = 0
        elif hasattr(field.annotation, "__origin__") and field.annotation.__origin__ == dict:
            default_values[field_name] = {}
        else:
            # For other types (like Literal), try to use the first allowed value
            if hasattr(field.annotation, "__args__"):
                default_values[field_name] = field.annotation.__args__[0]
            else:
                default_values[field_name] = None

    return model_class(**default_values)


def extract_json_from_deepseek_response(content: str) -> Optional[dict]:
    """Extracts JSON from Deepseek's markdown-formatted response."""
    try:
        json_start = content.find("```json")
        if json_start != -1:
            json_text = content[json_start + 7 :]  # Skip past ```json
            json_end = json_text.find("```")
            if json_end != -1:
                json_text = json_text[:json_end].strip()
                return json.loads(json_text)
    except Exception as e:
        print(f"Error extracting JSON from Deepseek response: {e}")
    return None<|MERGE_RESOLUTION|>--- conflicted
+++ resolved
@@ -39,15 +39,9 @@
 
     model_info = get_model_info(model_name)
     llm = get_model(model_name, model_provider)
-<<<<<<< HEAD
-
-    # For non-Deepseek models, we can use structured output
-    if not (model_info and (model_info.is_deepseek() or model_info.is_gemini())):
-=======
     
     # For non-JSON support models, we can use structured output
     if not (model_info and not model_info.has_json_mode()):
->>>>>>> 26ff620a
         llm = llm.with_structured_output(
             pydantic_model,
             method="json_mode",
@@ -58,15 +52,9 @@
         try:
             # Call the LLM
             result = llm.invoke(prompt)
-<<<<<<< HEAD
-
-            # For Deepseek, we need to extract and parse the JSON manually
-            if model_info and (model_info.is_deepseek() or model_info.is_gemini()):
-=======
-            
+          
             # For non-JSON support models, we need to extract and parse the JSON manually
             if model_info and not model_info.has_json_mode():
->>>>>>> 26ff620a
                 parsed_result = extract_json_from_deepseek_response(result.content)
                 if parsed_result:
                     return pydantic_model(**parsed_result)
