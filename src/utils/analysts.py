<<<<<<< HEAD
"""Constants and utilities related to analysts configuration."""

from src.agents.aswath_damodaran import aswath_damodaran_agent
from src.agents.ben_graham import ben_graham_agent
from src.agents.bill_ackman import bill_ackman_agent
from src.agents.cathie_wood import cathie_wood_agent
from src.agents.charlie_munger import charlie_munger_agent
from src.agents.fundamentals import fundamentals_analyst_agent
from src.agents.michael_burry import michael_burry_agent
from src.agents.phil_fisher import phil_fisher_agent
from src.agents.peter_lynch import peter_lynch_agent
from src.agents.sentiment import sentiment_analyst_agent
from src.agents.stanley_druckenmiller import stanley_druckenmiller_agent
from src.agents.technicals import technical_analyst_agent
from src.agents.valuation import valuation_analyst_agent
from src.agents.warren_buffett import warren_buffett_agent

# Define analyst configuration - single source of truth
ANALYST_CONFIG = {
    "aswath_damodaran": {
        "display_name": "Aswath Damodaran",
        "agent_func": aswath_damodaran_agent,
        "order": 0,
    },
    "ben_graham": {
        "display_name": "Ben Graham",
        "agent_func": ben_graham_agent,
        "order": 1,
    },
    "bill_ackman": {
        "display_name": "Bill Ackman",
        "agent_func": bill_ackman_agent,
        "order": 2,
    },
    "cathie_wood": {
        "display_name": "Cathie Wood",
        "agent_func": cathie_wood_agent,
        "order": 3,
    },
    "charlie_munger": {
        "display_name": "Charlie Munger",
        "agent_func": charlie_munger_agent,
        "order": 4,
    },
    "michael_burry": {
        "display_name": "Michael Burry",
        "agent_func": michael_burry_agent,
        "order": 5,
    },
    "peter_lynch": {
        "display_name": "Peter Lynch",
        "agent_func": peter_lynch_agent,
        "order": 6,
    },
    "phil_fisher": {
        "display_name": "Phil Fisher",
        "agent_func": phil_fisher_agent,
        "order": 7,
    },
    "stanley_druckenmiller": {
        "display_name": "Stanley Druckenmiller",
        "agent_func": stanley_druckenmiller_agent,
        "order": 8,
    },
    "warren_buffett": {
        "display_name": "Warren Buffett",
        "agent_func": warren_buffett_agent,
        "order": 9,
    },
    "technical_analyst": {
        "display_name": "Technical Analyst",
        "agent_func": technical_analyst_agent,
        "order": 10,
    },
    "fundamentals_analyst": {
        "display_name": "Fundamentals Analyst",
        "agent_func": fundamentals_analyst_agent,
        "order": 11,
    },
    "sentiment_analyst": {
        "display_name": "Sentiment Analyst",
        "agent_func": sentiment_analyst_agent,
        "order": 12,
    },
    "valuation_analyst": {
        "display_name": "Valuation Analyst",
        "agent_func": valuation_analyst_agent,
        "order": 13,
    },
}

# Derive ANALYST_ORDER from ANALYST_CONFIG for backwards compatibility
ANALYST_ORDER = [(config["display_name"], key) for key, config in sorted(ANALYST_CONFIG.items(), key=lambda x: x[1]["order"])]


def get_analyst_nodes():
    """Get the mapping of analyst keys to their (node_name, agent_func) tuples."""
    return {key: (f"{key}_agent", config["agent_func"]) for key, config in ANALYST_CONFIG.items()}
=======
"""Constants and utilities related to analysts configuration."""

from src.agents.aswath_damodaran import aswath_damodaran_agent
from src.agents.ben_graham import ben_graham_agent
from src.agents.bill_ackman import bill_ackman_agent
from src.agents.cathie_wood import cathie_wood_agent
from src.agents.charlie_munger import charlie_munger_agent
from src.agents.fundamentals import fundamentals_analyst_agent
from src.agents.michael_burry import michael_burry_agent
from src.agents.phil_fisher import phil_fisher_agent
from src.agents.peter_lynch import peter_lynch_agent
from src.agents.sentiment import sentiment_analyst_agent
from src.agents.stanley_druckenmiller import stanley_druckenmiller_agent
from src.agents.technicals import technical_analyst_agent
from src.agents.valuation import valuation_analyst_agent
from src.agents.warren_buffett import warren_buffett_agent
from src.agents.rakesh_jhunjhunwala import rakesh_jhunjhunwala_agent

# Define analyst configuration - single source of truth
ANALYST_CONFIG = {
    "aswath_damodaran": {
        "display_name": "Aswath Damodaran",
        "description": "The Dean of Valuation",
        "agent_func": aswath_damodaran_agent,
        "order": 0,
    },
    "ben_graham": {
        "display_name": "Ben Graham",
        "description": "The Father of Value Investing",
        "agent_func": ben_graham_agent,
        "order": 1,
    },
    "bill_ackman": {
        "display_name": "Bill Ackman",
        "description": "The Activist Investor",
        "agent_func": bill_ackman_agent,
        "order": 2,
    },
    "cathie_wood": {
        "display_name": "Cathie Wood",
        "description": "The Queen of Growth Investing",
        "agent_func": cathie_wood_agent,
        "order": 3,
    },
    "charlie_munger": {
        "display_name": "Charlie Munger",
        "description": "The Rational Thinker",
        "agent_func": charlie_munger_agent,
        "order": 4,
    },
    "michael_burry": {
        "display_name": "Michael Burry",
        "description": "The Big Short Contrarian",
        "agent_func": michael_burry_agent,
        "order": 5,
    },
    "peter_lynch": {
        "display_name": "Peter Lynch",
        "description": "The 10-Bagger Investor",
        "agent_func": peter_lynch_agent,
        "order": 6,
    },
    "phil_fisher": {
        "display_name": "Phil Fisher",
        "description": "The Scuttlebutt Investor",
        "agent_func": phil_fisher_agent,
        "order": 7,
    },
    "rakesh_jhunjhunwala": {
        "display_name": "Rakesh Jhunjhunwala",
        "description": "The Big Bull Of India",
        "agent_func": rakesh_jhunjhunwala_agent,
        "order": 8,
    },
    "stanley_druckenmiller": {
        "display_name": "Stanley Druckenmiller",
        "description": "The Macro Investor",
        "agent_func": stanley_druckenmiller_agent,
        "order": 9,
    },
    "warren_buffett": {
        "display_name": "Warren Buffett",
        "description": "The Oracle of Omaha",
        "agent_func": warren_buffett_agent,
        "order": 10,
    },
    "technical_analyst": {
        "display_name": "Technical Analyst",
        "description": "Chart Pattern Specialist",
        "agent_func": technical_analyst_agent,
        "order": 11,
    },
    "fundamentals_analyst": {
        "display_name": "Fundamentals Analyst",
        "description": "Financial Statement Specialist",
        "agent_func": fundamentals_analyst_agent,
        "order": 12,
    },
    "sentiment_analyst": {
        "display_name": "Sentiment Analyst",
        "description": "Market Sentiment Specialist",
        "agent_func": sentiment_analyst_agent,
        "order": 13,
    },
    "valuation_analyst": {
        "display_name": "Valuation Analyst",
        "description": "Company Valuation Specialist",
        "agent_func": valuation_analyst_agent,
        "order": 14,
    },
}

# Derive ANALYST_ORDER from ANALYST_CONFIG for backwards compatibility
ANALYST_ORDER = [(config["display_name"], key) for key, config in sorted(ANALYST_CONFIG.items(), key=lambda x: x[1]["order"])]


def get_analyst_nodes():
    """Get the mapping of analyst keys to their (node_name, agent_func) tuples."""
    return {key: (f"{key}_agent", config["agent_func"]) for key, config in ANALYST_CONFIG.items()}


def get_agents_list():
    """Get the list of agents for API responses."""
    return [
        {
            "key": key,
            "display_name": config["display_name"],
            "description": config["description"],
            "order": config["order"]
        }
        for key, config in sorted(ANALYST_CONFIG.items(), key=lambda x: x[1]["order"])
    ]
>>>>>>> bbd07fab
<|MERGE_RESOLUTION|>--- conflicted
+++ resolved
@@ -1,103 +1,3 @@
-<<<<<<< HEAD
-"""Constants and utilities related to analysts configuration."""
-
-from src.agents.aswath_damodaran import aswath_damodaran_agent
-from src.agents.ben_graham import ben_graham_agent
-from src.agents.bill_ackman import bill_ackman_agent
-from src.agents.cathie_wood import cathie_wood_agent
-from src.agents.charlie_munger import charlie_munger_agent
-from src.agents.fundamentals import fundamentals_analyst_agent
-from src.agents.michael_burry import michael_burry_agent
-from src.agents.phil_fisher import phil_fisher_agent
-from src.agents.peter_lynch import peter_lynch_agent
-from src.agents.sentiment import sentiment_analyst_agent
-from src.agents.stanley_druckenmiller import stanley_druckenmiller_agent
-from src.agents.technicals import technical_analyst_agent
-from src.agents.valuation import valuation_analyst_agent
-from src.agents.warren_buffett import warren_buffett_agent
-
-# Define analyst configuration - single source of truth
-ANALYST_CONFIG = {
-    "aswath_damodaran": {
-        "display_name": "Aswath Damodaran",
-        "agent_func": aswath_damodaran_agent,
-        "order": 0,
-    },
-    "ben_graham": {
-        "display_name": "Ben Graham",
-        "agent_func": ben_graham_agent,
-        "order": 1,
-    },
-    "bill_ackman": {
-        "display_name": "Bill Ackman",
-        "agent_func": bill_ackman_agent,
-        "order": 2,
-    },
-    "cathie_wood": {
-        "display_name": "Cathie Wood",
-        "agent_func": cathie_wood_agent,
-        "order": 3,
-    },
-    "charlie_munger": {
-        "display_name": "Charlie Munger",
-        "agent_func": charlie_munger_agent,
-        "order": 4,
-    },
-    "michael_burry": {
-        "display_name": "Michael Burry",
-        "agent_func": michael_burry_agent,
-        "order": 5,
-    },
-    "peter_lynch": {
-        "display_name": "Peter Lynch",
-        "agent_func": peter_lynch_agent,
-        "order": 6,
-    },
-    "phil_fisher": {
-        "display_name": "Phil Fisher",
-        "agent_func": phil_fisher_agent,
-        "order": 7,
-    },
-    "stanley_druckenmiller": {
-        "display_name": "Stanley Druckenmiller",
-        "agent_func": stanley_druckenmiller_agent,
-        "order": 8,
-    },
-    "warren_buffett": {
-        "display_name": "Warren Buffett",
-        "agent_func": warren_buffett_agent,
-        "order": 9,
-    },
-    "technical_analyst": {
-        "display_name": "Technical Analyst",
-        "agent_func": technical_analyst_agent,
-        "order": 10,
-    },
-    "fundamentals_analyst": {
-        "display_name": "Fundamentals Analyst",
-        "agent_func": fundamentals_analyst_agent,
-        "order": 11,
-    },
-    "sentiment_analyst": {
-        "display_name": "Sentiment Analyst",
-        "agent_func": sentiment_analyst_agent,
-        "order": 12,
-    },
-    "valuation_analyst": {
-        "display_name": "Valuation Analyst",
-        "agent_func": valuation_analyst_agent,
-        "order": 13,
-    },
-}
-
-# Derive ANALYST_ORDER from ANALYST_CONFIG for backwards compatibility
-ANALYST_ORDER = [(config["display_name"], key) for key, config in sorted(ANALYST_CONFIG.items(), key=lambda x: x[1]["order"])]
-
-
-def get_analyst_nodes():
-    """Get the mapping of analyst keys to their (node_name, agent_func) tuples."""
-    return {key: (f"{key}_agent", config["agent_func"]) for key, config in ANALYST_CONFIG.items()}
-=======
 """Constants and utilities related to analysts configuration."""
 
 from src.agents.aswath_damodaran import aswath_damodaran_agent
@@ -229,5 +129,4 @@
             "order": config["order"]
         }
         for key, config in sorted(ANALYST_CONFIG.items(), key=lambda x: x[1]["order"])
-    ]
->>>>>>> bbd07fab
+    ]