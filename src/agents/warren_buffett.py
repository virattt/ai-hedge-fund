<<<<<<< HEAD
from src.graph.state import AgentState, show_agent_reasoning
from langchain_core.prompts import ChatPromptTemplate
from langchain_core.messages import HumanMessage
from pydantic import BaseModel
import json
from typing_extensions import Literal
from src.tools.api import get_financial_metrics, get_market_cap, search_line_items
from src.utils.llm import call_llm
from src.utils.progress import progress


class WarrenBuffettSignal(BaseModel):
    signal: Literal["bullish", "bearish", "neutral"]
    confidence: float
    reasoning: str


def warren_buffett_agent(state: AgentState):
    """Analyzes stocks using Buffett's principles and LLM reasoning."""
    data = state["data"]
    end_date = data["end_date"]
    tickers = data["tickers"]

    # Collect all analysis for LLM reasoning
    analysis_data = {}
    buffett_analysis = {}

    for ticker in tickers:
        progress.update_status("warren_buffett_agent", ticker, "Fetching financial metrics")
        # Fetch required data
        metrics = get_financial_metrics(ticker, end_date, period="ttm", limit=5)

        progress.update_status("warren_buffett_agent", ticker, "Gathering financial line items")
        financial_line_items = search_line_items(
            ticker,
            [
                "capital_expenditure",
                "depreciation_and_amortization",
                "net_income",
                "outstanding_shares",
                "total_assets",
                "total_liabilities",
                "dividends_and_other_cash_distributions",
                "issuance_or_purchase_of_equity_shares",
            ],
            end_date,
        )

        progress.update_status("warren_buffett_agent", ticker, "Getting market cap")
        # Get current market cap
        market_cap = get_market_cap(ticker, end_date)

        progress.update_status("warren_buffett_agent", ticker, "Analyzing fundamentals")
        # Analyze fundamentals
        fundamental_analysis = analyze_fundamentals(metrics)

        progress.update_status("warren_buffett_agent", ticker, "Analyzing consistency")
        consistency_analysis = analyze_consistency(financial_line_items)

        progress.update_status("warren_buffett_agent", ticker, "Analyzing moat")
        moat_analysis = analyze_moat(metrics)

        progress.update_status("warren_buffett_agent", ticker, "Analyzing management quality")
        mgmt_analysis = analyze_management_quality(financial_line_items)

        progress.update_status("warren_buffett_agent", ticker, "Calculating intrinsic value")
        intrinsic_value_analysis = calculate_intrinsic_value(financial_line_items)

        # Calculate total score
        total_score = fundamental_analysis["score"] + consistency_analysis["score"] + moat_analysis["score"] + mgmt_analysis["score"]
        max_possible_score = 10 + moat_analysis["max_score"] + mgmt_analysis["max_score"]
        # fundamental_analysis + consistency combined were up to 10 points total
        # moat can add up to 3, mgmt can add up to 2, for example

        # Add margin of safety analysis if we have both intrinsic value and current price
        margin_of_safety = None
        intrinsic_value = intrinsic_value_analysis["intrinsic_value"]
        if intrinsic_value and market_cap:
            margin_of_safety = (intrinsic_value - market_cap) / market_cap

        # Generate trading signal using a stricter margin-of-safety requirement
        # if fundamentals+moat+management are strong but margin_of_safety < 0.3, it's neutral
        # if fundamentals are very weak or margin_of_safety is severely negative -> bearish
        # else bullish
        if (total_score >= 0.7 * max_possible_score) and margin_of_safety and (margin_of_safety >= 0.3):
            signal = "bullish"
        elif total_score <= 0.3 * max_possible_score or (margin_of_safety is not None and margin_of_safety < -0.3):
            # negative margin of safety beyond -30% could be overpriced -> bearish
            signal = "bearish"
        else:
            signal = "neutral"

        # Combine all analysis results
        analysis_data[ticker] = {
            "signal": signal,
            "score": total_score,
            "max_score": max_possible_score,
            "fundamental_analysis": fundamental_analysis,
            "consistency_analysis": consistency_analysis,
            "moat_analysis": moat_analysis,
            "management_analysis": mgmt_analysis,
            "intrinsic_value_analysis": intrinsic_value_analysis,
            "market_cap": market_cap,
            "margin_of_safety": margin_of_safety,
        }

        progress.update_status("warren_buffett_agent", ticker, "Generating Warren Buffett analysis")
        buffett_output = generate_buffett_output(
            ticker=ticker,
            analysis_data=analysis_data,
            model_name=state["metadata"]["model_name"],
            model_provider=state["metadata"]["model_provider"],
        )

        # Store analysis in consistent format with other agents
        buffett_analysis[ticker] = {
            "signal": buffett_output.signal,
            "confidence": buffett_output.confidence,  # Normalize between 0 to 100
            "reasoning": buffett_output.reasoning,
        }

        progress.update_status("warren_buffett_agent", ticker, "Done", analysis=buffett_output.reasoning)

    # Create the message
    message = HumanMessage(content=json.dumps(buffett_analysis), name="warren_buffett_agent")

    # Show reasoning if requested
    if state["metadata"]["show_reasoning"]:
        show_agent_reasoning(buffett_analysis, "Warren Buffett Agent")

    # Add the signal to the analyst_signals list
    state["data"]["analyst_signals"]["warren_buffett_agent"] = buffett_analysis

    progress.update_status("warren_buffett_agent", None, "Done")

    return {"messages": [message], "data": state["data"]}


def analyze_fundamentals(metrics: list) -> dict[str, any]:
    """Analyze company fundamentals based on Buffett's criteria."""
    if not metrics:
        return {"score": 0, "details": "Insufficient fundamental data"}

    latest_metrics = metrics[0]

    score = 0
    reasoning = []

    # Check ROE (Return on Equity)
    if latest_metrics.return_on_equity and latest_metrics.return_on_equity > 0.15:  # 15% ROE threshold
        score += 2
        reasoning.append(f"Strong ROE of {latest_metrics.return_on_equity:.1%}")
    elif latest_metrics.return_on_equity:
        reasoning.append(f"Weak ROE of {latest_metrics.return_on_equity:.1%}")
    else:
        reasoning.append("ROE data not available")

    # Check Debt to Equity
    if latest_metrics.debt_to_equity and latest_metrics.debt_to_equity < 0.5:
        score += 2
        reasoning.append("Conservative debt levels")
    elif latest_metrics.debt_to_equity:
        reasoning.append(f"High debt to equity ratio of {latest_metrics.debt_to_equity:.1f}")
    else:
        reasoning.append("Debt to equity data not available")

    # Check Operating Margin
    if latest_metrics.operating_margin and latest_metrics.operating_margin > 0.15:
        score += 2
        reasoning.append("Strong operating margins")
    elif latest_metrics.operating_margin:
        reasoning.append(f"Weak operating margin of {latest_metrics.operating_margin:.1%}")
    else:
        reasoning.append("Operating margin data not available")

    # Check Current Ratio
    if latest_metrics.current_ratio and latest_metrics.current_ratio > 1.5:
        score += 1
        reasoning.append("Good liquidity position")
    elif latest_metrics.current_ratio:
        reasoning.append(f"Weak liquidity with current ratio of {latest_metrics.current_ratio:.1f}")
    else:
        reasoning.append("Current ratio data not available")

    return {"score": score, "details": "; ".join(reasoning), "metrics": latest_metrics.model_dump()}


def analyze_consistency(financial_line_items: list) -> dict[str, any]:
    """Analyze earnings consistency and growth."""
    if len(financial_line_items) < 4:  # Need at least 4 periods for trend analysis
        return {"score": 0, "details": "Insufficient historical data"}

    score = 0
    reasoning = []

    # Check earnings growth trend
    earnings_values = [item.net_income for item in financial_line_items if item.net_income]
    if len(earnings_values) >= 4:
        # Simple check: is each period's earnings bigger than the next?
        earnings_growth = all(earnings_values[i] > earnings_values[i + 1] for i in range(len(earnings_values) - 1))

        if earnings_growth:
            score += 3
            reasoning.append("Consistent earnings growth over past periods")
        else:
            reasoning.append("Inconsistent earnings growth pattern")

        # Calculate total growth rate from oldest to latest
        if len(earnings_values) >= 2 and earnings_values[-1] != 0:
            growth_rate = (earnings_values[0] - earnings_values[-1]) / abs(earnings_values[-1])
            reasoning.append(f"Total earnings growth of {growth_rate:.1%} over past {len(earnings_values)} periods")
    else:
        reasoning.append("Insufficient earnings data for trend analysis")

    return {
        "score": score,
        "details": "; ".join(reasoning),
    }


def analyze_moat(metrics: list) -> dict[str, any]:
    """
    Evaluate whether the company likely has a durable competitive advantage (moat).
    For simplicity, we look at stability of ROE/operating margins over multiple periods
    or high margin over the last few years. Higher stability => higher moat score.
    """
    if not metrics or len(metrics) < 3:
        return {"score": 0, "max_score": 3, "details": "Insufficient data for moat analysis"}

    reasoning = []
    moat_score = 0
    historical_roes = []
    historical_margins = []

    for m in metrics:
        if m.return_on_equity is not None:
            historical_roes.append(m.return_on_equity)
        if m.operating_margin is not None:
            historical_margins.append(m.operating_margin)

    # Check for stable or improving ROE
    if len(historical_roes) >= 3:
        stable_roe = all(r > 0.15 for r in historical_roes)
        if stable_roe:
            moat_score += 1
            reasoning.append("Stable ROE above 15% across periods (suggests moat)")
        else:
            reasoning.append("ROE not consistently above 15%")

    # Check for stable or improving operating margin
    if len(historical_margins) >= 3:
        stable_margin = all(m > 0.15 for m in historical_margins)
        if stable_margin:
            moat_score += 1
            reasoning.append("Stable operating margins above 15% (moat indicator)")
        else:
            reasoning.append("Operating margin not consistently above 15%")

    # If both are stable/improving, add an extra point
    if moat_score == 2:
        moat_score += 1
        reasoning.append("Both ROE and margin stability indicate a solid moat")

    return {
        "score": moat_score,
        "max_score": 3,
        "details": "; ".join(reasoning),
    }


def analyze_management_quality(financial_line_items: list) -> dict[str, any]:
    """
    Checks for share dilution or consistent buybacks, and some dividend track record.
    A simplified approach:
      - if there's net share repurchase or stable share count, it suggests management
        might be shareholder-friendly.
      - if there's a big new issuance, it might be a negative sign (dilution).
    """
    if not financial_line_items:
        return {"score": 0, "max_score": 2, "details": "Insufficient data for management analysis"}

    reasoning = []
    mgmt_score = 0

    latest = financial_line_items[0]
    if hasattr(latest, "issuance_or_purchase_of_equity_shares") and latest.issuance_or_purchase_of_equity_shares and latest.issuance_or_purchase_of_equity_shares < 0:
        # Negative means the company spent money on buybacks
        mgmt_score += 1
        reasoning.append("Company has been repurchasing shares (shareholder-friendly)")

    if hasattr(latest, "issuance_or_purchase_of_equity_shares") and latest.issuance_or_purchase_of_equity_shares and latest.issuance_or_purchase_of_equity_shares > 0:
        # Positive issuance means new shares => possible dilution
        reasoning.append("Recent common stock issuance (potential dilution)")
    else:
        reasoning.append("No significant new stock issuance detected")

    # Check for any dividends
    if hasattr(latest, "dividends_and_other_cash_distributions") and latest.dividends_and_other_cash_distributions and latest.dividends_and_other_cash_distributions < 0:
        mgmt_score += 1
        reasoning.append("Company has a track record of paying dividends")
    else:
        reasoning.append("No or minimal dividends paid")

    return {
        "score": mgmt_score,
        "max_score": 2,
        "details": "; ".join(reasoning),
    }


def calculate_owner_earnings(financial_line_items: list) -> dict[str, any]:
    """Calculate owner earnings (Buffett's preferred measure of true earnings power).
    Owner Earnings = Net Income + Depreciation - Maintenance CapEx"""
    if not financial_line_items or len(financial_line_items) < 1:
        return {"owner_earnings": None, "details": ["Insufficient data for owner earnings calculation"]}

    latest = financial_line_items[0]

    net_income = latest.net_income
    depreciation = latest.depreciation_and_amortization
    capex = latest.capital_expenditure

    if not all([net_income, depreciation, capex]):
        return {"owner_earnings": None, "details": ["Missing components for owner earnings calculation"]}

    # Estimate maintenance capex (typically 70-80% of total capex)
    maintenance_capex = capex * 0.75
    owner_earnings = net_income + depreciation - maintenance_capex

    return {
        "owner_earnings": owner_earnings,
        "components": {"net_income": net_income, "depreciation": depreciation, "maintenance_capex": maintenance_capex},
        "details": ["Owner earnings calculated successfully"],
    }


def calculate_intrinsic_value(financial_line_items: list) -> dict[str, any]:
    """Calculate intrinsic value using DCF with owner earnings."""
    if not financial_line_items:
        return {"intrinsic_value": None, "details": ["Insufficient data for valuation"]}

    # Calculate owner earnings
    earnings_data = calculate_owner_earnings(financial_line_items)
    if not earnings_data["owner_earnings"]:
        return {"intrinsic_value": None, "details": earnings_data["details"]}

    owner_earnings = earnings_data["owner_earnings"]

    # Get current market data
    latest_financial_line_items = financial_line_items[0]
    shares_outstanding = latest_financial_line_items.outstanding_shares

    if not shares_outstanding:
        return {"intrinsic_value": None, "details": ["Missing shares outstanding data"]}

    # Buffett's DCF assumptions (conservative approach)
    growth_rate = 0.05  # Conservative 5% growth
    discount_rate = 0.09  # Typical ~9% discount rate
    terminal_multiple = 12
    projection_years = 10

    # Sum of discounted future owner earnings
    future_value = 0
    for year in range(1, projection_years + 1):
        future_earnings = owner_earnings * (1 + growth_rate) ** year
        present_value = future_earnings / (1 + discount_rate) ** year
        future_value += present_value

    # Terminal value
    terminal_value = (owner_earnings * (1 + growth_rate) ** projection_years * terminal_multiple) / ((1 + discount_rate) ** projection_years)

    intrinsic_value = future_value + terminal_value

    return {
        "intrinsic_value": intrinsic_value,
        "owner_earnings": owner_earnings,
        "assumptions": {
            "growth_rate": growth_rate,
            "discount_rate": discount_rate,
            "terminal_multiple": terminal_multiple,
            "projection_years": projection_years,
        },
        "details": ["Intrinsic value calculated using DCF model with owner earnings"],
    }


def generate_buffett_output(
    ticker: str,
    analysis_data: dict[str, any],
    model_name: str,
    model_provider: str,
) -> WarrenBuffettSignal:
    """Get investment decision from LLM with Buffett's principles"""
    template = ChatPromptTemplate.from_messages(
        [
            (
                "system",
                """You are a Warren Buffett AI agent. Decide on investment signals based on Warren Buffett's principles:
                - Circle of Competence: Only invest in businesses you understand
                - Margin of Safety (> 30%): Buy at a significant discount to intrinsic value
                - Economic Moat: Look for durable competitive advantages
                - Quality Management: Seek conservative, shareholder-oriented teams
                - Financial Strength: Favor low debt, strong returns on equity
                - Long-term Horizon: Invest in businesses, not just stocks
                - Sell only if fundamentals deteriorate or valuation far exceeds intrinsic value

                When providing your reasoning, be thorough and specific by:
                1. Explaining the key factors that influenced your decision the most (both positive and negative)
                2. Highlighting how the company aligns with or violates specific Buffett principles
                3. Providing quantitative evidence where relevant (e.g., specific margins, ROE values, debt levels)
                4. Concluding with a Buffett-style assessment of the investment opportunity
                5. Using Warren Buffett's voice and conversational style in your explanation

                For example, if bullish: "I'm particularly impressed with [specific strength], reminiscent of our early investment in See's Candies where we saw [similar attribute]..."
                For example, if bearish: "The declining returns on capital remind me of the textile operations at Berkshire that we eventually exited because..."

                Follow these guidelines strictly.
                """,
            ),
            (
                "human",
                """Based on the following data, create the investment signal as Warren Buffett would:

                Analysis Data for {ticker}:
                {analysis_data}

                Return the trading signal in the following JSON format exactly:
                {{
                  "signal": "bullish" | "bearish" | "neutral",
                  "confidence": float between 0 and 100,
                  "reasoning": "string"
                }}
                """,
            ),
        ]
    )

    prompt = template.invoke({"analysis_data": json.dumps(analysis_data, indent=2), "ticker": ticker})

    # Default fallback signal in case parsing fails
    def create_default_warren_buffett_signal():
        return WarrenBuffettSignal(signal="neutral", confidence=0.0, reasoning="Error in analysis, defaulting to neutral")

    return call_llm(
        prompt=prompt,
        model_name=model_name,
        model_provider=model_provider,
        pydantic_model=WarrenBuffettSignal,
        agent_name="warren_buffett_agent",
        default_factory=create_default_warren_buffett_signal,
    )
=======
from src.graph.state import AgentState, show_agent_reasoning
from langchain_core.prompts import ChatPromptTemplate
from langchain_core.messages import HumanMessage
from pydantic import BaseModel
import json
from typing_extensions import Literal
from src.tools.api import get_financial_metrics, get_market_cap, search_line_items
from src.utils.llm import call_llm
from src.utils.progress import progress


class WarrenBuffettSignal(BaseModel):
    signal: Literal["bullish", "bearish", "neutral"]
    confidence: float
    reasoning: str


def warren_buffett_agent(state: AgentState):
    """Analyzes stocks using Buffett's principles and LLM reasoning."""
    data = state["data"]
    end_date = data["end_date"]
    tickers = data["tickers"]

    # Collect all analysis for LLM reasoning
    analysis_data = {}
    buffett_analysis = {}

    for ticker in tickers:
        progress.update_status("warren_buffett_agent", ticker, "Fetching financial metrics")
        # Fetch required data - request more periods for better trend analysis
        metrics = get_financial_metrics(ticker, end_date, period="ttm", limit=10)

        progress.update_status("warren_buffett_agent", ticker, "Gathering financial line items")
        financial_line_items = search_line_items(
            ticker,
            [
                "capital_expenditure",
                "depreciation_and_amortization",
                "net_income",
                "outstanding_shares",
                "total_assets",
                "total_liabilities",
                "shareholders_equity",
                "dividends_and_other_cash_distributions",
                "issuance_or_purchase_of_equity_shares",
                "gross_profit",
                "revenue",
                "free_cash_flow",
            ],
            end_date,
            period="ttm",
            limit=10,
        )

        progress.update_status("warren_buffett_agent", ticker, "Getting market cap")
        # Get current market cap
        market_cap = get_market_cap(ticker, end_date)

        progress.update_status("warren_buffett_agent", ticker, "Analyzing fundamentals")
        # Analyze fundamentals
        fundamental_analysis = analyze_fundamentals(metrics)

        progress.update_status("warren_buffett_agent", ticker, "Analyzing consistency")
        consistency_analysis = analyze_consistency(financial_line_items)

        progress.update_status("warren_buffett_agent", ticker, "Analyzing competitive moat")
        moat_analysis = analyze_moat(metrics)

        progress.update_status("warren_buffett_agent", ticker, "Analyzing pricing power")
        pricing_power_analysis = analyze_pricing_power(financial_line_items, metrics)

        progress.update_status("warren_buffett_agent", ticker, "Analyzing book value growth")
        book_value_analysis = analyze_book_value_growth(financial_line_items)

        progress.update_status("warren_buffett_agent", ticker, "Analyzing management quality")
        mgmt_analysis = analyze_management_quality(financial_line_items)

        progress.update_status("warren_buffett_agent", ticker, "Calculating intrinsic value")
        intrinsic_value_analysis = calculate_intrinsic_value(financial_line_items)

        # Calculate total score without circle of competence (LLM will handle that)
        total_score = (
            fundamental_analysis["score"] + 
            consistency_analysis["score"] + 
            moat_analysis["score"] + 
            mgmt_analysis["score"] +
            pricing_power_analysis["score"] + 
            book_value_analysis["score"]
        )
        
        # Update max possible score calculation
        max_possible_score = (
            10 +  # fundamental_analysis (ROE, debt, margins, current ratio)
            moat_analysis["max_score"] + 
            mgmt_analysis["max_score"] +
            5 +   # pricing_power (0-5)
            5     # book_value_growth (0-5)
        )

        # Add margin of safety analysis if we have both intrinsic value and current price
        margin_of_safety = None
        intrinsic_value = intrinsic_value_analysis["intrinsic_value"]
        if intrinsic_value and market_cap:
            margin_of_safety = (intrinsic_value - market_cap) / market_cap

        # Combine all analysis results for LLM evaluation
        analysis_data[ticker] = {
            "ticker": ticker,
            "score": total_score,
            "max_score": max_possible_score,
            "fundamental_analysis": fundamental_analysis,
            "consistency_analysis": consistency_analysis,
            "moat_analysis": moat_analysis,
            "pricing_power_analysis": pricing_power_analysis,
            "book_value_analysis": book_value_analysis,
            "management_analysis": mgmt_analysis,
            "intrinsic_value_analysis": intrinsic_value_analysis,
            "market_cap": market_cap,
            "margin_of_safety": margin_of_safety,
        }

        progress.update_status("warren_buffett_agent", ticker, "Generating Warren Buffett analysis")
        buffett_output = generate_buffett_output(
            ticker=ticker,
            analysis_data=analysis_data,
            state=state,
        )

        # Store analysis in consistent format with other agents
        buffett_analysis[ticker] = {
            "signal": buffett_output.signal,
            "confidence": buffett_output.confidence,
            "reasoning": buffett_output.reasoning,
        }

        progress.update_status("warren_buffett_agent", ticker, "Done", analysis=buffett_output.reasoning)

    # Create the message
    message = HumanMessage(content=json.dumps(buffett_analysis), name="warren_buffett_agent")

    # Show reasoning if requested
    if state["metadata"]["show_reasoning"]:
        show_agent_reasoning(buffett_analysis, "Warren Buffett Agent")

    # Add the signal to the analyst_signals list
    state["data"]["analyst_signals"]["warren_buffett_agent"] = buffett_analysis

    progress.update_status("warren_buffett_agent", None, "Done")

    return {"messages": [message], "data": state["data"]}


def analyze_fundamentals(metrics: list) -> dict[str, any]:
    """Analyze company fundamentals based on Buffett's criteria."""
    if not metrics:
        return {"score": 0, "details": "Insufficient fundamental data"}

    latest_metrics = metrics[0]

    score = 0
    reasoning = []

    # Check ROE (Return on Equity)
    if latest_metrics.return_on_equity and latest_metrics.return_on_equity > 0.15:  # 15% ROE threshold
        score += 2
        reasoning.append(f"Strong ROE of {latest_metrics.return_on_equity:.1%}")
    elif latest_metrics.return_on_equity:
        reasoning.append(f"Weak ROE of {latest_metrics.return_on_equity:.1%}")
    else:
        reasoning.append("ROE data not available")

    # Check Debt to Equity
    if latest_metrics.debt_to_equity and latest_metrics.debt_to_equity < 0.5:
        score += 2
        reasoning.append("Conservative debt levels")
    elif latest_metrics.debt_to_equity:
        reasoning.append(f"High debt to equity ratio of {latest_metrics.debt_to_equity:.1f}")
    else:
        reasoning.append("Debt to equity data not available")

    # Check Operating Margin
    if latest_metrics.operating_margin and latest_metrics.operating_margin > 0.15:
        score += 2
        reasoning.append("Strong operating margins")
    elif latest_metrics.operating_margin:
        reasoning.append(f"Weak operating margin of {latest_metrics.operating_margin:.1%}")
    else:
        reasoning.append("Operating margin data not available")

    # Check Current Ratio
    if latest_metrics.current_ratio and latest_metrics.current_ratio > 1.5:
        score += 1
        reasoning.append("Good liquidity position")
    elif latest_metrics.current_ratio:
        reasoning.append(f"Weak liquidity with current ratio of {latest_metrics.current_ratio:.1f}")
    else:
        reasoning.append("Current ratio data not available")

    return {"score": score, "details": "; ".join(reasoning), "metrics": latest_metrics.model_dump()}


def analyze_consistency(financial_line_items: list) -> dict[str, any]:
    """Analyze earnings consistency and growth."""
    if len(financial_line_items) < 4:  # Need at least 4 periods for trend analysis
        return {"score": 0, "details": "Insufficient historical data"}

    score = 0
    reasoning = []

    # Check earnings growth trend
    earnings_values = [item.net_income for item in financial_line_items if item.net_income]
    if len(earnings_values) >= 4:
        # Simple check: is each period's earnings bigger than the next?
        earnings_growth = all(earnings_values[i] > earnings_values[i + 1] for i in range(len(earnings_values) - 1))

        if earnings_growth:
            score += 3
            reasoning.append("Consistent earnings growth over past periods")
        else:
            reasoning.append("Inconsistent earnings growth pattern")

        # Calculate total growth rate from oldest to latest
        if len(earnings_values) >= 2 and earnings_values[-1] != 0:
            growth_rate = (earnings_values[0] - earnings_values[-1]) / abs(earnings_values[-1])
            reasoning.append(f"Total earnings growth of {growth_rate:.1%} over past {len(earnings_values)} periods")
    else:
        reasoning.append("Insufficient earnings data for trend analysis")

    return {
        "score": score,
        "details": "; ".join(reasoning),
    }


def analyze_moat(metrics: list) -> dict[str, any]:
    """
    Evaluate whether the company likely has a durable competitive advantage (moat).
    Enhanced to include multiple moat indicators that Buffett actually looks for:
    1. Consistent high returns on capital
    2. Pricing power (stable/growing margins)
    3. Scale advantages (improving metrics with size)
    4. Brand strength (inferred from margins and consistency)
    5. Switching costs (inferred from customer retention)
    """
    if not metrics or len(metrics) < 5:  # Need more data for proper moat analysis
        return {"score": 0, "max_score": 5, "details": "Insufficient data for comprehensive moat analysis"}

    reasoning = []
    moat_score = 0
    max_score = 5

    # 1. Return on Capital Consistency (Buffett's favorite moat indicator)
    historical_roes = [m.return_on_equity for m in metrics if m.return_on_equity is not None]
    historical_roics = [m.return_on_invested_capital for m in metrics if hasattr(m, 'return_on_invested_capital') and m.return_on_invested_capital is not None]
    
    if len(historical_roes) >= 5:
        # Check for consistently high ROE (>15% for most periods)
        high_roe_periods = sum(1 for roe in historical_roes if roe > 0.15)
        roe_consistency = high_roe_periods / len(historical_roes)
        
        if roe_consistency >= 0.8:  # 80%+ of periods with ROE > 15%
            moat_score += 2
            avg_roe = sum(historical_roes) / len(historical_roes)
            reasoning.append(f"Excellent ROE consistency: {high_roe_periods}/{len(historical_roes)} periods >15% (avg: {avg_roe:.1%}) - indicates durable competitive advantage")
        elif roe_consistency >= 0.6:
            moat_score += 1
            reasoning.append(f"Good ROE performance: {high_roe_periods}/{len(historical_roes)} periods >15%")
        else:
            reasoning.append(f"Inconsistent ROE: only {high_roe_periods}/{len(historical_roes)} periods >15%")
    else:
        reasoning.append("Insufficient ROE history for moat analysis")

    # 2. Operating Margin Stability (Pricing Power Indicator)
    historical_margins = [m.operating_margin for m in metrics if m.operating_margin is not None]
    if len(historical_margins) >= 5:
        # Check for stable or improving margins (sign of pricing power)
        avg_margin = sum(historical_margins) / len(historical_margins)
        recent_margins = historical_margins[:3]  # Last 3 periods
        older_margins = historical_margins[-3:]  # First 3 periods
        
        recent_avg = sum(recent_margins) / len(recent_margins)
        older_avg = sum(older_margins) / len(older_margins)
        
        if avg_margin > 0.2 and recent_avg >= older_avg:  # 20%+ margins and stable/improving
            moat_score += 1
            reasoning.append(f"Strong and stable operating margins (avg: {avg_margin:.1%}) indicate pricing power moat")
        elif avg_margin > 0.15:  # At least decent margins
            reasoning.append(f"Decent operating margins (avg: {avg_margin:.1%}) suggest some competitive advantage")
        else:
            reasoning.append(f"Low operating margins (avg: {avg_margin:.1%}) suggest limited pricing power")
    
    # 3. Asset Efficiency and Scale Advantages
    if len(metrics) >= 5:
        # Check asset turnover trends (revenue efficiency)
        asset_turnovers = []
        for m in metrics:
            if hasattr(m, 'asset_turnover') and m.asset_turnover is not None:
                asset_turnovers.append(m.asset_turnover)
        
        if len(asset_turnovers) >= 3:
            if any(turnover > 1.0 for turnover in asset_turnovers):  # Efficient asset use
                moat_score += 1
                reasoning.append("Efficient asset utilization suggests operational moat")
    
    # 4. Competitive Position Strength (inferred from trend stability)
    if len(historical_roes) >= 5 and len(historical_margins) >= 5:
        # Calculate coefficient of variation (stability measure)
        roe_avg = sum(historical_roes) / len(historical_roes)
        roe_variance = sum((roe - roe_avg) ** 2 for roe in historical_roes) / len(historical_roes)
        roe_stability = 1 - (roe_variance ** 0.5) / roe_avg if roe_avg > 0 else 0
        
        margin_avg = sum(historical_margins) / len(historical_margins)
        margin_variance = sum((margin - margin_avg) ** 2 for margin in historical_margins) / len(historical_margins)
        margin_stability = 1 - (margin_variance ** 0.5) / margin_avg if margin_avg > 0 else 0
        
        overall_stability = (roe_stability + margin_stability) / 2
        
        if overall_stability > 0.7:  # High stability indicates strong competitive position
            moat_score += 1
            reasoning.append(f"High performance stability ({overall_stability:.1%}) suggests strong competitive moat")
    
    # Cap the score at max_score
    moat_score = min(moat_score, max_score)

    return {
        "score": moat_score,
        "max_score": max_score,
        "details": "; ".join(reasoning) if reasoning else "Limited moat analysis available",
    }


def analyze_management_quality(financial_line_items: list) -> dict[str, any]:
    """
    Checks for share dilution or consistent buybacks, and some dividend track record.
    A simplified approach:
      - if there's net share repurchase or stable share count, it suggests management
        might be shareholder-friendly.
      - if there's a big new issuance, it might be a negative sign (dilution).
    """
    if not financial_line_items:
        return {"score": 0, "max_score": 2, "details": "Insufficient data for management analysis"}

    reasoning = []
    mgmt_score = 0

    latest = financial_line_items[0]
    if hasattr(latest, "issuance_or_purchase_of_equity_shares") and latest.issuance_or_purchase_of_equity_shares and latest.issuance_or_purchase_of_equity_shares < 0:
        # Negative means the company spent money on buybacks
        mgmt_score += 1
        reasoning.append("Company has been repurchasing shares (shareholder-friendly)")

    if hasattr(latest, "issuance_or_purchase_of_equity_shares") and latest.issuance_or_purchase_of_equity_shares and latest.issuance_or_purchase_of_equity_shares > 0:
        # Positive issuance means new shares => possible dilution
        reasoning.append("Recent common stock issuance (potential dilution)")
    else:
        reasoning.append("No significant new stock issuance detected")

    # Check for any dividends
    if hasattr(latest, "dividends_and_other_cash_distributions") and latest.dividends_and_other_cash_distributions and latest.dividends_and_other_cash_distributions < 0:
        mgmt_score += 1
        reasoning.append("Company has a track record of paying dividends")
    else:
        reasoning.append("No or minimal dividends paid")

    return {
        "score": mgmt_score,
        "max_score": 2,
        "details": "; ".join(reasoning),
    }


def calculate_owner_earnings(financial_line_items: list) -> dict[str, any]:
    """
    Calculate owner earnings (Buffett's preferred measure of true earnings power).
    Enhanced methodology: Net Income + Depreciation/Amortization - Maintenance CapEx - Working Capital Changes
    Uses multi-period analysis for better maintenance capex estimation.
    """
    if not financial_line_items or len(financial_line_items) < 2:
        return {"owner_earnings": None, "details": ["Insufficient data for owner earnings calculation"]}

    latest = financial_line_items[0]
    details = []

    # Core components
    net_income = latest.net_income
    depreciation = latest.depreciation_and_amortization
    capex = latest.capital_expenditure

    if not all([net_income is not None, depreciation is not None, capex is not None]):
        missing = []
        if net_income is None: missing.append("net income")
        if depreciation is None: missing.append("depreciation")
        if capex is None: missing.append("capital expenditure")
        return {"owner_earnings": None, "details": [f"Missing components: {', '.join(missing)}"]}

    # Enhanced maintenance capex estimation using historical analysis
    maintenance_capex = estimate_maintenance_capex(financial_line_items)
    
    # Working capital change analysis (if data available)
    working_capital_change = 0
    if len(financial_line_items) >= 2:
        try:
            current_assets_current = getattr(latest, 'current_assets', None)
            current_liab_current = getattr(latest, 'current_liabilities', None)
            
            previous = financial_line_items[1]
            current_assets_previous = getattr(previous, 'current_assets', None)
            current_liab_previous = getattr(previous, 'current_liabilities', None)
            
            if all([current_assets_current, current_liab_current, current_assets_previous, current_liab_previous]):
                wc_current = current_assets_current - current_liab_current
                wc_previous = current_assets_previous - current_liab_previous
                working_capital_change = wc_current - wc_previous
                details.append(f"Working capital change: ${working_capital_change:,.0f}")
        except:
            pass  # Skip working capital adjustment if data unavailable

    # Calculate owner earnings
    owner_earnings = net_income + depreciation - maintenance_capex - working_capital_change

    # Sanity checks
    if owner_earnings < net_income * 0.3:  # Owner earnings shouldn't be less than 30% of net income typically
        details.append("Warning: Owner earnings significantly below net income - high capex intensity")
    
    if maintenance_capex > depreciation * 2:  # Maintenance capex shouldn't typically exceed 2x depreciation
        details.append("Warning: Estimated maintenance capex seems high relative to depreciation")

    details.extend([
        f"Net income: ${net_income:,.0f}",
        f"Depreciation: ${depreciation:,.0f}",
        f"Estimated maintenance capex: ${maintenance_capex:,.0f}",
        f"Owner earnings: ${owner_earnings:,.0f}"
    ])

    return {
        "owner_earnings": owner_earnings,
        "components": {
            "net_income": net_income,
            "depreciation": depreciation,
            "maintenance_capex": maintenance_capex,
            "working_capital_change": working_capital_change,
            "total_capex": abs(capex) if capex else 0
        },
        "details": details,
    }


def estimate_maintenance_capex(financial_line_items: list) -> float:
    """
    Estimate maintenance capital expenditure using multiple approaches.
    Buffett considers this crucial for understanding true owner earnings.
    """
    if not financial_line_items:
        return 0
    
    # Approach 1: Historical average as % of revenue
    capex_ratios = []
    depreciation_values = []
    
    for item in financial_line_items[:5]:  # Last 5 periods
        if hasattr(item, 'capital_expenditure') and hasattr(item, 'revenue'):
            if item.capital_expenditure and item.revenue and item.revenue > 0:
                capex_ratio = abs(item.capital_expenditure) / item.revenue
                capex_ratios.append(capex_ratio)
        
        if hasattr(item, 'depreciation_and_amortization') and item.depreciation_and_amortization:
            depreciation_values.append(item.depreciation_and_amortization)
    
    # Approach 2: Percentage of depreciation (typically 80-120% for maintenance)
    latest_depreciation = financial_line_items[0].depreciation_and_amortization if financial_line_items[0].depreciation_and_amortization else 0
    
    # Approach 3: Industry-specific heuristics
    latest_capex = abs(financial_line_items[0].capital_expenditure) if financial_line_items[0].capital_expenditure else 0
    
    # Conservative estimate: Use the higher of:
    # 1. 85% of total capex (assuming 15% is growth capex)
    # 2. 100% of depreciation (replacement of worn-out assets)
    # 3. Historical average if stable
    
    method_1 = latest_capex * 0.85  # 85% of total capex
    method_2 = latest_depreciation  # 100% of depreciation
    
    # If we have historical data, use average capex ratio
    if len(capex_ratios) >= 3:
        avg_capex_ratio = sum(capex_ratios) / len(capex_ratios)
        latest_revenue = financial_line_items[0].revenue if hasattr(financial_line_items[0], 'revenue') and financial_line_items[0].revenue else 0
        method_3 = avg_capex_ratio * latest_revenue if latest_revenue else 0
        
        # Use the median of the three approaches for conservatism
        estimates = sorted([method_1, method_2, method_3])
        return estimates[1]  # Median
    else:
        # Use the higher of method 1 and 2
        return max(method_1, method_2)


def calculate_intrinsic_value(financial_line_items: list) -> dict[str, any]:
    """
    Calculate intrinsic value using enhanced DCF with owner earnings.
    Uses more sophisticated assumptions and conservative approach like Buffett.
    """
    if not financial_line_items or len(financial_line_items) < 3:
        return {"intrinsic_value": None, "details": ["Insufficient data for reliable valuation"]}

    # Calculate owner earnings with better methodology
    earnings_data = calculate_owner_earnings(financial_line_items)
    if not earnings_data["owner_earnings"]:
        return {"intrinsic_value": None, "details": earnings_data["details"]}

    owner_earnings = earnings_data["owner_earnings"]
    latest_financial_line_items = financial_line_items[0]
    shares_outstanding = latest_financial_line_items.outstanding_shares

    if not shares_outstanding or shares_outstanding <= 0:
        return {"intrinsic_value": None, "details": ["Missing or invalid shares outstanding data"]}

    # Enhanced DCF with more realistic assumptions
    details = []
    
    # Estimate growth rate based on historical performance (more conservative)
    historical_earnings = []
    for item in financial_line_items[:5]:  # Last 5 years
        if hasattr(item, 'net_income') and item.net_income:
            historical_earnings.append(item.net_income)
    
    # Calculate historical growth rate
    if len(historical_earnings) >= 3:
        oldest_earnings = historical_earnings[-1]
        latest_earnings = historical_earnings[0]
        years = len(historical_earnings) - 1
        
        if oldest_earnings > 0:
            historical_growth = ((latest_earnings / oldest_earnings) ** (1/years)) - 1
            # Conservative adjustment - cap growth and apply haircut
            historical_growth = max(-0.05, min(historical_growth, 0.15))  # Cap between -5% and 15%
            conservative_growth = historical_growth * 0.7  # Apply 30% haircut for conservatism
        else:
            conservative_growth = 0.03  # Default 3% if negative base
    else:
        conservative_growth = 0.03  # Default conservative growth
    
    # Buffett's conservative assumptions
    stage1_growth = min(conservative_growth, 0.08)  # Stage 1: cap at 8%
    stage2_growth = min(conservative_growth * 0.5, 0.04)  # Stage 2: half of stage 1, cap at 4%
    terminal_growth = 0.025  # Long-term GDP growth rate
    
    # Risk-adjusted discount rate based on business quality
    base_discount_rate = 0.09  # Base 9%
    
    # Adjust based on analysis scores (if available in calling context)
    # For now, use conservative 10%
    discount_rate = 0.10
    
    # Three-stage DCF model
    stage1_years = 5   # High growth phase
    stage2_years = 5   # Transition phase
    
    present_value = 0
    details.append(f"Using three-stage DCF: Stage 1 ({stage1_growth:.1%}, {stage1_years}y), Stage 2 ({stage2_growth:.1%}, {stage2_years}y), Terminal ({terminal_growth:.1%})")
    
    # Stage 1: Higher growth
    stage1_pv = 0
    for year in range(1, stage1_years + 1):
        future_earnings = owner_earnings * (1 + stage1_growth) ** year
        pv = future_earnings / (1 + discount_rate) ** year
        stage1_pv += pv
    
    # Stage 2: Transition growth
    stage2_pv = 0
    stage1_final_earnings = owner_earnings * (1 + stage1_growth) ** stage1_years
    for year in range(1, stage2_years + 1):
        future_earnings = stage1_final_earnings * (1 + stage2_growth) ** year
        pv = future_earnings / (1 + discount_rate) ** (stage1_years + year)
        stage2_pv += pv
    
    # Terminal value using Gordon Growth Model
    final_earnings = stage1_final_earnings * (1 + stage2_growth) ** stage2_years
    terminal_earnings = final_earnings * (1 + terminal_growth)
    terminal_value = terminal_earnings / (discount_rate - terminal_growth)
    terminal_pv = terminal_value / (1 + discount_rate) ** (stage1_years + stage2_years)
    
    # Total intrinsic value
    intrinsic_value = stage1_pv + stage2_pv + terminal_pv
    
    # Apply additional margin of safety (Buffett's conservatism)
    conservative_intrinsic_value = intrinsic_value * 0.85  # 15% additional haircut
    
    details.extend([
        f"Stage 1 PV: ${stage1_pv:,.0f}",
        f"Stage 2 PV: ${stage2_pv:,.0f}",
        f"Terminal PV: ${terminal_pv:,.0f}",
        f"Total IV: ${intrinsic_value:,.0f}",
        f"Conservative IV (15% haircut): ${conservative_intrinsic_value:,.0f}",
        f"Owner earnings: ${owner_earnings:,.0f}",
        f"Discount rate: {discount_rate:.1%}"
    ])

    return {
        "intrinsic_value": conservative_intrinsic_value,
        "raw_intrinsic_value": intrinsic_value,
        "owner_earnings": owner_earnings,
        "assumptions": {
            "stage1_growth": stage1_growth,
            "stage2_growth": stage2_growth,
            "terminal_growth": terminal_growth,
            "discount_rate": discount_rate,
            "stage1_years": stage1_years,
            "stage2_years": stage2_years,
            "historical_growth": conservative_growth if 'conservative_growth' in locals() else None,
        },
        "details": details,
    }

def analyze_book_value_growth(financial_line_items: list) -> dict[str, any]:
    """
    Analyze book value per share growth - a key Buffett metric for long-term value creation.
    Buffett often talks about companies that compound book value over decades.
    """
    if len(financial_line_items) < 3:
        return {"score": 0, "details": "Insufficient data for book value analysis"}
    
    score = 0
    reasoning = []
    
    # Calculate book value growth (shareholders equity / shares outstanding)
    book_values = []
    for item in financial_line_items:
        if hasattr(item, 'shareholders_equity') and hasattr(item, 'outstanding_shares'):
            if item.shareholders_equity and item.outstanding_shares:
                book_value_per_share = item.shareholders_equity / item.outstanding_shares
                book_values.append(book_value_per_share)
    
    if len(book_values) >= 3:
        # Check for consistent book value growth
        growth_periods = 0
        for i in range(len(book_values) - 1):
            if book_values[i] > book_values[i + 1]:  # Current > Previous (reverse chronological)
                growth_periods += 1
        
        growth_rate = growth_periods / (len(book_values) - 1)
        
        if growth_rate >= 0.8:  # 80% of periods show growth
            score += 3
            reasoning.append("Consistent book value per share growth (Buffett's favorite metric)")
        elif growth_rate >= 0.6:
            score += 2
            reasoning.append("Good book value per share growth pattern")
        elif growth_rate >= 0.4:
            score += 1
            reasoning.append("Moderate book value per share growth")
        else:
            reasoning.append("Inconsistent book value per share growth")
            
        # Calculate compound annual growth rate
        if len(book_values) >= 2:
            oldest_bv = book_values[-1]
            latest_bv = book_values[0]
            years = len(book_values) - 1
            if oldest_bv > 0:
                cagr = ((latest_bv / oldest_bv) ** (1/years)) - 1
                if cagr > 0.15:  # 15%+ CAGR
                    score += 2
                    reasoning.append(f"Excellent book value CAGR: {cagr:.1%}")
                elif cagr > 0.1:  # 10%+ CAGR
                    score += 1
                    reasoning.append(f"Good book value CAGR: {cagr:.1%}")
    else:
        reasoning.append("Insufficient book value data for growth analysis")
    
    return {
        "score": score,
        "details": "; ".join(reasoning)
    }


def analyze_pricing_power(financial_line_items: list, metrics: list) -> dict[str, any]:
    """
    Analyze pricing power - Buffett's key indicator of a business moat.
    Looks at ability to raise prices without losing customers (margin expansion during inflation).
    """
    if not financial_line_items or not metrics:
        return {"score": 0, "details": "Insufficient data for pricing power analysis"}
    
    score = 0
    reasoning = []
    
    # Check gross margin trends (ability to maintain/expand margins)
    gross_margins = []
    for item in financial_line_items:
        if hasattr(item, 'gross_margin') and item.gross_margin is not None:
            gross_margins.append(item.gross_margin)
    
    if len(gross_margins) >= 3:
        # Check margin stability/improvement
        recent_avg = sum(gross_margins[:2]) / 2 if len(gross_margins) >= 2 else gross_margins[0]
        older_avg = sum(gross_margins[-2:]) / 2 if len(gross_margins) >= 2 else gross_margins[-1]
        
        if recent_avg > older_avg + 0.02:  # 2%+ improvement
            score += 3
            reasoning.append("Expanding gross margins indicate strong pricing power")
        elif recent_avg > older_avg:
            score += 2
            reasoning.append("Improving gross margins suggest good pricing power")
        elif abs(recent_avg - older_avg) < 0.01:  # Stable within 1%
            score += 1
            reasoning.append("Stable gross margins during economic uncertainty")
        else:
            reasoning.append("Declining gross margins may indicate pricing pressure")
    
    # Check if company has been able to maintain high margins consistently
    if gross_margins:
        avg_margin = sum(gross_margins) / len(gross_margins)
        if avg_margin > 0.5:  # 50%+ gross margins
            score += 2
            reasoning.append(f"Consistently high gross margins ({avg_margin:.1%}) indicate strong pricing power")
        elif avg_margin > 0.3:  # 30%+ gross margins
            score += 1
            reasoning.append(f"Good gross margins ({avg_margin:.1%}) suggest decent pricing power")
    
    return {
        "score": score,
        "details": "; ".join(reasoning) if reasoning else "Limited pricing power analysis available"
    }


def generate_buffett_output(
    ticker: str,
    analysis_data: dict[str, any],
    state: AgentState,
) -> WarrenBuffettSignal:
    """Get investment decision from LLM with Buffett's principles"""
    template = ChatPromptTemplate.from_messages(
        [
            (
                "system",
                """You are Warren Buffett, the Oracle of Omaha. Analyze investment opportunities using my proven methodology developed over 60+ years of investing:

                MY CORE PRINCIPLES:
                1. Circle of Competence: "Risk comes from not knowing what you're doing." Only invest in businesses I thoroughly understand.
                2. Economic Moats: Seek companies with durable competitive advantages - pricing power, brand strength, scale advantages, switching costs.
                3. Quality Management: Look for honest, competent managers who think like owners and allocate capital wisely.
                4. Financial Fortress: Prefer companies with strong balance sheets, consistent earnings, and minimal debt.
                5. Intrinsic Value & Margin of Safety: Pay significantly less than what the business is worth - "Price is what you pay, value is what you get."
                6. Long-term Perspective: "Our favorite holding period is forever." Look for businesses that will prosper for decades.
                7. Pricing Power: The best businesses can raise prices without losing customers.

                MY CIRCLE OF COMPETENCE PREFERENCES:
                STRONGLY PREFER:
                - Consumer staples with strong brands (Coca-Cola, P&G, Walmart, Costco)
                - Commercial banking (Bank of America, Wells Fargo) - NOT investment banking
                - Insurance (GEICO, property & casualty)
                - Railways and utilities (BNSF, simple infrastructure)
                - Simple industrials with moats (UPS, FedEx, Caterpillar)
                - Energy companies with reserves and pipelines (Chevron, not exploration)

                GENERALLY AVOID:
                - Complex technology (semiconductors, software, except Apple due to consumer ecosystem)
                - Biotechnology and pharmaceuticals (too complex, regulatory risk)
                - Airlines (commodity business, poor economics)
                - Cryptocurrency and fintech speculation
                - Complex derivatives or financial instruments
                - Rapid technology change industries
                - Capital-intensive businesses without pricing power

                APPLE EXCEPTION: I own Apple not as a tech stock, but as a consumer products company with an ecosystem that creates switching costs.

                MY INVESTMENT CRITERIA HIERARCHY:
                First: Circle of Competence - If I don't understand the business model or industry dynamics, I don't invest, regardless of potential returns.
                Second: Business Quality - Does it have a moat? Will it still be thriving in 20 years?
                Third: Management - Do they act in shareholders' interests? Smart capital allocation?
                Fourth: Financial Strength - Consistent earnings, low debt, strong returns on capital?
                Fifth: Valuation - Am I paying a reasonable price for this wonderful business?

                MY LANGUAGE & STYLE:
                - Use folksy wisdom and simple analogies ("It's like...")
                - Reference specific past investments when relevant (Coca-Cola, Apple, GEICO, See's Candies, etc.)
                - Quote my own sayings when appropriate
                - Be candid about what I don't understand
                - Show patience - most opportunities don't meet my criteria
                - Express genuine enthusiasm for truly exceptional businesses
                - Be skeptical of complexity and Wall Street jargon

                CONFIDENCE LEVELS:
                - 90-100%: Exceptional business within my circle, trading at attractive price
                - 70-89%: Good business with decent moat, fair valuation
                - 50-69%: Mixed signals, would need more information or better price
                - 30-49%: Outside my expertise or concerning fundamentals
                - 10-29%: Poor business or significantly overvalued

                Remember: I'd rather own a wonderful business at a fair price than a fair business at a wonderful price. And when in doubt, the answer is usually "no" - there's no penalty for missed opportunities, only for permanent capital loss.
                """,
            ),
            (
                "human",
                """Analyze this investment opportunity for {ticker}:

                COMPREHENSIVE ANALYSIS DATA:
                {analysis_data}

                Please provide your investment decision in exactly this JSON format:
                {{
                  "signal": "bullish" | "bearish" | "neutral",
                  "confidence": float between 0 and 100,
                  "reasoning": "string with your detailed Warren Buffett-style analysis"
                }}

                In your reasoning, be specific about:
                1. Whether this falls within your circle of competence and why (CRITICAL FIRST STEP)
                2. Your assessment of the business's competitive moat
                3. Management quality and capital allocation
                4. Financial health and consistency
                5. Valuation relative to intrinsic value
                6. Long-term prospects and any red flags
                7. How this compares to opportunities in your portfolio

                Write as Warren Buffett would speak - plainly, with conviction, and with specific references to the data provided.
                """,
            ),
        ]
    )

    prompt = template.invoke({"analysis_data": json.dumps(analysis_data, indent=2), "ticker": ticker})

    # Default fallback signal in case parsing fails
    def create_default_warren_buffett_signal():
        return WarrenBuffettSignal(signal="neutral", confidence=0.0, reasoning="Error in analysis, defaulting to neutral")

    return call_llm(
        prompt=prompt,
        pydantic_model=WarrenBuffettSignal,
        agent_name="warren_buffett_agent",
        state=state,
        default_factory=create_default_warren_buffett_signal,
    )
>>>>>>> bbd07fab
<|MERGE_RESOLUTION|>--- conflicted
+++ resolved
@@ -1,456 +1,3 @@
-<<<<<<< HEAD
-from src.graph.state import AgentState, show_agent_reasoning
-from langchain_core.prompts import ChatPromptTemplate
-from langchain_core.messages import HumanMessage
-from pydantic import BaseModel
-import json
-from typing_extensions import Literal
-from src.tools.api import get_financial_metrics, get_market_cap, search_line_items
-from src.utils.llm import call_llm
-from src.utils.progress import progress
-
-
-class WarrenBuffettSignal(BaseModel):
-    signal: Literal["bullish", "bearish", "neutral"]
-    confidence: float
-    reasoning: str
-
-
-def warren_buffett_agent(state: AgentState):
-    """Analyzes stocks using Buffett's principles and LLM reasoning."""
-    data = state["data"]
-    end_date = data["end_date"]
-    tickers = data["tickers"]
-
-    # Collect all analysis for LLM reasoning
-    analysis_data = {}
-    buffett_analysis = {}
-
-    for ticker in tickers:
-        progress.update_status("warren_buffett_agent", ticker, "Fetching financial metrics")
-        # Fetch required data
-        metrics = get_financial_metrics(ticker, end_date, period="ttm", limit=5)
-
-        progress.update_status("warren_buffett_agent", ticker, "Gathering financial line items")
-        financial_line_items = search_line_items(
-            ticker,
-            [
-                "capital_expenditure",
-                "depreciation_and_amortization",
-                "net_income",
-                "outstanding_shares",
-                "total_assets",
-                "total_liabilities",
-                "dividends_and_other_cash_distributions",
-                "issuance_or_purchase_of_equity_shares",
-            ],
-            end_date,
-        )
-
-        progress.update_status("warren_buffett_agent", ticker, "Getting market cap")
-        # Get current market cap
-        market_cap = get_market_cap(ticker, end_date)
-
-        progress.update_status("warren_buffett_agent", ticker, "Analyzing fundamentals")
-        # Analyze fundamentals
-        fundamental_analysis = analyze_fundamentals(metrics)
-
-        progress.update_status("warren_buffett_agent", ticker, "Analyzing consistency")
-        consistency_analysis = analyze_consistency(financial_line_items)
-
-        progress.update_status("warren_buffett_agent", ticker, "Analyzing moat")
-        moat_analysis = analyze_moat(metrics)
-
-        progress.update_status("warren_buffett_agent", ticker, "Analyzing management quality")
-        mgmt_analysis = analyze_management_quality(financial_line_items)
-
-        progress.update_status("warren_buffett_agent", ticker, "Calculating intrinsic value")
-        intrinsic_value_analysis = calculate_intrinsic_value(financial_line_items)
-
-        # Calculate total score
-        total_score = fundamental_analysis["score"] + consistency_analysis["score"] + moat_analysis["score"] + mgmt_analysis["score"]
-        max_possible_score = 10 + moat_analysis["max_score"] + mgmt_analysis["max_score"]
-        # fundamental_analysis + consistency combined were up to 10 points total
-        # moat can add up to 3, mgmt can add up to 2, for example
-
-        # Add margin of safety analysis if we have both intrinsic value and current price
-        margin_of_safety = None
-        intrinsic_value = intrinsic_value_analysis["intrinsic_value"]
-        if intrinsic_value and market_cap:
-            margin_of_safety = (intrinsic_value - market_cap) / market_cap
-
-        # Generate trading signal using a stricter margin-of-safety requirement
-        # if fundamentals+moat+management are strong but margin_of_safety < 0.3, it's neutral
-        # if fundamentals are very weak or margin_of_safety is severely negative -> bearish
-        # else bullish
-        if (total_score >= 0.7 * max_possible_score) and margin_of_safety and (margin_of_safety >= 0.3):
-            signal = "bullish"
-        elif total_score <= 0.3 * max_possible_score or (margin_of_safety is not None and margin_of_safety < -0.3):
-            # negative margin of safety beyond -30% could be overpriced -> bearish
-            signal = "bearish"
-        else:
-            signal = "neutral"
-
-        # Combine all analysis results
-        analysis_data[ticker] = {
-            "signal": signal,
-            "score": total_score,
-            "max_score": max_possible_score,
-            "fundamental_analysis": fundamental_analysis,
-            "consistency_analysis": consistency_analysis,
-            "moat_analysis": moat_analysis,
-            "management_analysis": mgmt_analysis,
-            "intrinsic_value_analysis": intrinsic_value_analysis,
-            "market_cap": market_cap,
-            "margin_of_safety": margin_of_safety,
-        }
-
-        progress.update_status("warren_buffett_agent", ticker, "Generating Warren Buffett analysis")
-        buffett_output = generate_buffett_output(
-            ticker=ticker,
-            analysis_data=analysis_data,
-            model_name=state["metadata"]["model_name"],
-            model_provider=state["metadata"]["model_provider"],
-        )
-
-        # Store analysis in consistent format with other agents
-        buffett_analysis[ticker] = {
-            "signal": buffett_output.signal,
-            "confidence": buffett_output.confidence,  # Normalize between 0 to 100
-            "reasoning": buffett_output.reasoning,
-        }
-
-        progress.update_status("warren_buffett_agent", ticker, "Done", analysis=buffett_output.reasoning)
-
-    # Create the message
-    message = HumanMessage(content=json.dumps(buffett_analysis), name="warren_buffett_agent")
-
-    # Show reasoning if requested
-    if state["metadata"]["show_reasoning"]:
-        show_agent_reasoning(buffett_analysis, "Warren Buffett Agent")
-
-    # Add the signal to the analyst_signals list
-    state["data"]["analyst_signals"]["warren_buffett_agent"] = buffett_analysis
-
-    progress.update_status("warren_buffett_agent", None, "Done")
-
-    return {"messages": [message], "data": state["data"]}
-
-
-def analyze_fundamentals(metrics: list) -> dict[str, any]:
-    """Analyze company fundamentals based on Buffett's criteria."""
-    if not metrics:
-        return {"score": 0, "details": "Insufficient fundamental data"}
-
-    latest_metrics = metrics[0]
-
-    score = 0
-    reasoning = []
-
-    # Check ROE (Return on Equity)
-    if latest_metrics.return_on_equity and latest_metrics.return_on_equity > 0.15:  # 15% ROE threshold
-        score += 2
-        reasoning.append(f"Strong ROE of {latest_metrics.return_on_equity:.1%}")
-    elif latest_metrics.return_on_equity:
-        reasoning.append(f"Weak ROE of {latest_metrics.return_on_equity:.1%}")
-    else:
-        reasoning.append("ROE data not available")
-
-    # Check Debt to Equity
-    if latest_metrics.debt_to_equity and latest_metrics.debt_to_equity < 0.5:
-        score += 2
-        reasoning.append("Conservative debt levels")
-    elif latest_metrics.debt_to_equity:
-        reasoning.append(f"High debt to equity ratio of {latest_metrics.debt_to_equity:.1f}")
-    else:
-        reasoning.append("Debt to equity data not available")
-
-    # Check Operating Margin
-    if latest_metrics.operating_margin and latest_metrics.operating_margin > 0.15:
-        score += 2
-        reasoning.append("Strong operating margins")
-    elif latest_metrics.operating_margin:
-        reasoning.append(f"Weak operating margin of {latest_metrics.operating_margin:.1%}")
-    else:
-        reasoning.append("Operating margin data not available")
-
-    # Check Current Ratio
-    if latest_metrics.current_ratio and latest_metrics.current_ratio > 1.5:
-        score += 1
-        reasoning.append("Good liquidity position")
-    elif latest_metrics.current_ratio:
-        reasoning.append(f"Weak liquidity with current ratio of {latest_metrics.current_ratio:.1f}")
-    else:
-        reasoning.append("Current ratio data not available")
-
-    return {"score": score, "details": "; ".join(reasoning), "metrics": latest_metrics.model_dump()}
-
-
-def analyze_consistency(financial_line_items: list) -> dict[str, any]:
-    """Analyze earnings consistency and growth."""
-    if len(financial_line_items) < 4:  # Need at least 4 periods for trend analysis
-        return {"score": 0, "details": "Insufficient historical data"}
-
-    score = 0
-    reasoning = []
-
-    # Check earnings growth trend
-    earnings_values = [item.net_income for item in financial_line_items if item.net_income]
-    if len(earnings_values) >= 4:
-        # Simple check: is each period's earnings bigger than the next?
-        earnings_growth = all(earnings_values[i] > earnings_values[i + 1] for i in range(len(earnings_values) - 1))
-
-        if earnings_growth:
-            score += 3
-            reasoning.append("Consistent earnings growth over past periods")
-        else:
-            reasoning.append("Inconsistent earnings growth pattern")
-
-        # Calculate total growth rate from oldest to latest
-        if len(earnings_values) >= 2 and earnings_values[-1] != 0:
-            growth_rate = (earnings_values[0] - earnings_values[-1]) / abs(earnings_values[-1])
-            reasoning.append(f"Total earnings growth of {growth_rate:.1%} over past {len(earnings_values)} periods")
-    else:
-        reasoning.append("Insufficient earnings data for trend analysis")
-
-    return {
-        "score": score,
-        "details": "; ".join(reasoning),
-    }
-
-
-def analyze_moat(metrics: list) -> dict[str, any]:
-    """
-    Evaluate whether the company likely has a durable competitive advantage (moat).
-    For simplicity, we look at stability of ROE/operating margins over multiple periods
-    or high margin over the last few years. Higher stability => higher moat score.
-    """
-    if not metrics or len(metrics) < 3:
-        return {"score": 0, "max_score": 3, "details": "Insufficient data for moat analysis"}
-
-    reasoning = []
-    moat_score = 0
-    historical_roes = []
-    historical_margins = []
-
-    for m in metrics:
-        if m.return_on_equity is not None:
-            historical_roes.append(m.return_on_equity)
-        if m.operating_margin is not None:
-            historical_margins.append(m.operating_margin)
-
-    # Check for stable or improving ROE
-    if len(historical_roes) >= 3:
-        stable_roe = all(r > 0.15 for r in historical_roes)
-        if stable_roe:
-            moat_score += 1
-            reasoning.append("Stable ROE above 15% across periods (suggests moat)")
-        else:
-            reasoning.append("ROE not consistently above 15%")
-
-    # Check for stable or improving operating margin
-    if len(historical_margins) >= 3:
-        stable_margin = all(m > 0.15 for m in historical_margins)
-        if stable_margin:
-            moat_score += 1
-            reasoning.append("Stable operating margins above 15% (moat indicator)")
-        else:
-            reasoning.append("Operating margin not consistently above 15%")
-
-    # If both are stable/improving, add an extra point
-    if moat_score == 2:
-        moat_score += 1
-        reasoning.append("Both ROE and margin stability indicate a solid moat")
-
-    return {
-        "score": moat_score,
-        "max_score": 3,
-        "details": "; ".join(reasoning),
-    }
-
-
-def analyze_management_quality(financial_line_items: list) -> dict[str, any]:
-    """
-    Checks for share dilution or consistent buybacks, and some dividend track record.
-    A simplified approach:
-      - if there's net share repurchase or stable share count, it suggests management
-        might be shareholder-friendly.
-      - if there's a big new issuance, it might be a negative sign (dilution).
-    """
-    if not financial_line_items:
-        return {"score": 0, "max_score": 2, "details": "Insufficient data for management analysis"}
-
-    reasoning = []
-    mgmt_score = 0
-
-    latest = financial_line_items[0]
-    if hasattr(latest, "issuance_or_purchase_of_equity_shares") and latest.issuance_or_purchase_of_equity_shares and latest.issuance_or_purchase_of_equity_shares < 0:
-        # Negative means the company spent money on buybacks
-        mgmt_score += 1
-        reasoning.append("Company has been repurchasing shares (shareholder-friendly)")
-
-    if hasattr(latest, "issuance_or_purchase_of_equity_shares") and latest.issuance_or_purchase_of_equity_shares and latest.issuance_or_purchase_of_equity_shares > 0:
-        # Positive issuance means new shares => possible dilution
-        reasoning.append("Recent common stock issuance (potential dilution)")
-    else:
-        reasoning.append("No significant new stock issuance detected")
-
-    # Check for any dividends
-    if hasattr(latest, "dividends_and_other_cash_distributions") and latest.dividends_and_other_cash_distributions and latest.dividends_and_other_cash_distributions < 0:
-        mgmt_score += 1
-        reasoning.append("Company has a track record of paying dividends")
-    else:
-        reasoning.append("No or minimal dividends paid")
-
-    return {
-        "score": mgmt_score,
-        "max_score": 2,
-        "details": "; ".join(reasoning),
-    }
-
-
-def calculate_owner_earnings(financial_line_items: list) -> dict[str, any]:
-    """Calculate owner earnings (Buffett's preferred measure of true earnings power).
-    Owner Earnings = Net Income + Depreciation - Maintenance CapEx"""
-    if not financial_line_items or len(financial_line_items) < 1:
-        return {"owner_earnings": None, "details": ["Insufficient data for owner earnings calculation"]}
-
-    latest = financial_line_items[0]
-
-    net_income = latest.net_income
-    depreciation = latest.depreciation_and_amortization
-    capex = latest.capital_expenditure
-
-    if not all([net_income, depreciation, capex]):
-        return {"owner_earnings": None, "details": ["Missing components for owner earnings calculation"]}
-
-    # Estimate maintenance capex (typically 70-80% of total capex)
-    maintenance_capex = capex * 0.75
-    owner_earnings = net_income + depreciation - maintenance_capex
-
-    return {
-        "owner_earnings": owner_earnings,
-        "components": {"net_income": net_income, "depreciation": depreciation, "maintenance_capex": maintenance_capex},
-        "details": ["Owner earnings calculated successfully"],
-    }
-
-
-def calculate_intrinsic_value(financial_line_items: list) -> dict[str, any]:
-    """Calculate intrinsic value using DCF with owner earnings."""
-    if not financial_line_items:
-        return {"intrinsic_value": None, "details": ["Insufficient data for valuation"]}
-
-    # Calculate owner earnings
-    earnings_data = calculate_owner_earnings(financial_line_items)
-    if not earnings_data["owner_earnings"]:
-        return {"intrinsic_value": None, "details": earnings_data["details"]}
-
-    owner_earnings = earnings_data["owner_earnings"]
-
-    # Get current market data
-    latest_financial_line_items = financial_line_items[0]
-    shares_outstanding = latest_financial_line_items.outstanding_shares
-
-    if not shares_outstanding:
-        return {"intrinsic_value": None, "details": ["Missing shares outstanding data"]}
-
-    # Buffett's DCF assumptions (conservative approach)
-    growth_rate = 0.05  # Conservative 5% growth
-    discount_rate = 0.09  # Typical ~9% discount rate
-    terminal_multiple = 12
-    projection_years = 10
-
-    # Sum of discounted future owner earnings
-    future_value = 0
-    for year in range(1, projection_years + 1):
-        future_earnings = owner_earnings * (1 + growth_rate) ** year
-        present_value = future_earnings / (1 + discount_rate) ** year
-        future_value += present_value
-
-    # Terminal value
-    terminal_value = (owner_earnings * (1 + growth_rate) ** projection_years * terminal_multiple) / ((1 + discount_rate) ** projection_years)
-
-    intrinsic_value = future_value + terminal_value
-
-    return {
-        "intrinsic_value": intrinsic_value,
-        "owner_earnings": owner_earnings,
-        "assumptions": {
-            "growth_rate": growth_rate,
-            "discount_rate": discount_rate,
-            "terminal_multiple": terminal_multiple,
-            "projection_years": projection_years,
-        },
-        "details": ["Intrinsic value calculated using DCF model with owner earnings"],
-    }
-
-
-def generate_buffett_output(
-    ticker: str,
-    analysis_data: dict[str, any],
-    model_name: str,
-    model_provider: str,
-) -> WarrenBuffettSignal:
-    """Get investment decision from LLM with Buffett's principles"""
-    template = ChatPromptTemplate.from_messages(
-        [
-            (
-                "system",
-                """You are a Warren Buffett AI agent. Decide on investment signals based on Warren Buffett's principles:
-                - Circle of Competence: Only invest in businesses you understand
-                - Margin of Safety (> 30%): Buy at a significant discount to intrinsic value
-                - Economic Moat: Look for durable competitive advantages
-                - Quality Management: Seek conservative, shareholder-oriented teams
-                - Financial Strength: Favor low debt, strong returns on equity
-                - Long-term Horizon: Invest in businesses, not just stocks
-                - Sell only if fundamentals deteriorate or valuation far exceeds intrinsic value
-
-                When providing your reasoning, be thorough and specific by:
-                1. Explaining the key factors that influenced your decision the most (both positive and negative)
-                2. Highlighting how the company aligns with or violates specific Buffett principles
-                3. Providing quantitative evidence where relevant (e.g., specific margins, ROE values, debt levels)
-                4. Concluding with a Buffett-style assessment of the investment opportunity
-                5. Using Warren Buffett's voice and conversational style in your explanation
-
-                For example, if bullish: "I'm particularly impressed with [specific strength], reminiscent of our early investment in See's Candies where we saw [similar attribute]..."
-                For example, if bearish: "The declining returns on capital remind me of the textile operations at Berkshire that we eventually exited because..."
-
-                Follow these guidelines strictly.
-                """,
-            ),
-            (
-                "human",
-                """Based on the following data, create the investment signal as Warren Buffett would:
-
-                Analysis Data for {ticker}:
-                {analysis_data}
-
-                Return the trading signal in the following JSON format exactly:
-                {{
-                  "signal": "bullish" | "bearish" | "neutral",
-                  "confidence": float between 0 and 100,
-                  "reasoning": "string"
-                }}
-                """,
-            ),
-        ]
-    )
-
-    prompt = template.invoke({"analysis_data": json.dumps(analysis_data, indent=2), "ticker": ticker})
-
-    # Default fallback signal in case parsing fails
-    def create_default_warren_buffett_signal():
-        return WarrenBuffettSignal(signal="neutral", confidence=0.0, reasoning="Error in analysis, defaulting to neutral")
-
-    return call_llm(
-        prompt=prompt,
-        model_name=model_name,
-        model_provider=model_provider,
-        pydantic_model=WarrenBuffettSignal,
-        agent_name="warren_buffett_agent",
-        default_factory=create_default_warren_buffett_signal,
-    )
-=======
 from src.graph.state import AgentState, show_agent_reasoning
 from langchain_core.prompts import ChatPromptTemplate
 from langchain_core.messages import HumanMessage
@@ -1284,5 +831,4 @@
         agent_name="warren_buffett_agent",
         state=state,
         default_factory=create_default_warren_buffett_signal,
-    )
->>>>>>> bbd07fab
+    )