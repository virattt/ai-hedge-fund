--- conflicted
+++ resolved
@@ -102,46 +102,6 @@
     template = ChatPromptTemplate.from_messages(
         [
             (
-<<<<<<< HEAD
-                "system",
-                """You are a portfolio manager making final trading decisions.
-                Your job is to make trading decisions based on the team's analysis for multiple tickers.
-
-                Trading Rules:
-                - Only buy if you have available cash
-                - Only sell if you have shares to sell, otherwise hold
-                - For sells: quantity must be ≤ current position shares
-                - For buys: quantity must be ≤ max_shares provided for each ticker
-                - The max_shares values are pre-calculated to respect position limits
-
-                Inputs:
-                - signals_by_ticker: dictionary of ticker to signals from analysts
-                - max_shares: maximum number of shares allowed for each ticker
-                - portfolio_cash: current cash in portfolio
-                - portfolio_positions: current positions in portfolio
-                - current_prices: current price for each ticker
-                
-                Output (must be in JSON format):
-                - action: "buy", "sell", or "hold"
-                - quantity: number of shares to trade (integer)
-                - confidence: confidence level between 0-100
-                - reasoning: brief explanation of the decision
-
-                IMPORTANT: Only output the final decision in a JSON format like so:
-                {{
-                    "decisions": {{
-                        "TICKER1": {{
-                            "action": "buy/sell/hold",
-                            "quantity": integer,
-                            "confidence": float,
-                            "reasoning": "string"
-                        }},
-                        "TICKER2": {{ ... }},
-                        ...
-                    }}
-                }}
-                """,
-=======
               "system",
               """You are a portfolio manager making final trading decisions based on multiple tickers.
 
@@ -177,7 +137,6 @@
               - current_prices: current prices for each ticker
               - margin_requirement: current margin requirement for short positions
               """,
->>>>>>> 78401ef8
             ),
             (
               "human",
