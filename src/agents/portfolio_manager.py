--- conflicted
+++ resolved
@@ -1,200 +1,3 @@
-<<<<<<< HEAD
-import json
-from langchain_core.messages import HumanMessage
-from langchain_core.prompts import ChatPromptTemplate
-
-from src.graph.state import AgentState, show_agent_reasoning
-from pydantic import BaseModel, Field
-from typing_extensions import Literal
-from src.utils.progress import progress
-from src.utils.llm import call_llm
-
-
-class PortfolioDecision(BaseModel):
-    action: Literal["buy", "sell", "short", "cover", "hold"]
-    quantity: int = Field(description="Number of shares to trade")
-    confidence: float = Field(description="Confidence in the decision, between 0.0 and 100.0")
-    reasoning: str = Field(description="Reasoning for the decision")
-
-
-class PortfolioManagerOutput(BaseModel):
-    decisions: dict[str, PortfolioDecision] = Field(description="Dictionary of ticker to trading decisions")
-
-
-##### Portfolio Management Agent #####
-def portfolio_management_agent(state: AgentState):
-    """Makes final trading decisions and generates orders for multiple tickers"""
-
-    # Get the portfolio and analyst signals
-    portfolio = state["data"]["portfolio"]
-    analyst_signals = state["data"]["analyst_signals"]
-    tickers = state["data"]["tickers"]
-
-    # Get position limits, current prices, and signals for every ticker
-    position_limits = {}
-    current_prices = {}
-    max_shares = {}
-    signals_by_ticker = {}
-    for ticker in tickers:
-        progress.update_status("portfolio_manager", ticker, "Processing analyst signals")
-
-        # Get position limits and current prices for the ticker
-        risk_data = analyst_signals.get("risk_management_agent", {}).get(ticker, {})
-        position_limits[ticker] = risk_data.get("remaining_position_limit", 0)
-        current_prices[ticker] = risk_data.get("current_price", 0)
-
-        # Calculate maximum shares allowed based on position limit and price
-        if current_prices[ticker] > 0:
-            max_shares[ticker] = int(position_limits[ticker] / current_prices[ticker])
-        else:
-            max_shares[ticker] = 0
-
-        # Get signals for the ticker
-        ticker_signals = {}
-        for agent, signals in analyst_signals.items():
-            if agent != "risk_management_agent" and ticker in signals:
-                ticker_signals[agent] = {"signal": signals[ticker]["signal"], "confidence": signals[ticker]["confidence"]}
-        signals_by_ticker[ticker] = ticker_signals
-
-    progress.update_status("portfolio_manager", None, "Generating trading decisions")
-
-    # Generate the trading decision
-    result = generate_trading_decision(
-        tickers=tickers,
-        signals_by_ticker=signals_by_ticker,
-        current_prices=current_prices,
-        max_shares=max_shares,
-        portfolio=portfolio,
-        model_name=state["metadata"]["model_name"],
-        model_provider=state["metadata"]["model_provider"],
-    )
-
-    # Create the portfolio management message
-    message = HumanMessage(
-        content=json.dumps({ticker: decision.model_dump() for ticker, decision in result.decisions.items()}),
-        name="portfolio_manager",
-    )
-
-    # Print the decision if the flag is set
-    if state["metadata"]["show_reasoning"]:
-        show_agent_reasoning({ticker: decision.model_dump() for ticker, decision in result.decisions.items()}, "Portfolio Manager")
-
-    progress.update_status("portfolio_manager", None, "Done")
-
-    return {
-        "messages": state["messages"] + [message],
-        "data": state["data"],
-    }
-
-
-def generate_trading_decision(
-    tickers: list[str],
-    signals_by_ticker: dict[str, dict],
-    current_prices: dict[str, float],
-    max_shares: dict[str, int],
-    portfolio: dict[str, float],
-    model_name: str,
-    model_provider: str,
-) -> PortfolioManagerOutput:
-    """Attempts to get a decision from the LLM with retry logic"""
-    # Create the prompt template
-    template = ChatPromptTemplate.from_messages(
-        [
-            (
-                "system",
-                """You are a portfolio manager making final trading decisions based on multiple tickers.
-
-              Trading Rules:
-              - For long positions:
-                * Only buy if you have available cash
-                * Only sell if you currently hold long shares of that ticker
-                * Sell quantity must be ≤ current long position shares
-                * Buy quantity must be ≤ max_shares for that ticker
-              
-              - For short positions:
-                * Only short if you have available margin (position value × margin requirement)
-                * Only cover if you currently have short shares of that ticker
-                * Cover quantity must be ≤ current short position shares
-                * Short quantity must respect margin requirements
-              
-              - The max_shares values are pre-calculated to respect position limits
-              - Consider both long and short opportunities based on signals
-              - Maintain appropriate risk management with both long and short exposure
-
-              Available Actions:
-              - "buy": Open or add to long position
-              - "sell": Close or reduce long position
-              - "short": Open or add to short position
-              - "cover": Close or reduce short position
-              - "hold": No action
-
-              Inputs:
-              - signals_by_ticker: dictionary of ticker → signals
-              - max_shares: maximum shares allowed per ticker
-              - portfolio_cash: current cash in portfolio
-              - portfolio_positions: current positions (both long and short)
-              - current_prices: current prices for each ticker
-              - margin_requirement: current margin requirement for short positions (e.g., 0.5 means 50%)
-              - total_margin_used: total margin currently in use
-              """,
-            ),
-            (
-                "human",
-                """Based on the team's analysis, make your trading decisions for each ticker.
-
-              Here are the signals by ticker:
-              {signals_by_ticker}
-
-              Current Prices:
-              {current_prices}
-
-              Maximum Shares Allowed For Purchases:
-              {max_shares}
-
-              Portfolio Cash: {portfolio_cash}
-              Current Positions: {portfolio_positions}
-              Current Margin Requirement: {margin_requirement}
-              Total Margin Used: {total_margin_used}
-
-              Output strictly in JSON with the following structure:
-              {{
-                "decisions": {{
-                  "TICKER1": {{
-                    "action": "buy/sell/short/cover/hold",
-                    "quantity": integer,
-                    "confidence": float between 0 and 100,
-                    "reasoning": "string"
-                  }},
-                  "TICKER2": {{
-                    ...
-                  }},
-                  ...
-                }}
-              }}
-              """,
-            ),
-        ]
-    )
-
-    # Generate the prompt
-    prompt = template.invoke(
-        {
-            "signals_by_ticker": json.dumps(signals_by_ticker, indent=2),
-            "current_prices": json.dumps(current_prices, indent=2),
-            "max_shares": json.dumps(max_shares, indent=2),
-            "portfolio_cash": f"{portfolio.get('cash', 0):.2f}",
-            "portfolio_positions": json.dumps(portfolio.get("positions", {}), indent=2),
-            "margin_requirement": f"{portfolio.get('margin_requirement', 0):.2f}",
-            "total_margin_used": f"{portfolio.get('margin_used', 0):.2f}",
-        }
-    )
-
-    # Create default factory for PortfolioManagerOutput
-    def create_default_portfolio_output():
-        return PortfolioManagerOutput(decisions={ticker: PortfolioDecision(action="hold", quantity=0, confidence=0.0, reasoning="Error in portfolio management, defaulting to hold") for ticker in tickers})
-
-    return call_llm(prompt=prompt, model_name=model_name, model_provider=model_provider, pydantic_model=PortfolioManagerOutput, agent_name="portfolio_manager", default_factory=create_default_portfolio_output)
-=======
 import json
 from langchain_core.messages import HumanMessage
 from langchain_core.prompts import ChatPromptTemplate
@@ -393,5 +196,4 @@
         agent_name="portfolio_manager",
         state=state,
         default_factory=create_default_portfolio_output,
-    )
->>>>>>> bbd07fab
+    )