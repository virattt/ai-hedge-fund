<<<<<<< HEAD
from __future__ import annotations

from datetime import datetime, timedelta
import json
from typing_extensions import Literal

from src.graph.state import AgentState, show_agent_reasoning
from langchain_core.messages import HumanMessage
from langchain_core.prompts import ChatPromptTemplate
from pydantic import BaseModel

from src.tools.api import (
    get_company_news,
    get_financial_metrics,
    get_insider_trades,
    get_market_cap,
    search_line_items,
)
from src.utils.llm import call_llm
from src.utils.progress import progress

__all__ = [
    "MichaelBurrySignal",
    "michael_burry_agent",
]

###############################################################################
# Pydantic output model
###############################################################################


class MichaelBurrySignal(BaseModel):
    """Schema returned by the LLM."""

    signal: Literal["bullish", "bearish", "neutral"]
    confidence: float  # 0–100
    reasoning: str


###############################################################################
# Core agent
###############################################################################


def michael_burry_agent(state: AgentState):  # noqa: C901  (complexity is fine here)
    """Analyse stocks using Michael Burry's deep‑value, contrarian framework."""

    data = state["data"]
    end_date: str = data["end_date"]  # YYYY‑MM‑DD
    tickers: list[str] = data["tickers"]

    # We look one year back for insider trades / news flow
    start_date = (datetime.fromisoformat(end_date) - timedelta(days=365)).date().isoformat()

    analysis_data: dict[str, dict] = {}
    burry_analysis: dict[str, dict] = {}

    for ticker in tickers:
        # ------------------------------------------------------------------
        # Fetch raw data
        # ------------------------------------------------------------------
        progress.update_status("michael_burry_agent", ticker, "Fetching financial metrics")
        metrics = get_financial_metrics(ticker, end_date, period="ttm", limit=5)

        progress.update_status("michael_burry_agent", ticker, "Fetching line items")
        line_items = search_line_items(
            ticker,
            [
                "free_cash_flow",
                "net_income",
                "total_debt",
                "cash_and_equivalents",
                "total_assets",
                "total_liabilities",
                "outstanding_shares",
                "issuance_or_purchase_of_equity_shares",
            ],
            end_date,
        )

        progress.update_status("michael_burry_agent", ticker, "Fetching insider trades")
        insider_trades = get_insider_trades(ticker, end_date=end_date, start_date=start_date)

        progress.update_status("michael_burry_agent", ticker, "Fetching company news")
        news = get_company_news(ticker, end_date=end_date, start_date=start_date, limit=250)

        progress.update_status("michael_burry_agent", ticker, "Fetching market cap")
        market_cap = get_market_cap(ticker, end_date)

        # ------------------------------------------------------------------
        # Run sub‑analyses
        # ------------------------------------------------------------------
        progress.update_status("michael_burry_agent", ticker, "Analyzing value")
        value_analysis = _analyze_value(metrics, line_items, market_cap)

        progress.update_status("michael_burry_agent", ticker, "Analyzing balance sheet")
        balance_sheet_analysis = _analyze_balance_sheet(metrics, line_items)

        progress.update_status("michael_burry_agent", ticker, "Analyzing insider activity")
        insider_analysis = _analyze_insider_activity(insider_trades)

        progress.update_status("michael_burry_agent", ticker, "Analyzing contrarian sentiment")
        contrarian_analysis = _analyze_contrarian_sentiment(news)

        # ------------------------------------------------------------------
        # Aggregate score & derive preliminary signal
        # ------------------------------------------------------------------
        total_score = (
            value_analysis["score"]
            + balance_sheet_analysis["score"]
            + insider_analysis["score"]
            + contrarian_analysis["score"]
        )
        max_score = (
            value_analysis["max_score"]
            + balance_sheet_analysis["max_score"]
            + insider_analysis["max_score"]
            + contrarian_analysis["max_score"]
        )

        if total_score >= 0.7 * max_score:
            signal = "bullish"
        elif total_score <= 0.3 * max_score:
            signal = "bearish"
        else:
            signal = "neutral"

        # ------------------------------------------------------------------
        # Collect data for LLM reasoning & output
        # ------------------------------------------------------------------
        analysis_data[ticker] = {
            "signal": signal,
            "score": total_score,
            "max_score": max_score,
            "value_analysis": value_analysis,
            "balance_sheet_analysis": balance_sheet_analysis,
            "insider_analysis": insider_analysis,
            "contrarian_analysis": contrarian_analysis,
            "market_cap": market_cap,
        }

        progress.update_status("michael_burry_agent", ticker, "Generating LLM output")
        burry_output = _generate_burry_output(
            ticker=ticker,
            analysis_data=analysis_data,
            model_name=state["metadata"]["model_name"],
            model_provider=state["metadata"]["model_provider"],
        )

        burry_analysis[ticker] = {
            "signal": burry_output.signal,
            "confidence": burry_output.confidence,
            "reasoning": burry_output.reasoning,
        }

        progress.update_status("michael_burry_agent", ticker, "Done", analysis=burry_output.reasoning)

    # ----------------------------------------------------------------------
    # Return to the graph
    # ----------------------------------------------------------------------
    message = HumanMessage(content=json.dumps(burry_analysis), name="michael_burry_agent")

    if state["metadata"].get("show_reasoning"):
        show_agent_reasoning(burry_analysis, "Michael Burry Agent")

    state["data"]["analyst_signals"]["michael_burry_agent"] = burry_analysis

    progress.update_status("michael_burry_agent", None, "Done")

    return {"messages": [message], "data": state["data"]}


###############################################################################
# Sub‑analysis helpers
###############################################################################


def _latest_line_item(line_items: list):
    """Return the most recent line‑item object or *None*."""
    return line_items[0] if line_items else None


# ----- Value ----------------------------------------------------------------

def _analyze_value(metrics, line_items, market_cap):
    """Free cash‑flow yield, EV/EBIT, other classic deep‑value metrics."""

    max_score = 6  # 4 pts for FCF‑yield, 2 pts for EV/EBIT
    score = 0
    details: list[str] = []

    # Free‑cash‑flow yield
    latest_item = _latest_line_item(line_items)
    fcf = getattr(latest_item, "free_cash_flow", None) if latest_item else None
    if fcf is not None and market_cap:
        fcf_yield = fcf / market_cap
        if fcf_yield >= 0.15:
            score += 4
            details.append(f"Extraordinary FCF yield {fcf_yield:.1%}")
        elif fcf_yield >= 0.12:
            score += 3
            details.append(f"Very high FCF yield {fcf_yield:.1%}")
        elif fcf_yield >= 0.08:
            score += 2
            details.append(f"Respectable FCF yield {fcf_yield:.1%}")
        else:
            details.append(f"Low FCF yield {fcf_yield:.1%}")
    else:
        details.append("FCF data unavailable")

    # EV/EBIT (from financial metrics)
    if metrics:
        ev_ebit = getattr(metrics[0], "ev_to_ebit", None)
        if ev_ebit is not None:
            if ev_ebit < 6:
                score += 2
                details.append(f"EV/EBIT {ev_ebit:.1f} (<6)")
            elif ev_ebit < 10:
                score += 1
                details.append(f"EV/EBIT {ev_ebit:.1f} (<10)")
            else:
                details.append(f"High EV/EBIT {ev_ebit:.1f}")
        else:
            details.append("EV/EBIT data unavailable")
    else:
        details.append("Financial metrics unavailable")

    return {"score": score, "max_score": max_score, "details": "; ".join(details)}


# ----- Balance sheet --------------------------------------------------------

def _analyze_balance_sheet(metrics, line_items):
    """Leverage and liquidity checks."""

    max_score = 3
    score = 0
    details: list[str] = []

    latest_metrics = metrics[0] if metrics else None
    latest_item = _latest_line_item(line_items)

    debt_to_equity = getattr(latest_metrics, "debt_to_equity", None) if latest_metrics else None
    if debt_to_equity is not None:
        if debt_to_equity < 0.5:
            score += 2
            details.append(f"Low D/E {debt_to_equity:.2f}")
        elif debt_to_equity < 1:
            score += 1
            details.append(f"Moderate D/E {debt_to_equity:.2f}")
        else:
            details.append(f"High leverage D/E {debt_to_equity:.2f}")
    else:
        details.append("Debt‑to‑equity data unavailable")

    # Quick liquidity sanity check (cash vs total debt)
    if latest_item is not None:
        cash = getattr(latest_item, "cash_and_equivalents", None)
        total_debt = getattr(latest_item, "total_debt", None)
        if cash is not None and total_debt is not None:
            if cash > total_debt:
                score += 1
                details.append("Net cash position")
            else:
                details.append("Net debt position")
        else:
            details.append("Cash/debt data unavailable")

    return {"score": score, "max_score": max_score, "details": "; ".join(details)}


# ----- Insider activity -----------------------------------------------------

def _analyze_insider_activity(insider_trades):
    """Net insider buying over the last 12 months acts as a hard catalyst."""

    max_score = 2
    score = 0
    details: list[str] = []

    if not insider_trades:
        details.append("No insider trade data")
        return {"score": score, "max_score": max_score, "details": "; ".join(details)}

    shares_bought = sum(t.transaction_shares or 0 for t in insider_trades if (t.transaction_shares or 0) > 0)
    shares_sold = abs(sum(t.transaction_shares or 0 for t in insider_trades if (t.transaction_shares or 0) < 0))
    net = shares_bought - shares_sold
    if net > 0:
        score += 2 if net / max(shares_sold, 1) > 1 else 1
        details.append(f"Net insider buying of {net:,} shares")
    else:
        details.append("Net insider selling")

    return {"score": score, "max_score": max_score, "details": "; ".join(details)}


# ----- Contrarian sentiment -------------------------------------------------

def _analyze_contrarian_sentiment(news):
    """Very rough gauge: a wall of recent negative headlines can be a *positive* for a contrarian."""

    max_score = 1
    score = 0
    details: list[str] = []

    if not news:
        details.append("No recent news")
        return {"score": score, "max_score": max_score, "details": "; ".join(details)}

    # Count negative sentiment articles
    sentiment_negative_count = sum(
        1 for n in news if n.sentiment and n.sentiment.lower() in ["negative", "bearish"]
    )
    
    if sentiment_negative_count >= 5:
        score += 1  # The more hated, the better (assuming fundamentals hold up)
        details.append(f"{sentiment_negative_count} negative headlines (contrarian opportunity)")
    else:
        details.append("Limited negative press")

    return {"score": score, "max_score": max_score, "details": "; ".join(details)}


###############################################################################
# LLM generation
###############################################################################

def _generate_burry_output(
    ticker: str,
    analysis_data: dict,
    *,
    model_name: str,
    model_provider: str,
) -> MichaelBurrySignal:
    """Call the LLM to craft the final trading signal in Burry's voice."""

    template = ChatPromptTemplate.from_messages(
        [
            (
                "system",
                """You are an AI agent emulating Dr. Michael J. Burry. Your mandate:
                - Hunt for deep value in US equities using hard numbers (free cash flow, EV/EBIT, balance sheet)
                - Be contrarian: hatred in the press can be your friend if fundamentals are solid
                - Focus on downside first – avoid leveraged balance sheets
                - Look for hard catalysts such as insider buying, buybacks, or asset sales
                - Communicate in Burry's terse, data‑driven style

                When providing your reasoning, be thorough and specific by:
                1. Start with the key metric(s) that drove your decision
                2. Cite concrete numbers (e.g. "FCF yield 14.7%", "EV/EBIT 5.3")
                3. Highlight risk factors and why they are acceptable (or not)
                4. Mention relevant insider activity or contrarian opportunities
                5. Use Burry's direct, number-focused communication style with minimal words
                
                For example, if bullish: "FCF yield 12.8%. EV/EBIT 6.2. Debt-to-equity 0.4. Net insider buying 25k shares. Market missing value due to overreaction to recent litigation. Strong buy."
                For example, if bearish: "FCF yield only 2.1%. Debt-to-equity concerning at 2.3. Management diluting shareholders. Pass."
                """,
            ),
            (
                "human",
                """Based on the following data, create the investment signal as Michael Burry would:

                Analysis Data for {ticker}:
                {analysis_data}

                Return the trading signal in the following JSON format exactly:
                {{
                  "signal": "bullish" | "bearish" | "neutral",
                  "confidence": float between 0 and 100,
                  "reasoning": "string"
                }}
                """,
            ),
        ]
    )

    prompt = template.invoke({"analysis_data": json.dumps(analysis_data, indent=2), "ticker": ticker})

    # Default fallback signal in case parsing fails
    def create_default_michael_burry_signal():
        return MichaelBurrySignal(signal="neutral", confidence=0.0, reasoning="Parsing error – defaulting to neutral")

    return call_llm(
        prompt=prompt,
        model_name=model_name,
        model_provider=model_provider,
        pydantic_model=MichaelBurrySignal,
        agent_name="michael_burry_agent",
        default_factory=create_default_michael_burry_signal,
    )
=======
from __future__ import annotations

from datetime import datetime, timedelta
import json
from typing_extensions import Literal

from src.graph.state import AgentState, show_agent_reasoning
from langchain_core.messages import HumanMessage
from langchain_core.prompts import ChatPromptTemplate
from pydantic import BaseModel

from src.tools.api import (
    get_company_news,
    get_financial_metrics,
    get_insider_trades,
    get_market_cap,
    search_line_items,
)
from src.utils.llm import call_llm
from src.utils.progress import progress

__all__ = [
    "MichaelBurrySignal",
    "michael_burry_agent",
]

###############################################################################
# Pydantic output model
###############################################################################


class MichaelBurrySignal(BaseModel):
    """Schema returned by the LLM."""

    signal: Literal["bullish", "bearish", "neutral"]
    confidence: float  # 0–100
    reasoning: str


###############################################################################
# Core agent
###############################################################################


def michael_burry_agent(state: AgentState):  # noqa: C901  (complexity is fine here)
    """Analyse stocks using Michael Burry's deep‑value, contrarian framework."""

    data = state["data"]
    end_date: str = data["end_date"]  # YYYY‑MM‑DD
    tickers: list[str] = data["tickers"]

    # We look one year back for insider trades / news flow
    start_date = (datetime.fromisoformat(end_date) - timedelta(days=365)).date().isoformat()

    analysis_data: dict[str, dict] = {}
    burry_analysis: dict[str, dict] = {}

    for ticker in tickers:
        # ------------------------------------------------------------------
        # Fetch raw data
        # ------------------------------------------------------------------
        progress.update_status("michael_burry_agent", ticker, "Fetching financial metrics")
        metrics = get_financial_metrics(ticker, end_date, period="ttm", limit=5)

        progress.update_status("michael_burry_agent", ticker, "Fetching line items")
        line_items = search_line_items(
            ticker,
            [
                "free_cash_flow",
                "net_income",
                "total_debt",
                "cash_and_equivalents",
                "total_assets",
                "total_liabilities",
                "outstanding_shares",
                "issuance_or_purchase_of_equity_shares",
            ],
            end_date,
        )

        progress.update_status("michael_burry_agent", ticker, "Fetching insider trades")
        insider_trades = get_insider_trades(ticker, end_date=end_date, start_date=start_date)

        progress.update_status("michael_burry_agent", ticker, "Fetching company news")
        news = get_company_news(ticker, end_date=end_date, start_date=start_date, limit=250)

        progress.update_status("michael_burry_agent", ticker, "Fetching market cap")
        market_cap = get_market_cap(ticker, end_date)

        # ------------------------------------------------------------------
        # Run sub‑analyses
        # ------------------------------------------------------------------
        progress.update_status("michael_burry_agent", ticker, "Analyzing value")
        value_analysis = _analyze_value(metrics, line_items, market_cap)

        progress.update_status("michael_burry_agent", ticker, "Analyzing balance sheet")
        balance_sheet_analysis = _analyze_balance_sheet(metrics, line_items)

        progress.update_status("michael_burry_agent", ticker, "Analyzing insider activity")
        insider_analysis = _analyze_insider_activity(insider_trades)

        progress.update_status("michael_burry_agent", ticker, "Analyzing contrarian sentiment")
        contrarian_analysis = _analyze_contrarian_sentiment(news)

        # ------------------------------------------------------------------
        # Aggregate score & derive preliminary signal
        # ------------------------------------------------------------------
        total_score = (
            value_analysis["score"]
            + balance_sheet_analysis["score"]
            + insider_analysis["score"]
            + contrarian_analysis["score"]
        )
        max_score = (
            value_analysis["max_score"]
            + balance_sheet_analysis["max_score"]
            + insider_analysis["max_score"]
            + contrarian_analysis["max_score"]
        )

        if total_score >= 0.7 * max_score:
            signal = "bullish"
        elif total_score <= 0.3 * max_score:
            signal = "bearish"
        else:
            signal = "neutral"

        # ------------------------------------------------------------------
        # Collect data for LLM reasoning & output
        # ------------------------------------------------------------------
        analysis_data[ticker] = {
            "signal": signal,
            "score": total_score,
            "max_score": max_score,
            "value_analysis": value_analysis,
            "balance_sheet_analysis": balance_sheet_analysis,
            "insider_analysis": insider_analysis,
            "contrarian_analysis": contrarian_analysis,
            "market_cap": market_cap,
        }

        progress.update_status("michael_burry_agent", ticker, "Generating LLM output")
        burry_output = _generate_burry_output(
            ticker=ticker,
            analysis_data=analysis_data,
            state=state,
        )

        burry_analysis[ticker] = {
            "signal": burry_output.signal,
            "confidence": burry_output.confidence,
            "reasoning": burry_output.reasoning,
        }

        progress.update_status("michael_burry_agent", ticker, "Done", analysis=burry_output.reasoning)

    # ----------------------------------------------------------------------
    # Return to the graph
    # ----------------------------------------------------------------------
    message = HumanMessage(content=json.dumps(burry_analysis), name="michael_burry_agent")

    if state["metadata"].get("show_reasoning"):
        show_agent_reasoning(burry_analysis, "Michael Burry Agent")

    state["data"]["analyst_signals"]["michael_burry_agent"] = burry_analysis

    progress.update_status("michael_burry_agent", None, "Done")

    return {"messages": [message], "data": state["data"]}


###############################################################################
# Sub‑analysis helpers
###############################################################################


def _latest_line_item(line_items: list):
    """Return the most recent line‑item object or *None*."""
    return line_items[0] if line_items else None


# ----- Value ----------------------------------------------------------------

def _analyze_value(metrics, line_items, market_cap):
    """Free cash‑flow yield, EV/EBIT, other classic deep‑value metrics."""

    max_score = 6  # 4 pts for FCF‑yield, 2 pts for EV/EBIT
    score = 0
    details: list[str] = []

    # Free‑cash‑flow yield
    latest_item = _latest_line_item(line_items)
    fcf = getattr(latest_item, "free_cash_flow", None) if latest_item else None
    if fcf is not None and market_cap:
        fcf_yield = fcf / market_cap
        if fcf_yield >= 0.15:
            score += 4
            details.append(f"Extraordinary FCF yield {fcf_yield:.1%}")
        elif fcf_yield >= 0.12:
            score += 3
            details.append(f"Very high FCF yield {fcf_yield:.1%}")
        elif fcf_yield >= 0.08:
            score += 2
            details.append(f"Respectable FCF yield {fcf_yield:.1%}")
        else:
            details.append(f"Low FCF yield {fcf_yield:.1%}")
    else:
        details.append("FCF data unavailable")

    # EV/EBIT (from financial metrics)
    if metrics:
        ev_ebit = getattr(metrics[0], "ev_to_ebit", None)
        if ev_ebit is not None:
            if ev_ebit < 6:
                score += 2
                details.append(f"EV/EBIT {ev_ebit:.1f} (<6)")
            elif ev_ebit < 10:
                score += 1
                details.append(f"EV/EBIT {ev_ebit:.1f} (<10)")
            else:
                details.append(f"High EV/EBIT {ev_ebit:.1f}")
        else:
            details.append("EV/EBIT data unavailable")
    else:
        details.append("Financial metrics unavailable")

    return {"score": score, "max_score": max_score, "details": "; ".join(details)}


# ----- Balance sheet --------------------------------------------------------

def _analyze_balance_sheet(metrics, line_items):
    """Leverage and liquidity checks."""

    max_score = 3
    score = 0
    details: list[str] = []

    latest_metrics = metrics[0] if metrics else None
    latest_item = _latest_line_item(line_items)

    debt_to_equity = getattr(latest_metrics, "debt_to_equity", None) if latest_metrics else None
    if debt_to_equity is not None:
        if debt_to_equity < 0.5:
            score += 2
            details.append(f"Low D/E {debt_to_equity:.2f}")
        elif debt_to_equity < 1:
            score += 1
            details.append(f"Moderate D/E {debt_to_equity:.2f}")
        else:
            details.append(f"High leverage D/E {debt_to_equity:.2f}")
    else:
        details.append("Debt‑to‑equity data unavailable")

    # Quick liquidity sanity check (cash vs total debt)
    if latest_item is not None:
        cash = getattr(latest_item, "cash_and_equivalents", None)
        total_debt = getattr(latest_item, "total_debt", None)
        if cash is not None and total_debt is not None:
            if cash > total_debt:
                score += 1
                details.append("Net cash position")
            else:
                details.append("Net debt position")
        else:
            details.append("Cash/debt data unavailable")

    return {"score": score, "max_score": max_score, "details": "; ".join(details)}


# ----- Insider activity -----------------------------------------------------

def _analyze_insider_activity(insider_trades):
    """Net insider buying over the last 12 months acts as a hard catalyst."""

    max_score = 2
    score = 0
    details: list[str] = []

    if not insider_trades:
        details.append("No insider trade data")
        return {"score": score, "max_score": max_score, "details": "; ".join(details)}

    shares_bought = sum(t.transaction_shares or 0 for t in insider_trades if (t.transaction_shares or 0) > 0)
    shares_sold = abs(sum(t.transaction_shares or 0 for t in insider_trades if (t.transaction_shares or 0) < 0))
    net = shares_bought - shares_sold
    if net > 0:
        score += 2 if net / max(shares_sold, 1) > 1 else 1
        details.append(f"Net insider buying of {net:,} shares")
    else:
        details.append("Net insider selling")

    return {"score": score, "max_score": max_score, "details": "; ".join(details)}


# ----- Contrarian sentiment -------------------------------------------------

def _analyze_contrarian_sentiment(news):
    """Very rough gauge: a wall of recent negative headlines can be a *positive* for a contrarian."""

    max_score = 1
    score = 0
    details: list[str] = []

    if not news:
        details.append("No recent news")
        return {"score": score, "max_score": max_score, "details": "; ".join(details)}

    # Count negative sentiment articles
    sentiment_negative_count = sum(
        1 for n in news if n.sentiment and n.sentiment.lower() in ["negative", "bearish"]
    )
    
    if sentiment_negative_count >= 5:
        score += 1  # The more hated, the better (assuming fundamentals hold up)
        details.append(f"{sentiment_negative_count} negative headlines (contrarian opportunity)")
    else:
        details.append("Limited negative press")

    return {"score": score, "max_score": max_score, "details": "; ".join(details)}


###############################################################################
# LLM generation
###############################################################################

def _generate_burry_output(
    ticker: str,
    analysis_data: dict,
    state: AgentState,
) -> MichaelBurrySignal:
    """Call the LLM to craft the final trading signal in Burry's voice."""

    template = ChatPromptTemplate.from_messages(
        [
            (
                "system",
                """You are an AI agent emulating Dr. Michael J. Burry. Your mandate:
                - Hunt for deep value in US equities using hard numbers (free cash flow, EV/EBIT, balance sheet)
                - Be contrarian: hatred in the press can be your friend if fundamentals are solid
                - Focus on downside first – avoid leveraged balance sheets
                - Look for hard catalysts such as insider buying, buybacks, or asset sales
                - Communicate in Burry's terse, data‑driven style

                When providing your reasoning, be thorough and specific by:
                1. Start with the key metric(s) that drove your decision
                2. Cite concrete numbers (e.g. "FCF yield 14.7%", "EV/EBIT 5.3")
                3. Highlight risk factors and why they are acceptable (or not)
                4. Mention relevant insider activity or contrarian opportunities
                5. Use Burry's direct, number-focused communication style with minimal words
                
                For example, if bullish: "FCF yield 12.8%. EV/EBIT 6.2. Debt-to-equity 0.4. Net insider buying 25k shares. Market missing value due to overreaction to recent litigation. Strong buy."
                For example, if bearish: "FCF yield only 2.1%. Debt-to-equity concerning at 2.3. Management diluting shareholders. Pass."
                """,
            ),
            (
                "human",
                """Based on the following data, create the investment signal as Michael Burry would:

                Analysis Data for {ticker}:
                {analysis_data}

                Return the trading signal in the following JSON format exactly:
                {{
                  "signal": "bullish" | "bearish" | "neutral",
                  "confidence": float between 0 and 100,
                  "reasoning": "string"
                }}
                """,
            ),
        ]
    )

    prompt = template.invoke({"analysis_data": json.dumps(analysis_data, indent=2), "ticker": ticker})

    # Default fallback signal in case parsing fails
    def create_default_michael_burry_signal():
        return MichaelBurrySignal(signal="neutral", confidence=0.0, reasoning="Parsing error – defaulting to neutral")

    return call_llm(
        prompt=prompt,
        pydantic_model=MichaelBurrySignal,
        agent_name="michael_burry_agent",
        state=state,
        default_factory=create_default_michael_burry_signal,
    )
>>>>>>> bbd07fab
<|MERGE_RESOLUTION|>--- conflicted
+++ resolved
@@ -1,779 +1,386 @@
-<<<<<<< HEAD
-from __future__ import annotations
-
-from datetime import datetime, timedelta
-import json
-from typing_extensions import Literal
-
-from src.graph.state import AgentState, show_agent_reasoning
-from langchain_core.messages import HumanMessage
-from langchain_core.prompts import ChatPromptTemplate
-from pydantic import BaseModel
-
-from src.tools.api import (
-    get_company_news,
-    get_financial_metrics,
-    get_insider_trades,
-    get_market_cap,
-    search_line_items,
-)
-from src.utils.llm import call_llm
-from src.utils.progress import progress
-
-__all__ = [
-    "MichaelBurrySignal",
-    "michael_burry_agent",
-]
-
-###############################################################################
-# Pydantic output model
-###############################################################################
-
-
-class MichaelBurrySignal(BaseModel):
-    """Schema returned by the LLM."""
-
-    signal: Literal["bullish", "bearish", "neutral"]
-    confidence: float  # 0–100
-    reasoning: str
-
-
-###############################################################################
-# Core agent
-###############################################################################
-
-
-def michael_burry_agent(state: AgentState):  # noqa: C901  (complexity is fine here)
-    """Analyse stocks using Michael Burry's deep‑value, contrarian framework."""
-
-    data = state["data"]
-    end_date: str = data["end_date"]  # YYYY‑MM‑DD
-    tickers: list[str] = data["tickers"]
-
-    # We look one year back for insider trades / news flow
-    start_date = (datetime.fromisoformat(end_date) - timedelta(days=365)).date().isoformat()
-
-    analysis_data: dict[str, dict] = {}
-    burry_analysis: dict[str, dict] = {}
-
-    for ticker in tickers:
-        # ------------------------------------------------------------------
-        # Fetch raw data
-        # ------------------------------------------------------------------
-        progress.update_status("michael_burry_agent", ticker, "Fetching financial metrics")
-        metrics = get_financial_metrics(ticker, end_date, period="ttm", limit=5)
-
-        progress.update_status("michael_burry_agent", ticker, "Fetching line items")
-        line_items = search_line_items(
-            ticker,
-            [
-                "free_cash_flow",
-                "net_income",
-                "total_debt",
-                "cash_and_equivalents",
-                "total_assets",
-                "total_liabilities",
-                "outstanding_shares",
-                "issuance_or_purchase_of_equity_shares",
-            ],
-            end_date,
-        )
-
-        progress.update_status("michael_burry_agent", ticker, "Fetching insider trades")
-        insider_trades = get_insider_trades(ticker, end_date=end_date, start_date=start_date)
-
-        progress.update_status("michael_burry_agent", ticker, "Fetching company news")
-        news = get_company_news(ticker, end_date=end_date, start_date=start_date, limit=250)
-
-        progress.update_status("michael_burry_agent", ticker, "Fetching market cap")
-        market_cap = get_market_cap(ticker, end_date)
-
-        # ------------------------------------------------------------------
-        # Run sub‑analyses
-        # ------------------------------------------------------------------
-        progress.update_status("michael_burry_agent", ticker, "Analyzing value")
-        value_analysis = _analyze_value(metrics, line_items, market_cap)
-
-        progress.update_status("michael_burry_agent", ticker, "Analyzing balance sheet")
-        balance_sheet_analysis = _analyze_balance_sheet(metrics, line_items)
-
-        progress.update_status("michael_burry_agent", ticker, "Analyzing insider activity")
-        insider_analysis = _analyze_insider_activity(insider_trades)
-
-        progress.update_status("michael_burry_agent", ticker, "Analyzing contrarian sentiment")
-        contrarian_analysis = _analyze_contrarian_sentiment(news)
-
-        # ------------------------------------------------------------------
-        # Aggregate score & derive preliminary signal
-        # ------------------------------------------------------------------
-        total_score = (
-            value_analysis["score"]
-            + balance_sheet_analysis["score"]
-            + insider_analysis["score"]
-            + contrarian_analysis["score"]
-        )
-        max_score = (
-            value_analysis["max_score"]
-            + balance_sheet_analysis["max_score"]
-            + insider_analysis["max_score"]
-            + contrarian_analysis["max_score"]
-        )
-
-        if total_score >= 0.7 * max_score:
-            signal = "bullish"
-        elif total_score <= 0.3 * max_score:
-            signal = "bearish"
-        else:
-            signal = "neutral"
-
-        # ------------------------------------------------------------------
-        # Collect data for LLM reasoning & output
-        # ------------------------------------------------------------------
-        analysis_data[ticker] = {
-            "signal": signal,
-            "score": total_score,
-            "max_score": max_score,
-            "value_analysis": value_analysis,
-            "balance_sheet_analysis": balance_sheet_analysis,
-            "insider_analysis": insider_analysis,
-            "contrarian_analysis": contrarian_analysis,
-            "market_cap": market_cap,
-        }
-
-        progress.update_status("michael_burry_agent", ticker, "Generating LLM output")
-        burry_output = _generate_burry_output(
-            ticker=ticker,
-            analysis_data=analysis_data,
-            model_name=state["metadata"]["model_name"],
-            model_provider=state["metadata"]["model_provider"],
-        )
-
-        burry_analysis[ticker] = {
-            "signal": burry_output.signal,
-            "confidence": burry_output.confidence,
-            "reasoning": burry_output.reasoning,
-        }
-
-        progress.update_status("michael_burry_agent", ticker, "Done", analysis=burry_output.reasoning)
-
-    # ----------------------------------------------------------------------
-    # Return to the graph
-    # ----------------------------------------------------------------------
-    message = HumanMessage(content=json.dumps(burry_analysis), name="michael_burry_agent")
-
-    if state["metadata"].get("show_reasoning"):
-        show_agent_reasoning(burry_analysis, "Michael Burry Agent")
-
-    state["data"]["analyst_signals"]["michael_burry_agent"] = burry_analysis
-
-    progress.update_status("michael_burry_agent", None, "Done")
-
-    return {"messages": [message], "data": state["data"]}
-
-
-###############################################################################
-# Sub‑analysis helpers
-###############################################################################
-
-
-def _latest_line_item(line_items: list):
-    """Return the most recent line‑item object or *None*."""
-    return line_items[0] if line_items else None
-
-
-# ----- Value ----------------------------------------------------------------
-
-def _analyze_value(metrics, line_items, market_cap):
-    """Free cash‑flow yield, EV/EBIT, other classic deep‑value metrics."""
-
-    max_score = 6  # 4 pts for FCF‑yield, 2 pts for EV/EBIT
-    score = 0
-    details: list[str] = []
-
-    # Free‑cash‑flow yield
-    latest_item = _latest_line_item(line_items)
-    fcf = getattr(latest_item, "free_cash_flow", None) if latest_item else None
-    if fcf is not None and market_cap:
-        fcf_yield = fcf / market_cap
-        if fcf_yield >= 0.15:
-            score += 4
-            details.append(f"Extraordinary FCF yield {fcf_yield:.1%}")
-        elif fcf_yield >= 0.12:
-            score += 3
-            details.append(f"Very high FCF yield {fcf_yield:.1%}")
-        elif fcf_yield >= 0.08:
-            score += 2
-            details.append(f"Respectable FCF yield {fcf_yield:.1%}")
-        else:
-            details.append(f"Low FCF yield {fcf_yield:.1%}")
-    else:
-        details.append("FCF data unavailable")
-
-    # EV/EBIT (from financial metrics)
-    if metrics:
-        ev_ebit = getattr(metrics[0], "ev_to_ebit", None)
-        if ev_ebit is not None:
-            if ev_ebit < 6:
-                score += 2
-                details.append(f"EV/EBIT {ev_ebit:.1f} (<6)")
-            elif ev_ebit < 10:
-                score += 1
-                details.append(f"EV/EBIT {ev_ebit:.1f} (<10)")
-            else:
-                details.append(f"High EV/EBIT {ev_ebit:.1f}")
-        else:
-            details.append("EV/EBIT data unavailable")
-    else:
-        details.append("Financial metrics unavailable")
-
-    return {"score": score, "max_score": max_score, "details": "; ".join(details)}
-
-
-# ----- Balance sheet --------------------------------------------------------
-
-def _analyze_balance_sheet(metrics, line_items):
-    """Leverage and liquidity checks."""
-
-    max_score = 3
-    score = 0
-    details: list[str] = []
-
-    latest_metrics = metrics[0] if metrics else None
-    latest_item = _latest_line_item(line_items)
-
-    debt_to_equity = getattr(latest_metrics, "debt_to_equity", None) if latest_metrics else None
-    if debt_to_equity is not None:
-        if debt_to_equity < 0.5:
-            score += 2
-            details.append(f"Low D/E {debt_to_equity:.2f}")
-        elif debt_to_equity < 1:
-            score += 1
-            details.append(f"Moderate D/E {debt_to_equity:.2f}")
-        else:
-            details.append(f"High leverage D/E {debt_to_equity:.2f}")
-    else:
-        details.append("Debt‑to‑equity data unavailable")
-
-    # Quick liquidity sanity check (cash vs total debt)
-    if latest_item is not None:
-        cash = getattr(latest_item, "cash_and_equivalents", None)
-        total_debt = getattr(latest_item, "total_debt", None)
-        if cash is not None and total_debt is not None:
-            if cash > total_debt:
-                score += 1
-                details.append("Net cash position")
-            else:
-                details.append("Net debt position")
-        else:
-            details.append("Cash/debt data unavailable")
-
-    return {"score": score, "max_score": max_score, "details": "; ".join(details)}
-
-
-# ----- Insider activity -----------------------------------------------------
-
-def _analyze_insider_activity(insider_trades):
-    """Net insider buying over the last 12 months acts as a hard catalyst."""
-
-    max_score = 2
-    score = 0
-    details: list[str] = []
-
-    if not insider_trades:
-        details.append("No insider trade data")
-        return {"score": score, "max_score": max_score, "details": "; ".join(details)}
-
-    shares_bought = sum(t.transaction_shares or 0 for t in insider_trades if (t.transaction_shares or 0) > 0)
-    shares_sold = abs(sum(t.transaction_shares or 0 for t in insider_trades if (t.transaction_shares or 0) < 0))
-    net = shares_bought - shares_sold
-    if net > 0:
-        score += 2 if net / max(shares_sold, 1) > 1 else 1
-        details.append(f"Net insider buying of {net:,} shares")
-    else:
-        details.append("Net insider selling")
-
-    return {"score": score, "max_score": max_score, "details": "; ".join(details)}
-
-
-# ----- Contrarian sentiment -------------------------------------------------
-
-def _analyze_contrarian_sentiment(news):
-    """Very rough gauge: a wall of recent negative headlines can be a *positive* for a contrarian."""
-
-    max_score = 1
-    score = 0
-    details: list[str] = []
-
-    if not news:
-        details.append("No recent news")
-        return {"score": score, "max_score": max_score, "details": "; ".join(details)}
-
-    # Count negative sentiment articles
-    sentiment_negative_count = sum(
-        1 for n in news if n.sentiment and n.sentiment.lower() in ["negative", "bearish"]
-    )
-    
-    if sentiment_negative_count >= 5:
-        score += 1  # The more hated, the better (assuming fundamentals hold up)
-        details.append(f"{sentiment_negative_count} negative headlines (contrarian opportunity)")
-    else:
-        details.append("Limited negative press")
-
-    return {"score": score, "max_score": max_score, "details": "; ".join(details)}
-
-
-###############################################################################
-# LLM generation
-###############################################################################
-
-def _generate_burry_output(
-    ticker: str,
-    analysis_data: dict,
-    *,
-    model_name: str,
-    model_provider: str,
-) -> MichaelBurrySignal:
-    """Call the LLM to craft the final trading signal in Burry's voice."""
-
-    template = ChatPromptTemplate.from_messages(
-        [
-            (
-                "system",
-                """You are an AI agent emulating Dr. Michael J. Burry. Your mandate:
-                - Hunt for deep value in US equities using hard numbers (free cash flow, EV/EBIT, balance sheet)
-                - Be contrarian: hatred in the press can be your friend if fundamentals are solid
-                - Focus on downside first – avoid leveraged balance sheets
-                - Look for hard catalysts such as insider buying, buybacks, or asset sales
-                - Communicate in Burry's terse, data‑driven style
-
-                When providing your reasoning, be thorough and specific by:
-                1. Start with the key metric(s) that drove your decision
-                2. Cite concrete numbers (e.g. "FCF yield 14.7%", "EV/EBIT 5.3")
-                3. Highlight risk factors and why they are acceptable (or not)
-                4. Mention relevant insider activity or contrarian opportunities
-                5. Use Burry's direct, number-focused communication style with minimal words
-                
-                For example, if bullish: "FCF yield 12.8%. EV/EBIT 6.2. Debt-to-equity 0.4. Net insider buying 25k shares. Market missing value due to overreaction to recent litigation. Strong buy."
-                For example, if bearish: "FCF yield only 2.1%. Debt-to-equity concerning at 2.3. Management diluting shareholders. Pass."
-                """,
-            ),
-            (
-                "human",
-                """Based on the following data, create the investment signal as Michael Burry would:
-
-                Analysis Data for {ticker}:
-                {analysis_data}
-
-                Return the trading signal in the following JSON format exactly:
-                {{
-                  "signal": "bullish" | "bearish" | "neutral",
-                  "confidence": float between 0 and 100,
-                  "reasoning": "string"
-                }}
-                """,
-            ),
-        ]
-    )
-
-    prompt = template.invoke({"analysis_data": json.dumps(analysis_data, indent=2), "ticker": ticker})
-
-    # Default fallback signal in case parsing fails
-    def create_default_michael_burry_signal():
-        return MichaelBurrySignal(signal="neutral", confidence=0.0, reasoning="Parsing error – defaulting to neutral")
-
-    return call_llm(
-        prompt=prompt,
-        model_name=model_name,
-        model_provider=model_provider,
-        pydantic_model=MichaelBurrySignal,
-        agent_name="michael_burry_agent",
-        default_factory=create_default_michael_burry_signal,
-    )
-=======
-from __future__ import annotations
-
-from datetime import datetime, timedelta
-import json
-from typing_extensions import Literal
-
-from src.graph.state import AgentState, show_agent_reasoning
-from langchain_core.messages import HumanMessage
-from langchain_core.prompts import ChatPromptTemplate
-from pydantic import BaseModel
-
-from src.tools.api import (
-    get_company_news,
-    get_financial_metrics,
-    get_insider_trades,
-    get_market_cap,
-    search_line_items,
-)
-from src.utils.llm import call_llm
-from src.utils.progress import progress
-
-__all__ = [
-    "MichaelBurrySignal",
-    "michael_burry_agent",
-]
-
-###############################################################################
-# Pydantic output model
-###############################################################################
-
-
-class MichaelBurrySignal(BaseModel):
-    """Schema returned by the LLM."""
-
-    signal: Literal["bullish", "bearish", "neutral"]
-    confidence: float  # 0–100
-    reasoning: str
-
-
-###############################################################################
-# Core agent
-###############################################################################
-
-
-def michael_burry_agent(state: AgentState):  # noqa: C901  (complexity is fine here)
-    """Analyse stocks using Michael Burry's deep‑value, contrarian framework."""
-
-    data = state["data"]
-    end_date: str = data["end_date"]  # YYYY‑MM‑DD
-    tickers: list[str] = data["tickers"]
-
-    # We look one year back for insider trades / news flow
-    start_date = (datetime.fromisoformat(end_date) - timedelta(days=365)).date().isoformat()
-
-    analysis_data: dict[str, dict] = {}
-    burry_analysis: dict[str, dict] = {}
-
-    for ticker in tickers:
-        # ------------------------------------------------------------------
-        # Fetch raw data
-        # ------------------------------------------------------------------
-        progress.update_status("michael_burry_agent", ticker, "Fetching financial metrics")
-        metrics = get_financial_metrics(ticker, end_date, period="ttm", limit=5)
-
-        progress.update_status("michael_burry_agent", ticker, "Fetching line items")
-        line_items = search_line_items(
-            ticker,
-            [
-                "free_cash_flow",
-                "net_income",
-                "total_debt",
-                "cash_and_equivalents",
-                "total_assets",
-                "total_liabilities",
-                "outstanding_shares",
-                "issuance_or_purchase_of_equity_shares",
-            ],
-            end_date,
-        )
-
-        progress.update_status("michael_burry_agent", ticker, "Fetching insider trades")
-        insider_trades = get_insider_trades(ticker, end_date=end_date, start_date=start_date)
-
-        progress.update_status("michael_burry_agent", ticker, "Fetching company news")
-        news = get_company_news(ticker, end_date=end_date, start_date=start_date, limit=250)
-
-        progress.update_status("michael_burry_agent", ticker, "Fetching market cap")
-        market_cap = get_market_cap(ticker, end_date)
-
-        # ------------------------------------------------------------------
-        # Run sub‑analyses
-        # ------------------------------------------------------------------
-        progress.update_status("michael_burry_agent", ticker, "Analyzing value")
-        value_analysis = _analyze_value(metrics, line_items, market_cap)
-
-        progress.update_status("michael_burry_agent", ticker, "Analyzing balance sheet")
-        balance_sheet_analysis = _analyze_balance_sheet(metrics, line_items)
-
-        progress.update_status("michael_burry_agent", ticker, "Analyzing insider activity")
-        insider_analysis = _analyze_insider_activity(insider_trades)
-
-        progress.update_status("michael_burry_agent", ticker, "Analyzing contrarian sentiment")
-        contrarian_analysis = _analyze_contrarian_sentiment(news)
-
-        # ------------------------------------------------------------------
-        # Aggregate score & derive preliminary signal
-        # ------------------------------------------------------------------
-        total_score = (
-            value_analysis["score"]
-            + balance_sheet_analysis["score"]
-            + insider_analysis["score"]
-            + contrarian_analysis["score"]
-        )
-        max_score = (
-            value_analysis["max_score"]
-            + balance_sheet_analysis["max_score"]
-            + insider_analysis["max_score"]
-            + contrarian_analysis["max_score"]
-        )
-
-        if total_score >= 0.7 * max_score:
-            signal = "bullish"
-        elif total_score <= 0.3 * max_score:
-            signal = "bearish"
-        else:
-            signal = "neutral"
-
-        # ------------------------------------------------------------------
-        # Collect data for LLM reasoning & output
-        # ------------------------------------------------------------------
-        analysis_data[ticker] = {
-            "signal": signal,
-            "score": total_score,
-            "max_score": max_score,
-            "value_analysis": value_analysis,
-            "balance_sheet_analysis": balance_sheet_analysis,
-            "insider_analysis": insider_analysis,
-            "contrarian_analysis": contrarian_analysis,
-            "market_cap": market_cap,
-        }
-
-        progress.update_status("michael_burry_agent", ticker, "Generating LLM output")
-        burry_output = _generate_burry_output(
-            ticker=ticker,
-            analysis_data=analysis_data,
-            state=state,
-        )
-
-        burry_analysis[ticker] = {
-            "signal": burry_output.signal,
-            "confidence": burry_output.confidence,
-            "reasoning": burry_output.reasoning,
-        }
-
-        progress.update_status("michael_burry_agent", ticker, "Done", analysis=burry_output.reasoning)
-
-    # ----------------------------------------------------------------------
-    # Return to the graph
-    # ----------------------------------------------------------------------
-    message = HumanMessage(content=json.dumps(burry_analysis), name="michael_burry_agent")
-
-    if state["metadata"].get("show_reasoning"):
-        show_agent_reasoning(burry_analysis, "Michael Burry Agent")
-
-    state["data"]["analyst_signals"]["michael_burry_agent"] = burry_analysis
-
-    progress.update_status("michael_burry_agent", None, "Done")
-
-    return {"messages": [message], "data": state["data"]}
-
-
-###############################################################################
-# Sub‑analysis helpers
-###############################################################################
-
-
-def _latest_line_item(line_items: list):
-    """Return the most recent line‑item object or *None*."""
-    return line_items[0] if line_items else None
-
-
-# ----- Value ----------------------------------------------------------------
-
-def _analyze_value(metrics, line_items, market_cap):
-    """Free cash‑flow yield, EV/EBIT, other classic deep‑value metrics."""
-
-    max_score = 6  # 4 pts for FCF‑yield, 2 pts for EV/EBIT
-    score = 0
-    details: list[str] = []
-
-    # Free‑cash‑flow yield
-    latest_item = _latest_line_item(line_items)
-    fcf = getattr(latest_item, "free_cash_flow", None) if latest_item else None
-    if fcf is not None and market_cap:
-        fcf_yield = fcf / market_cap
-        if fcf_yield >= 0.15:
-            score += 4
-            details.append(f"Extraordinary FCF yield {fcf_yield:.1%}")
-        elif fcf_yield >= 0.12:
-            score += 3
-            details.append(f"Very high FCF yield {fcf_yield:.1%}")
-        elif fcf_yield >= 0.08:
-            score += 2
-            details.append(f"Respectable FCF yield {fcf_yield:.1%}")
-        else:
-            details.append(f"Low FCF yield {fcf_yield:.1%}")
-    else:
-        details.append("FCF data unavailable")
-
-    # EV/EBIT (from financial metrics)
-    if metrics:
-        ev_ebit = getattr(metrics[0], "ev_to_ebit", None)
-        if ev_ebit is not None:
-            if ev_ebit < 6:
-                score += 2
-                details.append(f"EV/EBIT {ev_ebit:.1f} (<6)")
-            elif ev_ebit < 10:
-                score += 1
-                details.append(f"EV/EBIT {ev_ebit:.1f} (<10)")
-            else:
-                details.append(f"High EV/EBIT {ev_ebit:.1f}")
-        else:
-            details.append("EV/EBIT data unavailable")
-    else:
-        details.append("Financial metrics unavailable")
-
-    return {"score": score, "max_score": max_score, "details": "; ".join(details)}
-
-
-# ----- Balance sheet --------------------------------------------------------
-
-def _analyze_balance_sheet(metrics, line_items):
-    """Leverage and liquidity checks."""
-
-    max_score = 3
-    score = 0
-    details: list[str] = []
-
-    latest_metrics = metrics[0] if metrics else None
-    latest_item = _latest_line_item(line_items)
-
-    debt_to_equity = getattr(latest_metrics, "debt_to_equity", None) if latest_metrics else None
-    if debt_to_equity is not None:
-        if debt_to_equity < 0.5:
-            score += 2
-            details.append(f"Low D/E {debt_to_equity:.2f}")
-        elif debt_to_equity < 1:
-            score += 1
-            details.append(f"Moderate D/E {debt_to_equity:.2f}")
-        else:
-            details.append(f"High leverage D/E {debt_to_equity:.2f}")
-    else:
-        details.append("Debt‑to‑equity data unavailable")
-
-    # Quick liquidity sanity check (cash vs total debt)
-    if latest_item is not None:
-        cash = getattr(latest_item, "cash_and_equivalents", None)
-        total_debt = getattr(latest_item, "total_debt", None)
-        if cash is not None and total_debt is not None:
-            if cash > total_debt:
-                score += 1
-                details.append("Net cash position")
-            else:
-                details.append("Net debt position")
-        else:
-            details.append("Cash/debt data unavailable")
-
-    return {"score": score, "max_score": max_score, "details": "; ".join(details)}
-
-
-# ----- Insider activity -----------------------------------------------------
-
-def _analyze_insider_activity(insider_trades):
-    """Net insider buying over the last 12 months acts as a hard catalyst."""
-
-    max_score = 2
-    score = 0
-    details: list[str] = []
-
-    if not insider_trades:
-        details.append("No insider trade data")
-        return {"score": score, "max_score": max_score, "details": "; ".join(details)}
-
-    shares_bought = sum(t.transaction_shares or 0 for t in insider_trades if (t.transaction_shares or 0) > 0)
-    shares_sold = abs(sum(t.transaction_shares or 0 for t in insider_trades if (t.transaction_shares or 0) < 0))
-    net = shares_bought - shares_sold
-    if net > 0:
-        score += 2 if net / max(shares_sold, 1) > 1 else 1
-        details.append(f"Net insider buying of {net:,} shares")
-    else:
-        details.append("Net insider selling")
-
-    return {"score": score, "max_score": max_score, "details": "; ".join(details)}
-
-
-# ----- Contrarian sentiment -------------------------------------------------
-
-def _analyze_contrarian_sentiment(news):
-    """Very rough gauge: a wall of recent negative headlines can be a *positive* for a contrarian."""
-
-    max_score = 1
-    score = 0
-    details: list[str] = []
-
-    if not news:
-        details.append("No recent news")
-        return {"score": score, "max_score": max_score, "details": "; ".join(details)}
-
-    # Count negative sentiment articles
-    sentiment_negative_count = sum(
-        1 for n in news if n.sentiment and n.sentiment.lower() in ["negative", "bearish"]
-    )
-    
-    if sentiment_negative_count >= 5:
-        score += 1  # The more hated, the better (assuming fundamentals hold up)
-        details.append(f"{sentiment_negative_count} negative headlines (contrarian opportunity)")
-    else:
-        details.append("Limited negative press")
-
-    return {"score": score, "max_score": max_score, "details": "; ".join(details)}
-
-
-###############################################################################
-# LLM generation
-###############################################################################
-
-def _generate_burry_output(
-    ticker: str,
-    analysis_data: dict,
-    state: AgentState,
-) -> MichaelBurrySignal:
-    """Call the LLM to craft the final trading signal in Burry's voice."""
-
-    template = ChatPromptTemplate.from_messages(
-        [
-            (
-                "system",
-                """You are an AI agent emulating Dr. Michael J. Burry. Your mandate:
-                - Hunt for deep value in US equities using hard numbers (free cash flow, EV/EBIT, balance sheet)
-                - Be contrarian: hatred in the press can be your friend if fundamentals are solid
-                - Focus on downside first – avoid leveraged balance sheets
-                - Look for hard catalysts such as insider buying, buybacks, or asset sales
-                - Communicate in Burry's terse, data‑driven style
-
-                When providing your reasoning, be thorough and specific by:
-                1. Start with the key metric(s) that drove your decision
-                2. Cite concrete numbers (e.g. "FCF yield 14.7%", "EV/EBIT 5.3")
-                3. Highlight risk factors and why they are acceptable (or not)
-                4. Mention relevant insider activity or contrarian opportunities
-                5. Use Burry's direct, number-focused communication style with minimal words
-                
-                For example, if bullish: "FCF yield 12.8%. EV/EBIT 6.2. Debt-to-equity 0.4. Net insider buying 25k shares. Market missing value due to overreaction to recent litigation. Strong buy."
-                For example, if bearish: "FCF yield only 2.1%. Debt-to-equity concerning at 2.3. Management diluting shareholders. Pass."
-                """,
-            ),
-            (
-                "human",
-                """Based on the following data, create the investment signal as Michael Burry would:
-
-                Analysis Data for {ticker}:
-                {analysis_data}
-
-                Return the trading signal in the following JSON format exactly:
-                {{
-                  "signal": "bullish" | "bearish" | "neutral",
-                  "confidence": float between 0 and 100,
-                  "reasoning": "string"
-                }}
-                """,
-            ),
-        ]
-    )
-
-    prompt = template.invoke({"analysis_data": json.dumps(analysis_data, indent=2), "ticker": ticker})
-
-    # Default fallback signal in case parsing fails
-    def create_default_michael_burry_signal():
-        return MichaelBurrySignal(signal="neutral", confidence=0.0, reasoning="Parsing error – defaulting to neutral")
-
-    return call_llm(
-        prompt=prompt,
-        pydantic_model=MichaelBurrySignal,
-        agent_name="michael_burry_agent",
-        state=state,
-        default_factory=create_default_michael_burry_signal,
-    )
->>>>>>> bbd07fab
+from __future__ import annotations
+
+from datetime import datetime, timedelta
+import json
+from typing_extensions import Literal
+
+from src.graph.state import AgentState, show_agent_reasoning
+from langchain_core.messages import HumanMessage
+from langchain_core.prompts import ChatPromptTemplate
+from pydantic import BaseModel
+
+from src.tools.api import (
+    get_company_news,
+    get_financial_metrics,
+    get_insider_trades,
+    get_market_cap,
+    search_line_items,
+)
+from src.utils.llm import call_llm
+from src.utils.progress import progress
+
+__all__ = [
+    "MichaelBurrySignal",
+    "michael_burry_agent",
+]
+
+###############################################################################
+# Pydantic output model
+###############################################################################
+
+
+class MichaelBurrySignal(BaseModel):
+    """Schema returned by the LLM."""
+
+    signal: Literal["bullish", "bearish", "neutral"]
+    confidence: float  # 0–100
+    reasoning: str
+
+
+###############################################################################
+# Core agent
+###############################################################################
+
+
+def michael_burry_agent(state: AgentState):  # noqa: C901  (complexity is fine here)
+    """Analyse stocks using Michael Burry's deep‑value, contrarian framework."""
+
+    data = state["data"]
+    end_date: str = data["end_date"]  # YYYY‑MM‑DD
+    tickers: list[str] = data["tickers"]
+
+    # We look one year back for insider trades / news flow
+    start_date = (datetime.fromisoformat(end_date) - timedelta(days=365)).date().isoformat()
+
+    analysis_data: dict[str, dict] = {}
+    burry_analysis: dict[str, dict] = {}
+
+    for ticker in tickers:
+        # ------------------------------------------------------------------
+        # Fetch raw data
+        # ------------------------------------------------------------------
+        progress.update_status("michael_burry_agent", ticker, "Fetching financial metrics")
+        metrics = get_financial_metrics(ticker, end_date, period="ttm", limit=5)
+
+        progress.update_status("michael_burry_agent", ticker, "Fetching line items")
+        line_items = search_line_items(
+            ticker,
+            [
+                "free_cash_flow",
+                "net_income",
+                "total_debt",
+                "cash_and_equivalents",
+                "total_assets",
+                "total_liabilities",
+                "outstanding_shares",
+                "issuance_or_purchase_of_equity_shares",
+            ],
+            end_date,
+        )
+
+        progress.update_status("michael_burry_agent", ticker, "Fetching insider trades")
+        insider_trades = get_insider_trades(ticker, end_date=end_date, start_date=start_date)
+
+        progress.update_status("michael_burry_agent", ticker, "Fetching company news")
+        news = get_company_news(ticker, end_date=end_date, start_date=start_date, limit=250)
+
+        progress.update_status("michael_burry_agent", ticker, "Fetching market cap")
+        market_cap = get_market_cap(ticker, end_date)
+
+        # ------------------------------------------------------------------
+        # Run sub‑analyses
+        # ------------------------------------------------------------------
+        progress.update_status("michael_burry_agent", ticker, "Analyzing value")
+        value_analysis = _analyze_value(metrics, line_items, market_cap)
+
+        progress.update_status("michael_burry_agent", ticker, "Analyzing balance sheet")
+        balance_sheet_analysis = _analyze_balance_sheet(metrics, line_items)
+
+        progress.update_status("michael_burry_agent", ticker, "Analyzing insider activity")
+        insider_analysis = _analyze_insider_activity(insider_trades)
+
+        progress.update_status("michael_burry_agent", ticker, "Analyzing contrarian sentiment")
+        contrarian_analysis = _analyze_contrarian_sentiment(news)
+
+        # ------------------------------------------------------------------
+        # Aggregate score & derive preliminary signal
+        # ------------------------------------------------------------------
+        total_score = (
+            value_analysis["score"]
+            + balance_sheet_analysis["score"]
+            + insider_analysis["score"]
+            + contrarian_analysis["score"]
+        )
+        max_score = (
+            value_analysis["max_score"]
+            + balance_sheet_analysis["max_score"]
+            + insider_analysis["max_score"]
+            + contrarian_analysis["max_score"]
+        )
+
+        if total_score >= 0.7 * max_score:
+            signal = "bullish"
+        elif total_score <= 0.3 * max_score:
+            signal = "bearish"
+        else:
+            signal = "neutral"
+
+        # ------------------------------------------------------------------
+        # Collect data for LLM reasoning & output
+        # ------------------------------------------------------------------
+        analysis_data[ticker] = {
+            "signal": signal,
+            "score": total_score,
+            "max_score": max_score,
+            "value_analysis": value_analysis,
+            "balance_sheet_analysis": balance_sheet_analysis,
+            "insider_analysis": insider_analysis,
+            "contrarian_analysis": contrarian_analysis,
+            "market_cap": market_cap,
+        }
+
+        progress.update_status("michael_burry_agent", ticker, "Generating LLM output")
+        burry_output = _generate_burry_output(
+            ticker=ticker,
+            analysis_data=analysis_data,
+            state=state,
+        )
+
+        burry_analysis[ticker] = {
+            "signal": burry_output.signal,
+            "confidence": burry_output.confidence,
+            "reasoning": burry_output.reasoning,
+        }
+
+        progress.update_status("michael_burry_agent", ticker, "Done", analysis=burry_output.reasoning)
+
+    # ----------------------------------------------------------------------
+    # Return to the graph
+    # ----------------------------------------------------------------------
+    message = HumanMessage(content=json.dumps(burry_analysis), name="michael_burry_agent")
+
+    if state["metadata"].get("show_reasoning"):
+        show_agent_reasoning(burry_analysis, "Michael Burry Agent")
+
+    state["data"]["analyst_signals"]["michael_burry_agent"] = burry_analysis
+
+    progress.update_status("michael_burry_agent", None, "Done")
+
+    return {"messages": [message], "data": state["data"]}
+
+
+###############################################################################
+# Sub‑analysis helpers
+###############################################################################
+
+
+def _latest_line_item(line_items: list):
+    """Return the most recent line‑item object or *None*."""
+    return line_items[0] if line_items else None
+
+
+# ----- Value ----------------------------------------------------------------
+
+def _analyze_value(metrics, line_items, market_cap):
+    """Free cash‑flow yield, EV/EBIT, other classic deep‑value metrics."""
+
+    max_score = 6  # 4 pts for FCF‑yield, 2 pts for EV/EBIT
+    score = 0
+    details: list[str] = []
+
+    # Free‑cash‑flow yield
+    latest_item = _latest_line_item(line_items)
+    fcf = getattr(latest_item, "free_cash_flow", None) if latest_item else None
+    if fcf is not None and market_cap:
+        fcf_yield = fcf / market_cap
+        if fcf_yield >= 0.15:
+            score += 4
+            details.append(f"Extraordinary FCF yield {fcf_yield:.1%}")
+        elif fcf_yield >= 0.12:
+            score += 3
+            details.append(f"Very high FCF yield {fcf_yield:.1%}")
+        elif fcf_yield >= 0.08:
+            score += 2
+            details.append(f"Respectable FCF yield {fcf_yield:.1%}")
+        else:
+            details.append(f"Low FCF yield {fcf_yield:.1%}")
+    else:
+        details.append("FCF data unavailable")
+
+    # EV/EBIT (from financial metrics)
+    if metrics:
+        ev_ebit = getattr(metrics[0], "ev_to_ebit", None)
+        if ev_ebit is not None:
+            if ev_ebit < 6:
+                score += 2
+                details.append(f"EV/EBIT {ev_ebit:.1f} (<6)")
+            elif ev_ebit < 10:
+                score += 1
+                details.append(f"EV/EBIT {ev_ebit:.1f} (<10)")
+            else:
+                details.append(f"High EV/EBIT {ev_ebit:.1f}")
+        else:
+            details.append("EV/EBIT data unavailable")
+    else:
+        details.append("Financial metrics unavailable")
+
+    return {"score": score, "max_score": max_score, "details": "; ".join(details)}
+
+
+# ----- Balance sheet --------------------------------------------------------
+
+def _analyze_balance_sheet(metrics, line_items):
+    """Leverage and liquidity checks."""
+
+    max_score = 3
+    score = 0
+    details: list[str] = []
+
+    latest_metrics = metrics[0] if metrics else None
+    latest_item = _latest_line_item(line_items)
+
+    debt_to_equity = getattr(latest_metrics, "debt_to_equity", None) if latest_metrics else None
+    if debt_to_equity is not None:
+        if debt_to_equity < 0.5:
+            score += 2
+            details.append(f"Low D/E {debt_to_equity:.2f}")
+        elif debt_to_equity < 1:
+            score += 1
+            details.append(f"Moderate D/E {debt_to_equity:.2f}")
+        else:
+            details.append(f"High leverage D/E {debt_to_equity:.2f}")
+    else:
+        details.append("Debt‑to‑equity data unavailable")
+
+    # Quick liquidity sanity check (cash vs total debt)
+    if latest_item is not None:
+        cash = getattr(latest_item, "cash_and_equivalents", None)
+        total_debt = getattr(latest_item, "total_debt", None)
+        if cash is not None and total_debt is not None:
+            if cash > total_debt:
+                score += 1
+                details.append("Net cash position")
+            else:
+                details.append("Net debt position")
+        else:
+            details.append("Cash/debt data unavailable")
+
+    return {"score": score, "max_score": max_score, "details": "; ".join(details)}
+
+
+# ----- Insider activity -----------------------------------------------------
+
+def _analyze_insider_activity(insider_trades):
+    """Net insider buying over the last 12 months acts as a hard catalyst."""
+
+    max_score = 2
+    score = 0
+    details: list[str] = []
+
+    if not insider_trades:
+        details.append("No insider trade data")
+        return {"score": score, "max_score": max_score, "details": "; ".join(details)}
+
+    shares_bought = sum(t.transaction_shares or 0 for t in insider_trades if (t.transaction_shares or 0) > 0)
+    shares_sold = abs(sum(t.transaction_shares or 0 for t in insider_trades if (t.transaction_shares or 0) < 0))
+    net = shares_bought - shares_sold
+    if net > 0:
+        score += 2 if net / max(shares_sold, 1) > 1 else 1
+        details.append(f"Net insider buying of {net:,} shares")
+    else:
+        details.append("Net insider selling")
+
+    return {"score": score, "max_score": max_score, "details": "; ".join(details)}
+
+
+# ----- Contrarian sentiment -------------------------------------------------
+
+def _analyze_contrarian_sentiment(news):
+    """Very rough gauge: a wall of recent negative headlines can be a *positive* for a contrarian."""
+
+    max_score = 1
+    score = 0
+    details: list[str] = []
+
+    if not news:
+        details.append("No recent news")
+        return {"score": score, "max_score": max_score, "details": "; ".join(details)}
+
+    # Count negative sentiment articles
+    sentiment_negative_count = sum(
+        1 for n in news if n.sentiment and n.sentiment.lower() in ["negative", "bearish"]
+    )
+    
+    if sentiment_negative_count >= 5:
+        score += 1  # The more hated, the better (assuming fundamentals hold up)
+        details.append(f"{sentiment_negative_count} negative headlines (contrarian opportunity)")
+    else:
+        details.append("Limited negative press")
+
+    return {"score": score, "max_score": max_score, "details": "; ".join(details)}
+
+
+###############################################################################
+# LLM generation
+###############################################################################
+
+def _generate_burry_output(
+    ticker: str,
+    analysis_data: dict,
+    state: AgentState,
+) -> MichaelBurrySignal:
+    """Call the LLM to craft the final trading signal in Burry's voice."""
+
+    template = ChatPromptTemplate.from_messages(
+        [
+            (
+                "system",
+                """You are an AI agent emulating Dr. Michael J. Burry. Your mandate:
+                - Hunt for deep value in US equities using hard numbers (free cash flow, EV/EBIT, balance sheet)
+                - Be contrarian: hatred in the press can be your friend if fundamentals are solid
+                - Focus on downside first – avoid leveraged balance sheets
+                - Look for hard catalysts such as insider buying, buybacks, or asset sales
+                - Communicate in Burry's terse, data‑driven style
+
+                When providing your reasoning, be thorough and specific by:
+                1. Start with the key metric(s) that drove your decision
+                2. Cite concrete numbers (e.g. "FCF yield 14.7%", "EV/EBIT 5.3")
+                3. Highlight risk factors and why they are acceptable (or not)
+                4. Mention relevant insider activity or contrarian opportunities
+                5. Use Burry's direct, number-focused communication style with minimal words
+                
+                For example, if bullish: "FCF yield 12.8%. EV/EBIT 6.2. Debt-to-equity 0.4. Net insider buying 25k shares. Market missing value due to overreaction to recent litigation. Strong buy."
+                For example, if bearish: "FCF yield only 2.1%. Debt-to-equity concerning at 2.3. Management diluting shareholders. Pass."
+                """,
+            ),
+            (
+                "human",
+                """Based on the following data, create the investment signal as Michael Burry would:
+
+                Analysis Data for {ticker}:
+                {analysis_data}
+
+                Return the trading signal in the following JSON format exactly:
+                {{
+                  "signal": "bullish" | "bearish" | "neutral",
+                  "confidence": float between 0 and 100,
+                  "reasoning": "string"
+                }}
+                """,
+            ),
+        ]
+    )
+
+    prompt = template.invoke({"analysis_data": json.dumps(analysis_data, indent=2), "ticker": ticker})
+
+    # Default fallback signal in case parsing fails
+    def create_default_michael_burry_signal():
+        return MichaelBurrySignal(signal="neutral", confidence=0.0, reasoning="Parsing error – defaulting to neutral")
+
+    return call_llm(
+        prompt=prompt,
+        pydantic_model=MichaelBurrySignal,
+        agent_name="michael_burry_agent",
+        state=state,
+        default_factory=create_default_michael_burry_signal,
+    )