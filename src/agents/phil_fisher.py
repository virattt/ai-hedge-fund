--- conflicted
+++ resolved
@@ -1,4 +1,3 @@
-<<<<<<< HEAD
 from src.graph.state import AgentState, show_agent_reasoning
 from src.tools.api import (
     get_financial_metrics,
@@ -143,8 +142,7 @@
         fisher_output = generate_fisher_output(
             ticker=ticker,
             analysis_data=analysis_data,
-            model_name=state["metadata"]["model_name"],
-            model_provider=state["metadata"]["model_provider"],
+            state=state,
         )
 
         fisher_analysis[ticker] = {
@@ -531,8 +529,7 @@
 def generate_fisher_output(
     ticker: str,
     analysis_data: dict[str, any],
-    model_name: str,
-    model_provider: str,
+    state: AgentState,
 ) -> PhilFisherSignal:
     """
     Generates a JSON signal in the style of Phil Fisher.
@@ -596,611 +593,8 @@
 
     return call_llm(
         prompt=prompt,
-        model_name=model_name,
-        model_provider=model_provider,
-        pydantic_model=PhilFisherSignal,
-        agent_name="phil_fisher_agent",
-        default_factory=create_default_signal,
-    )
-=======
-from src.graph.state import AgentState, show_agent_reasoning
-from src.tools.api import (
-    get_financial_metrics,
-    get_market_cap,
-    search_line_items,
-    get_insider_trades,
-    get_company_news,
-)
-from langchain_core.prompts import ChatPromptTemplate
-from langchain_core.messages import HumanMessage
-from pydantic import BaseModel
-import json
-from typing_extensions import Literal
-from src.utils.progress import progress
-from src.utils.llm import call_llm
-import statistics
-
-
-class PhilFisherSignal(BaseModel):
-    signal: Literal["bullish", "bearish", "neutral"]
-    confidence: float
-    reasoning: str
-
-
-def phil_fisher_agent(state: AgentState):
-    """
-    Analyzes stocks using Phil Fisher's investing principles:
-      - Seek companies with long-term above-average growth potential
-      - Emphasize quality of management and R&D
-      - Look for strong margins, consistent growth, and manageable leverage
-      - Combine fundamental 'scuttlebutt' style checks with basic sentiment and insider data
-      - Willing to pay up for quality, but still mindful of valuation
-      - Generally focuses on long-term compounding
-
-    Returns a bullish/bearish/neutral signal with confidence and reasoning.
-    """
-    data = state["data"]
-    end_date = data["end_date"]
-    tickers = data["tickers"]
-
-    analysis_data = {}
-    fisher_analysis = {}
-
-    for ticker in tickers:
-        progress.update_status("phil_fisher_agent", ticker, "Fetching financial metrics")
-        metrics = get_financial_metrics(ticker, end_date, period="annual", limit=5)
-
-        progress.update_status("phil_fisher_agent", ticker, "Gathering financial line items")
-        # Include relevant line items for Phil Fisher's approach:
-        #   - Growth & Quality: revenue, net_income, earnings_per_share, R&D expense
-        #   - Margins & Stability: operating_income, operating_margin, gross_margin
-        #   - Management Efficiency & Leverage: total_debt, shareholders_equity, free_cash_flow
-        #   - Valuation: net_income, free_cash_flow (for P/E, P/FCF), ebit, ebitda
-        financial_line_items = search_line_items(
-            ticker,
-            [
-                "revenue",
-                "net_income",
-                "earnings_per_share",
-                "free_cash_flow",
-                "research_and_development",
-                "operating_income",
-                "operating_margin",
-                "gross_margin",
-                "total_debt",
-                "shareholders_equity",
-                "cash_and_equivalents",
-                "ebit",
-                "ebitda",
-            ],
-            end_date,
-            period="annual",
-            limit=5,
-        )
-
-        progress.update_status("phil_fisher_agent", ticker, "Getting market cap")
-        market_cap = get_market_cap(ticker, end_date)
-
-        progress.update_status("phil_fisher_agent", ticker, "Fetching insider trades")
-        insider_trades = get_insider_trades(ticker, end_date, start_date=None, limit=50)
-
-        progress.update_status("phil_fisher_agent", ticker, "Fetching company news")
-        company_news = get_company_news(ticker, end_date, start_date=None, limit=50)
-
-        progress.update_status("phil_fisher_agent", ticker, "Analyzing growth & quality")
-        growth_quality = analyze_fisher_growth_quality(financial_line_items)
-
-        progress.update_status("phil_fisher_agent", ticker, "Analyzing margins & stability")
-        margins_stability = analyze_margins_stability(financial_line_items)
-
-        progress.update_status("phil_fisher_agent", ticker, "Analyzing management efficiency & leverage")
-        mgmt_efficiency = analyze_management_efficiency_leverage(financial_line_items)
-
-        progress.update_status("phil_fisher_agent", ticker, "Analyzing valuation (Fisher style)")
-        fisher_valuation = analyze_fisher_valuation(financial_line_items, market_cap)
-
-        progress.update_status("phil_fisher_agent", ticker, "Analyzing insider activity")
-        insider_activity = analyze_insider_activity(insider_trades)
-
-        progress.update_status("phil_fisher_agent", ticker, "Analyzing sentiment")
-        sentiment_analysis = analyze_sentiment(company_news)
-
-        # Combine partial scores with weights typical for Fisher:
-        #   30% Growth & Quality
-        #   25% Margins & Stability
-        #   20% Management Efficiency
-        #   15% Valuation
-        #   5% Insider Activity
-        #   5% Sentiment
-        total_score = (
-            growth_quality["score"] * 0.30
-            + margins_stability["score"] * 0.25
-            + mgmt_efficiency["score"] * 0.20
-            + fisher_valuation["score"] * 0.15
-            + insider_activity["score"] * 0.05
-            + sentiment_analysis["score"] * 0.05
-        )
-
-        max_possible_score = 10
-
-        # Simple bullish/neutral/bearish signal
-        if total_score >= 7.5:
-            signal = "bullish"
-        elif total_score <= 4.5:
-            signal = "bearish"
-        else:
-            signal = "neutral"
-
-        analysis_data[ticker] = {
-            "signal": signal,
-            "score": total_score,
-            "max_score": max_possible_score,
-            "growth_quality": growth_quality,
-            "margins_stability": margins_stability,
-            "management_efficiency": mgmt_efficiency,
-            "valuation_analysis": fisher_valuation,
-            "insider_activity": insider_activity,
-            "sentiment_analysis": sentiment_analysis,
-        }
-
-        progress.update_status("phil_fisher_agent", ticker, "Generating Phil Fisher-style analysis")
-        fisher_output = generate_fisher_output(
-            ticker=ticker,
-            analysis_data=analysis_data,
-            state=state,
-        )
-
-        fisher_analysis[ticker] = {
-            "signal": fisher_output.signal,
-            "confidence": fisher_output.confidence,
-            "reasoning": fisher_output.reasoning,
-        }
-
-        progress.update_status("phil_fisher_agent", ticker, "Done", analysis=fisher_output.reasoning)
-
-    # Wrap results in a single message
-    message = HumanMessage(content=json.dumps(fisher_analysis), name="phil_fisher_agent")
-
-    if state["metadata"].get("show_reasoning"):
-        show_agent_reasoning(fisher_analysis, "Phil Fisher Agent")
-
-    state["data"]["analyst_signals"]["phil_fisher_agent"] = fisher_analysis
-
-    progress.update_status("phil_fisher_agent", None, "Done")
-    
-    return {"messages": [message], "data": state["data"]}
-
-
-def analyze_fisher_growth_quality(financial_line_items: list) -> dict:
-    """
-    Evaluate growth & quality:
-      - Consistent Revenue Growth
-      - Consistent EPS Growth
-      - R&D as a % of Revenue (if relevant, indicative of future-oriented spending)
-    """
-    if not financial_line_items or len(financial_line_items) < 2:
-        return {
-            "score": 0,
-            "details": "Insufficient financial data for growth/quality analysis",
-        }
-
-    details = []
-    raw_score = 0  # up to 9 raw points => scale to 0–10
-
-    # 1. Revenue Growth (YoY)
-    revenues = [fi.revenue for fi in financial_line_items if fi.revenue is not None]
-    if len(revenues) >= 2:
-        # We'll look at the earliest vs. latest to gauge multi-year growth if possible
-        latest_rev = revenues[0]
-        oldest_rev = revenues[-1]
-        if oldest_rev > 0:
-            rev_growth = (latest_rev - oldest_rev) / abs(oldest_rev)
-            if rev_growth > 0.80:
-                raw_score += 3
-                details.append(f"Very strong multi-period revenue growth: {rev_growth:.1%}")
-            elif rev_growth > 0.40:
-                raw_score += 2
-                details.append(f"Moderate multi-period revenue growth: {rev_growth:.1%}")
-            elif rev_growth > 0.10:
-                raw_score += 1
-                details.append(f"Slight multi-period revenue growth: {rev_growth:.1%}")
-            else:
-                details.append(f"Minimal or negative multi-period revenue growth: {rev_growth:.1%}")
-        else:
-            details.append("Oldest revenue is zero/negative; cannot compute growth.")
-    else:
-        details.append("Not enough revenue data points for growth calculation.")
-
-    # 2. EPS Growth (YoY)
-    eps_values = [fi.earnings_per_share for fi in financial_line_items if fi.earnings_per_share is not None]
-    if len(eps_values) >= 2:
-        latest_eps = eps_values[0]
-        oldest_eps = eps_values[-1]
-        if abs(oldest_eps) > 1e-9:
-            eps_growth = (latest_eps - oldest_eps) / abs(oldest_eps)
-            if eps_growth > 0.80:
-                raw_score += 3
-                details.append(f"Very strong multi-period EPS growth: {eps_growth:.1%}")
-            elif eps_growth > 0.40:
-                raw_score += 2
-                details.append(f"Moderate multi-period EPS growth: {eps_growth:.1%}")
-            elif eps_growth > 0.10:
-                raw_score += 1
-                details.append(f"Slight multi-period EPS growth: {eps_growth:.1%}")
-            else:
-                details.append(f"Minimal or negative multi-period EPS growth: {eps_growth:.1%}")
-        else:
-            details.append("Oldest EPS near zero; skipping EPS growth calculation.")
-    else:
-        details.append("Not enough EPS data points for growth calculation.")
-
-    # 3. R&D as % of Revenue (if we have R&D data)
-    rnd_values = [fi.research_and_development for fi in financial_line_items if fi.research_and_development is not None]
-    if rnd_values and revenues and len(rnd_values) == len(revenues):
-        # We'll just look at the most recent for a simple measure
-        recent_rnd = rnd_values[0]
-        recent_rev = revenues[0] if revenues[0] else 1e-9
-        rnd_ratio = recent_rnd / recent_rev
-        # Generally, Fisher admired companies that invest aggressively in R&D,
-        # but it must be appropriate. We'll assume "3%-15%" is healthy, just as an example.
-        if 0.03 <= rnd_ratio <= 0.15:
-            raw_score += 3
-            details.append(f"R&D ratio {rnd_ratio:.1%} indicates significant investment in future growth")
-        elif rnd_ratio > 0.15:
-            raw_score += 2
-            details.append(f"R&D ratio {rnd_ratio:.1%} is very high (could be good if well-managed)")
-        elif rnd_ratio > 0.0:
-            raw_score += 1
-            details.append(f"R&D ratio {rnd_ratio:.1%} is somewhat low but still positive")
-        else:
-            details.append("No meaningful R&D expense ratio")
-    else:
-        details.append("Insufficient R&D data to evaluate")
-
-    # scale raw_score (max 9) to 0–10
-    final_score = min(10, (raw_score / 9) * 10)
-    return {"score": final_score, "details": "; ".join(details)}
-
-
-def analyze_margins_stability(financial_line_items: list) -> dict:
-    """
-    Looks at margin consistency (gross/operating margin) and general stability over time.
-    """
-    if not financial_line_items or len(financial_line_items) < 2:
-        return {
-            "score": 0,
-            "details": "Insufficient data for margin stability analysis",
-        }
-
-    details = []
-    raw_score = 0  # up to 6 => scale to 0-10
-
-    # 1. Operating Margin Consistency
-    op_margins = [fi.operating_margin for fi in financial_line_items if fi.operating_margin is not None]
-    if len(op_margins) >= 2:
-        # Check if margins are stable or improving (comparing oldest to newest)
-        oldest_op_margin = op_margins[-1]
-        newest_op_margin = op_margins[0]
-        if newest_op_margin >= oldest_op_margin > 0:
-            raw_score += 2
-            details.append(f"Operating margin stable or improving ({oldest_op_margin:.1%} -> {newest_op_margin:.1%})")
-        elif newest_op_margin > 0:
-            raw_score += 1
-            details.append(f"Operating margin positive but slightly declined")
-        else:
-            details.append(f"Operating margin may be negative or uncertain")
-    else:
-        details.append("Not enough operating margin data points")
-
-    # 2. Gross Margin Level
-    gm_values = [fi.gross_margin for fi in financial_line_items if fi.gross_margin is not None]
-    if gm_values:
-        # We'll just take the most recent
-        recent_gm = gm_values[0]
-        if recent_gm > 0.5:
-            raw_score += 2
-            details.append(f"Strong gross margin: {recent_gm:.1%}")
-        elif recent_gm > 0.3:
-            raw_score += 1
-            details.append(f"Moderate gross margin: {recent_gm:.1%}")
-        else:
-            details.append(f"Low gross margin: {recent_gm:.1%}")
-    else:
-        details.append("No gross margin data available")
-
-    # 3. Multi-year Margin Stability
-    #   e.g. if we have at least 3 data points, see if standard deviation is low.
-    if len(op_margins) >= 3:
-        stdev = statistics.pstdev(op_margins)
-        if stdev < 0.02:
-            raw_score += 2
-            details.append("Operating margin extremely stable over multiple years")
-        elif stdev < 0.05:
-            raw_score += 1
-            details.append("Operating margin reasonably stable")
-        else:
-            details.append("Operating margin volatility is high")
-    else:
-        details.append("Not enough margin data points for volatility check")
-
-    # scale raw_score (max 6) to 0-10
-    final_score = min(10, (raw_score / 6) * 10)
-    return {"score": final_score, "details": "; ".join(details)}
-
-
-def analyze_management_efficiency_leverage(financial_line_items: list) -> dict:
-    """
-    Evaluate management efficiency & leverage:
-      - Return on Equity (ROE)
-      - Debt-to-Equity ratio
-      - Possibly check if free cash flow is consistently positive
-    """
-    if not financial_line_items:
-        return {
-            "score": 0,
-            "details": "No financial data for management efficiency analysis",
-        }
-
-    details = []
-    raw_score = 0  # up to 6 => scale to 0–10
-
-    # 1. Return on Equity (ROE)
-    ni_values = [fi.net_income for fi in financial_line_items if fi.net_income is not None]
-    eq_values = [fi.shareholders_equity for fi in financial_line_items if fi.shareholders_equity is not None]
-    if ni_values and eq_values and len(ni_values) == len(eq_values):
-        recent_ni = ni_values[0]
-        recent_eq = eq_values[0] if eq_values[0] else 1e-9
-        if recent_ni > 0:
-            roe = recent_ni / recent_eq
-            if roe > 0.2:
-                raw_score += 3
-                details.append(f"High ROE: {roe:.1%}")
-            elif roe > 0.1:
-                raw_score += 2
-                details.append(f"Moderate ROE: {roe:.1%}")
-            elif roe > 0:
-                raw_score += 1
-                details.append(f"Positive but low ROE: {roe:.1%}")
-            else:
-                details.append(f"ROE is near zero or negative: {roe:.1%}")
-        else:
-            details.append("Recent net income is zero or negative, hurting ROE")
-    else:
-        details.append("Insufficient data for ROE calculation")
-
-    # 2. Debt-to-Equity
-    debt_values = [fi.total_debt for fi in financial_line_items if fi.total_debt is not None]
-    if debt_values and eq_values and len(debt_values) == len(eq_values):
-        recent_debt = debt_values[0]
-        recent_equity = eq_values[0] if eq_values[0] else 1e-9
-        dte = recent_debt / recent_equity
-        if dte < 0.3:
-            raw_score += 2
-            details.append(f"Low debt-to-equity: {dte:.2f}")
-        elif dte < 1.0:
-            raw_score += 1
-            details.append(f"Manageable debt-to-equity: {dte:.2f}")
-        else:
-            details.append(f"High debt-to-equity: {dte:.2f}")
-    else:
-        details.append("Insufficient data for debt/equity analysis")
-
-    # 3. FCF Consistency
-    fcf_values = [fi.free_cash_flow for fi in financial_line_items if fi.free_cash_flow is not None]
-    if fcf_values and len(fcf_values) >= 2:
-        # Check if FCF is positive in recent years
-        positive_fcf_count = sum(1 for x in fcf_values if x and x > 0)
-        # We'll be simplistic: if most are positive, reward
-        ratio = positive_fcf_count / len(fcf_values)
-        if ratio > 0.8:
-            raw_score += 1
-            details.append(f"Majority of periods have positive FCF ({positive_fcf_count}/{len(fcf_values)})")
-        else:
-            details.append(f"Free cash flow is inconsistent or often negative")
-    else:
-        details.append("Insufficient or no FCF data to check consistency")
-
-    final_score = min(10, (raw_score / 6) * 10)
-    return {"score": final_score, "details": "; ".join(details)}
-
-
-def analyze_fisher_valuation(financial_line_items: list, market_cap: float | None) -> dict:
-    """
-    Phil Fisher is willing to pay for quality and growth, but still checks:
-      - P/E
-      - P/FCF
-      - (Optionally) Enterprise Value metrics, but simpler approach is typical
-    We will grant up to 2 points for each of two metrics => max 4 raw => scale to 0–10.
-    """
-    if not financial_line_items or market_cap is None:
-        return {"score": 0, "details": "Insufficient data to perform valuation"}
-
-    details = []
-    raw_score = 0
-
-    # Gather needed data
-    net_incomes = [fi.net_income for fi in financial_line_items if fi.net_income is not None]
-    fcf_values = [fi.free_cash_flow for fi in financial_line_items if fi.free_cash_flow is not None]
-
-    # 1) P/E
-    recent_net_income = net_incomes[0] if net_incomes else None
-    if recent_net_income and recent_net_income > 0:
-        pe = market_cap / recent_net_income
-        pe_points = 0
-        if pe < 20:
-            pe_points = 2
-            details.append(f"Reasonably attractive P/E: {pe:.2f}")
-        elif pe < 30:
-            pe_points = 1
-            details.append(f"Somewhat high but possibly justifiable P/E: {pe:.2f}")
-        else:
-            details.append(f"Very high P/E: {pe:.2f}")
-        raw_score += pe_points
-    else:
-        details.append("No positive net income for P/E calculation")
-
-    # 2) P/FCF
-    recent_fcf = fcf_values[0] if fcf_values else None
-    if recent_fcf and recent_fcf > 0:
-        pfcf = market_cap / recent_fcf
-        pfcf_points = 0
-        if pfcf < 20:
-            pfcf_points = 2
-            details.append(f"Reasonable P/FCF: {pfcf:.2f}")
-        elif pfcf < 30:
-            pfcf_points = 1
-            details.append(f"Somewhat high P/FCF: {pfcf:.2f}")
-        else:
-            details.append(f"Excessively high P/FCF: {pfcf:.2f}")
-        raw_score += pfcf_points
-    else:
-        details.append("No positive free cash flow for P/FCF calculation")
-
-    # scale raw_score (max 4) to 0–10
-    final_score = min(10, (raw_score / 4) * 10)
-    return {"score": final_score, "details": "; ".join(details)}
-
-
-def analyze_insider_activity(insider_trades: list) -> dict:
-    """
-    Simple insider-trade analysis:
-      - If there's heavy insider buying, we nudge the score up.
-      - If there's mostly selling, we reduce it.
-      - Otherwise, neutral.
-    """
-    # Default is neutral (5/10).
-    score = 5
-    details = []
-
-    if not insider_trades:
-        details.append("No insider trades data; defaulting to neutral")
-        return {"score": score, "details": "; ".join(details)}
-
-    buys, sells = 0, 0
-    for trade in insider_trades:
-        if trade.transaction_shares is not None:
-            if trade.transaction_shares > 0:
-                buys += 1
-            elif trade.transaction_shares < 0:
-                sells += 1
-
-    total = buys + sells
-    if total == 0:
-        details.append("No buy/sell transactions found; neutral")
-        return {"score": score, "details": "; ".join(details)}
-
-    buy_ratio = buys / total
-    if buy_ratio > 0.7:
-        score = 8
-        details.append(f"Heavy insider buying: {buys} buys vs. {sells} sells")
-    elif buy_ratio > 0.4:
-        score = 6
-        details.append(f"Moderate insider buying: {buys} buys vs. {sells} sells")
-    else:
-        score = 4
-        details.append(f"Mostly insider selling: {buys} buys vs. {sells} sells")
-
-    return {"score": score, "details": "; ".join(details)}
-
-
-def analyze_sentiment(news_items: list) -> dict:
-    """
-    Basic news sentiment: negative keyword check vs. overall volume.
-    """
-    if not news_items:
-        return {"score": 5, "details": "No news data; defaulting to neutral sentiment"}
-
-    negative_keywords = ["lawsuit", "fraud", "negative", "downturn", "decline", "investigation", "recall"]
-    negative_count = 0
-    for news in news_items:
-        title_lower = (news.title or "").lower()
-        if any(word in title_lower for word in negative_keywords):
-            negative_count += 1
-
-    details = []
-    if negative_count > len(news_items) * 0.3:
-        score = 3
-        details.append(f"High proportion of negative headlines: {negative_count}/{len(news_items)}")
-    elif negative_count > 0:
-        score = 6
-        details.append(f"Some negative headlines: {negative_count}/{len(news_items)}")
-    else:
-        score = 8
-        details.append("Mostly positive/neutral headlines")
-
-    return {"score": score, "details": "; ".join(details)}
-
-
-def generate_fisher_output(
-    ticker: str,
-    analysis_data: dict[str, any],
-    state: AgentState,
-) -> PhilFisherSignal:
-    """
-    Generates a JSON signal in the style of Phil Fisher.
-    """
-    template = ChatPromptTemplate.from_messages(
-        [
-            (
-              "system",
-              """You are a Phil Fisher AI agent, making investment decisions using his principles:
-  
-              1. Emphasize long-term growth potential and quality of management.
-              2. Focus on companies investing in R&D for future products/services.
-              3. Look for strong profitability and consistent margins.
-              4. Willing to pay more for exceptional companies but still mindful of valuation.
-              5. Rely on thorough research (scuttlebutt) and thorough fundamental checks.
-              
-              When providing your reasoning, be thorough and specific by:
-              1. Discussing the company's growth prospects in detail with specific metrics and trends
-              2. Evaluating management quality and their capital allocation decisions
-              3. Highlighting R&D investments and product pipeline that could drive future growth
-              4. Assessing consistency of margins and profitability metrics with precise numbers
-              5. Explaining competitive advantages that could sustain growth over 3-5+ years
-              6. Using Phil Fisher's methodical, growth-focused, and long-term oriented voice
-              
-              For example, if bullish: "This company exhibits the sustained growth characteristics we seek, with revenue increasing at 18% annually over five years. Management has demonstrated exceptional foresight by allocating 15% of revenue to R&D, which has produced three promising new product lines. The consistent operating margins of 22-24% indicate pricing power and operational efficiency that should continue to..."
-              
-              For example, if bearish: "Despite operating in a growing industry, management has failed to translate R&D investments (only 5% of revenue) into meaningful new products. Margins have fluctuated between 10-15%, showing inconsistent operational execution. The company faces increasing competition from three larger competitors with superior distribution networks. Given these concerns about long-term growth sustainability..."
-              
-              You must output a JSON object with:
-                - "signal": "bullish" or "bearish" or "neutral"
-                - "confidence": a float between 0 and 100
-                - "reasoning": a detailed explanation
-              """,
-            ),
-            (
-              "human",
-              """Based on the following analysis, create a Phil Fisher-style investment signal.
-
-              Analysis Data for {ticker}:
-              {analysis_data}
-
-              Return the trading signal in this JSON format:
-              {{
-                "signal": "bullish/bearish/neutral",
-                "confidence": float (0-100),
-                "reasoning": "string"
-              }}
-              """,
-            ),
-        ]
-    )
-
-    prompt = template.invoke({"analysis_data": json.dumps(analysis_data, indent=2), "ticker": ticker})
-
-    def create_default_signal():
-        return PhilFisherSignal(
-            signal="neutral",
-            confidence=0.0,
-            reasoning="Error in analysis, defaulting to neutral"
-        )
-
-    return call_llm(
-        prompt=prompt,
         pydantic_model=PhilFisherSignal,
         state=state,
         agent_name="phil_fisher_agent",
         default_factory=create_default_signal,
-    )
->>>>>>> bbd07fab
+    )