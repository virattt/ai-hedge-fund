--- conflicted
+++ resolved
@@ -1,4 +1,3 @@
-<<<<<<< HEAD
 from src.graph.state import AgentState, show_agent_reasoning
 from src.tools.api import get_financial_metrics, get_market_cap, search_line_items, get_insider_trades, get_company_news
 from langchain_core.prompts import ChatPromptTemplate
@@ -125,8 +124,7 @@
         munger_output = generate_munger_output(
             ticker=ticker, 
             analysis_data=analysis_data,
-            model_name=state["metadata"]["model_name"],
-            model_provider=state["metadata"]["model_provider"],
+            state=state,
         )
         
         munger_analysis[ticker] = {
@@ -443,26 +441,33 @@
                if hasattr(item, 'revenue') and item.revenue is not None]
     
     if revenues and len(revenues) >= 5:
-        # Calculate year-over-year growth rates
-        growth_rates = [(revenues[i] / revenues[i+1] - 1) for i in range(len(revenues)-1)]
-        
-        avg_growth = sum(growth_rates) / len(growth_rates)
-        growth_volatility = sum(abs(r - avg_growth) for r in growth_rates) / len(growth_rates)
-        
-        if avg_growth > 0.05 and growth_volatility < 0.1:
-            # Steady, consistent growth (Munger loves this)
-            score += 3
-            details.append(f"Highly predictable revenue: {avg_growth:.1%} avg growth with low volatility")
-        elif avg_growth > 0 and growth_volatility < 0.2:
-            # Positive but somewhat volatile growth
-            score += 2
-            details.append(f"Moderately predictable revenue: {avg_growth:.1%} avg growth with some volatility")
-        elif avg_growth > 0:
-            # Growing but unpredictable
-            score += 1
-            details.append(f"Growing but less predictable revenue: {avg_growth:.1%} avg growth with high volatility")
-        else:
-            details.append(f"Declining or highly unpredictable revenue: {avg_growth:.1%} avg growth")
+        # Calculate year-over-year growth rates, handling zero division
+        growth_rates = []
+        for i in range(len(revenues)-1):
+            if revenues[i+1] != 0:  # Avoid division by zero
+                growth_rate = (revenues[i] / revenues[i+1] - 1)
+                growth_rates.append(growth_rate)
+        
+        if not growth_rates:
+            details.append("Cannot calculate revenue growth: zero revenue values found")
+        else:
+            avg_growth = sum(growth_rates) / len(growth_rates)
+            growth_volatility = sum(abs(r - avg_growth) for r in growth_rates) / len(growth_rates)
+            
+            if avg_growth > 0.05 and growth_volatility < 0.1:
+                # Steady, consistent growth (Munger loves this)
+                score += 3
+                details.append(f"Highly predictable revenue: {avg_growth:.1%} avg growth with low volatility")
+            elif avg_growth > 0 and growth_volatility < 0.2:
+                # Positive but somewhat volatile growth
+                score += 2
+                details.append(f"Moderately predictable revenue: {avg_growth:.1%} avg growth with some volatility")
+            elif avg_growth > 0:
+                # Growing but unpredictable
+                score += 1
+                details.append(f"Growing but less predictable revenue: {avg_growth:.1%} avg growth with high volatility")
+            else:
+                details.append(f"Declining or highly unpredictable revenue: {avg_growth:.1%} avg growth")
     else:
         details.append("Insufficient revenue history for predictability analysis")
     
@@ -580,6 +585,12 @@
         }
     
     # 2. Calculate FCF yield (inverse of P/FCF multiple)
+    if market_cap <= 0:
+        return {
+            "score": 0,
+            "details": f"Invalid market cap ({market_cap}), cannot value"
+        }
+    
     fcf_yield = normalized_fcf / market_cap
     
     # 3. Apply Munger's FCF multiple based on business quality
@@ -665,8 +676,7 @@
 def generate_munger_output(
     ticker: str,
     analysis_data: dict[str, any],
-    model_name: str,
-    model_provider: str,
+    state: AgentState,
 ) -> CharlieMungerSignal:
     """
     Generates investment decisions in the style of Charlie Munger.
@@ -738,767 +748,9 @@
         )
 
     return call_llm(
-        prompt=prompt, 
-        model_name=model_name, 
-        model_provider=model_provider, 
-        pydantic_model=CharlieMungerSignal, 
-        agent_name="charlie_munger_agent", 
-        default_factory=create_default_charlie_munger_signal,
-=======
-from src.graph.state import AgentState, show_agent_reasoning
-from src.tools.api import get_financial_metrics, get_market_cap, search_line_items, get_insider_trades, get_company_news
-from langchain_core.prompts import ChatPromptTemplate
-from langchain_core.messages import HumanMessage
-from pydantic import BaseModel
-import json
-from typing_extensions import Literal
-from src.utils.progress import progress
-from src.utils.llm import call_llm
-
-class CharlieMungerSignal(BaseModel):
-    signal: Literal["bullish", "bearish", "neutral"]
-    confidence: float
-    reasoning: str
-
-
-def charlie_munger_agent(state: AgentState):
-    """
-    Analyzes stocks using Charlie Munger's investing principles and mental models.
-    Focuses on moat strength, management quality, predictability, and valuation.
-    """
-    data = state["data"]
-    end_date = data["end_date"]
-    tickers = data["tickers"]
-    
-    analysis_data = {}
-    munger_analysis = {}
-    
-    for ticker in tickers:
-        progress.update_status("charlie_munger_agent", ticker, "Fetching financial metrics")
-        metrics = get_financial_metrics(ticker, end_date, period="annual", limit=10)  # Munger looks at longer periods
-        
-        progress.update_status("charlie_munger_agent", ticker, "Gathering financial line items")
-        financial_line_items = search_line_items(
-            ticker,
-            [
-                "revenue",
-                "net_income",
-                "operating_income",
-                "return_on_invested_capital",
-                "gross_margin",
-                "operating_margin",
-                "free_cash_flow",
-                "capital_expenditure",
-                "cash_and_equivalents",
-                "total_debt",
-                "shareholders_equity",
-                "outstanding_shares",
-                "research_and_development",
-                "goodwill_and_intangible_assets",
-            ],
-            end_date,
-            period="annual",
-            limit=10  # Munger examines long-term trends
-        )
-        
-        progress.update_status("charlie_munger_agent", ticker, "Getting market cap")
-        market_cap = get_market_cap(ticker, end_date)
-        
-        progress.update_status("charlie_munger_agent", ticker, "Fetching insider trades")
-        # Munger values management with skin in the game
-        insider_trades = get_insider_trades(
-            ticker,
-            end_date,
-            # Look back 2 years for insider trading patterns
-            start_date=None,
-            limit=100
-        )
-        
-        progress.update_status("charlie_munger_agent", ticker, "Fetching company news")
-        # Munger avoids businesses with frequent negative press
-        company_news = get_company_news(
-            ticker,
-            end_date,
-            # Look back 1 year for news
-            start_date=None,
-            limit=100
-        )
-        
-        progress.update_status("charlie_munger_agent", ticker, "Analyzing moat strength")
-        moat_analysis = analyze_moat_strength(metrics, financial_line_items)
-        
-        progress.update_status("charlie_munger_agent", ticker, "Analyzing management quality")
-        management_analysis = analyze_management_quality(financial_line_items, insider_trades)
-        
-        progress.update_status("charlie_munger_agent", ticker, "Analyzing business predictability")
-        predictability_analysis = analyze_predictability(financial_line_items)
-        
-        progress.update_status("charlie_munger_agent", ticker, "Calculating Munger-style valuation")
-        valuation_analysis = calculate_munger_valuation(financial_line_items, market_cap)
-        
-        # Combine partial scores with Munger's weighting preferences
-        # Munger weights quality and predictability higher than current valuation
-        total_score = (
-            moat_analysis["score"] * 0.35 +
-            management_analysis["score"] * 0.25 +
-            predictability_analysis["score"] * 0.25 +
-            valuation_analysis["score"] * 0.15
-        )
-        
-        max_possible_score = 10  # Scale to 0-10
-        
-        # Generate a simple buy/hold/sell signal
-        if total_score >= 7.5:  # Munger has very high standards
-            signal = "bullish"
-        elif total_score <= 4.5:
-            signal = "bearish"
-        else:
-            signal = "neutral"
-        
-        analysis_data[ticker] = {
-            "signal": signal,
-            "score": total_score,
-            "max_score": max_possible_score,
-            "moat_analysis": moat_analysis,
-            "management_analysis": management_analysis,
-            "predictability_analysis": predictability_analysis,
-            "valuation_analysis": valuation_analysis,
-            # Include some qualitative assessment from news
-            "news_sentiment": analyze_news_sentiment(company_news) if company_news else "No news data available"
-        }
-        
-        progress.update_status("charlie_munger_agent", ticker, "Generating Charlie Munger analysis")
-        munger_output = generate_munger_output(
-            ticker=ticker, 
-            analysis_data=analysis_data,
-            state=state,
-        )
-        
-        munger_analysis[ticker] = {
-            "signal": munger_output.signal,
-            "confidence": munger_output.confidence,
-            "reasoning": munger_output.reasoning
-        }
-        
-        progress.update_status("charlie_munger_agent", ticker, "Done", analysis=munger_output.reasoning)
-    
-    # Wrap results in a single message for the chain
-    message = HumanMessage(
-        content=json.dumps(munger_analysis),
-        name="charlie_munger_agent"
-    )
-    
-    # Show reasoning if requested
-    if state["metadata"]["show_reasoning"]:
-        show_agent_reasoning(munger_analysis, "Charlie Munger Agent")
-
-    progress.update_status("charlie_munger_agent", None, "Done")
-    
-    # Add signals to the overall state
-    state["data"]["analyst_signals"]["charlie_munger_agent"] = munger_analysis
-
-    return {
-        "messages": [message],
-        "data": state["data"]
-    }
-
-
-def analyze_moat_strength(metrics: list, financial_line_items: list) -> dict:
-    """
-    Analyze the business's competitive advantage using Munger's approach:
-    - Consistent high returns on capital (ROIC)
-    - Pricing power (stable/improving gross margins)
-    - Low capital requirements
-    - Network effects and intangible assets (R&D investments, goodwill)
-    """
-    score = 0
-    details = []
-    
-    if not metrics or not financial_line_items:
-        return {
-            "score": 0,
-            "details": "Insufficient data to analyze moat strength"
-        }
-    
-    # 1. Return on Invested Capital (ROIC) analysis - Munger's favorite metric
-    roic_values = [item.return_on_invested_capital for item in financial_line_items 
-                   if hasattr(item, 'return_on_invested_capital') and item.return_on_invested_capital is not None]
-    
-    if roic_values:
-        # Check if ROIC consistently above 15% (Munger's threshold)
-        high_roic_count = sum(1 for r in roic_values if r > 0.15)
-        if high_roic_count >= len(roic_values) * 0.8:  # 80% of periods show high ROIC
-            score += 3
-            details.append(f"Excellent ROIC: >15% in {high_roic_count}/{len(roic_values)} periods")
-        elif high_roic_count >= len(roic_values) * 0.5:  # 50% of periods
-            score += 2
-            details.append(f"Good ROIC: >15% in {high_roic_count}/{len(roic_values)} periods")
-        elif high_roic_count > 0:
-            score += 1
-            details.append(f"Mixed ROIC: >15% in only {high_roic_count}/{len(roic_values)} periods")
-        else:
-            details.append("Poor ROIC: Never exceeds 15% threshold")
-    else:
-        details.append("No ROIC data available")
-    
-    # 2. Pricing power - check gross margin stability and trends
-    gross_margins = [item.gross_margin for item in financial_line_items 
-                    if hasattr(item, 'gross_margin') and item.gross_margin is not None]
-    
-    if gross_margins and len(gross_margins) >= 3:
-        # Munger likes stable or improving gross margins
-        margin_trend = sum(1 for i in range(1, len(gross_margins)) if gross_margins[i] >= gross_margins[i-1])
-        if margin_trend >= len(gross_margins) * 0.7:  # Improving in 70% of periods
-            score += 2
-            details.append("Strong pricing power: Gross margins consistently improving")
-        elif sum(gross_margins) / len(gross_margins) > 0.3:  # Average margin > 30%
-            score += 1
-            details.append(f"Good pricing power: Average gross margin {sum(gross_margins)/len(gross_margins):.1%}")
-        else:
-            details.append("Limited pricing power: Low or declining gross margins")
-    else:
-        details.append("Insufficient gross margin data")
-    
-    # 3. Capital intensity - Munger prefers low capex businesses
-    if len(financial_line_items) >= 3:
-        capex_to_revenue = []
-        for item in financial_line_items:
-            if (hasattr(item, 'capital_expenditure') and item.capital_expenditure is not None and 
-                hasattr(item, 'revenue') and item.revenue is not None and item.revenue > 0):
-                # Note: capital_expenditure is typically negative in financial statements
-                capex_ratio = abs(item.capital_expenditure) / item.revenue
-                capex_to_revenue.append(capex_ratio)
-        
-        if capex_to_revenue:
-            avg_capex_ratio = sum(capex_to_revenue) / len(capex_to_revenue)
-            if avg_capex_ratio < 0.05:  # Less than 5% of revenue
-                score += 2
-                details.append(f"Low capital requirements: Avg capex {avg_capex_ratio:.1%} of revenue")
-            elif avg_capex_ratio < 0.10:  # Less than 10% of revenue
-                score += 1
-                details.append(f"Moderate capital requirements: Avg capex {avg_capex_ratio:.1%} of revenue")
-            else:
-                details.append(f"High capital requirements: Avg capex {avg_capex_ratio:.1%} of revenue")
-        else:
-            details.append("No capital expenditure data available")
-    else:
-        details.append("Insufficient data for capital intensity analysis")
-    
-    # 4. Intangible assets - Munger values R&D and intellectual property
-    r_and_d = [item.research_and_development for item in financial_line_items
-              if hasattr(item, 'research_and_development') and item.research_and_development is not None]
-    
-    goodwill_and_intangible_assets = [item.goodwill_and_intangible_assets for item in financial_line_items
-               if hasattr(item, 'goodwill_and_intangible_assets') and item.goodwill_and_intangible_assets is not None]
-
-    if r_and_d and len(r_and_d) > 0:
-        if sum(r_and_d) > 0:  # If company is investing in R&D
-            score += 1
-            details.append("Invests in R&D, building intellectual property")
-    
-    if (goodwill_and_intangible_assets and len(goodwill_and_intangible_assets) > 0):
-        score += 1
-        details.append("Significant goodwill/intangible assets, suggesting brand value or IP")
-    
-    # Scale score to 0-10 range
-    final_score = min(10, score * 10 / 9)  # Max possible raw score is 9
-    
-    return {
-        "score": final_score,
-        "details": "; ".join(details)
-    }
-
-
-def analyze_management_quality(financial_line_items: list, insider_trades: list) -> dict:
-    """
-    Evaluate management quality using Munger's criteria:
-    - Capital allocation wisdom
-    - Insider ownership and transactions
-    - Cash management efficiency
-    - Candor and transparency
-    - Long-term focus
-    """
-    score = 0
-    details = []
-    
-    if not financial_line_items:
-        return {
-            "score": 0,
-            "details": "Insufficient data to analyze management quality"
-        }
-    
-    # 1. Capital allocation - Check FCF to net income ratio
-    # Munger values companies that convert earnings to cash
-    fcf_values = [item.free_cash_flow for item in financial_line_items 
-                 if hasattr(item, 'free_cash_flow') and item.free_cash_flow is not None]
-    
-    net_income_values = [item.net_income for item in financial_line_items 
-                        if hasattr(item, 'net_income') and item.net_income is not None]
-    
-    if fcf_values and net_income_values and len(fcf_values) == len(net_income_values):
-        # Calculate FCF to Net Income ratio for each period
-        fcf_to_ni_ratios = []
-        for i in range(len(fcf_values)):
-            if net_income_values[i] and net_income_values[i] > 0:
-                fcf_to_ni_ratios.append(fcf_values[i] / net_income_values[i])
-        
-        if fcf_to_ni_ratios:
-            avg_ratio = sum(fcf_to_ni_ratios) / len(fcf_to_ni_ratios)
-            if avg_ratio > 1.1:  # FCF > net income suggests good accounting
-                score += 3
-                details.append(f"Excellent cash conversion: FCF/NI ratio of {avg_ratio:.2f}")
-            elif avg_ratio > 0.9:  # FCF roughly equals net income
-                score += 2
-                details.append(f"Good cash conversion: FCF/NI ratio of {avg_ratio:.2f}")
-            elif avg_ratio > 0.7:  # FCF somewhat lower than net income
-                score += 1
-                details.append(f"Moderate cash conversion: FCF/NI ratio of {avg_ratio:.2f}")
-            else:
-                details.append(f"Poor cash conversion: FCF/NI ratio of only {avg_ratio:.2f}")
-        else:
-            details.append("Could not calculate FCF to Net Income ratios")
-    else:
-        details.append("Missing FCF or Net Income data")
-    
-    # 2. Debt management - Munger is cautious about debt
-    debt_values = [item.total_debt for item in financial_line_items 
-                  if hasattr(item, 'total_debt') and item.total_debt is not None]
-    
-    equity_values = [item.shareholders_equity for item in financial_line_items 
-                    if hasattr(item, 'shareholders_equity') and item.shareholders_equity is not None]
-    
-    if debt_values and equity_values and len(debt_values) == len(equity_values):
-        # Calculate D/E ratio for most recent period
-        recent_de_ratio = debt_values[0] / equity_values[0] if equity_values[0] > 0 else float('inf')
-        
-        if recent_de_ratio < 0.3:  # Very low debt
-            score += 3
-            details.append(f"Conservative debt management: D/E ratio of {recent_de_ratio:.2f}")
-        elif recent_de_ratio < 0.7:  # Moderate debt
-            score += 2
-            details.append(f"Prudent debt management: D/E ratio of {recent_de_ratio:.2f}")
-        elif recent_de_ratio < 1.5:  # Higher but still reasonable debt
-            score += 1
-            details.append(f"Moderate debt level: D/E ratio of {recent_de_ratio:.2f}")
-        else:
-            details.append(f"High debt level: D/E ratio of {recent_de_ratio:.2f}")
-    else:
-        details.append("Missing debt or equity data")
-    
-    # 3. Cash management efficiency - Munger values appropriate cash levels
-    cash_values = [item.cash_and_equivalents for item in financial_line_items
-                  if hasattr(item, 'cash_and_equivalents') and item.cash_and_equivalents is not None]
-    revenue_values = [item.revenue for item in financial_line_items
-                     if hasattr(item, 'revenue') and item.revenue is not None]
-    
-    if cash_values and revenue_values and len(cash_values) > 0 and len(revenue_values) > 0:
-        # Calculate cash to revenue ratio (Munger likes 10-20% for most businesses)
-        cash_to_revenue = cash_values[0] / revenue_values[0] if revenue_values[0] > 0 else 0
-        
-        if 0.1 <= cash_to_revenue <= 0.25:
-            # Goldilocks zone - not too much, not too little
-            score += 2
-            details.append(f"Prudent cash management: Cash/Revenue ratio of {cash_to_revenue:.2f}")
-        elif 0.05 <= cash_to_revenue < 0.1 or 0.25 < cash_to_revenue <= 0.4:
-            # Reasonable but not ideal
-            score += 1
-            details.append(f"Acceptable cash position: Cash/Revenue ratio of {cash_to_revenue:.2f}")
-        elif cash_to_revenue > 0.4:
-            # Too much cash - potentially inefficient capital allocation
-            details.append(f"Excess cash reserves: Cash/Revenue ratio of {cash_to_revenue:.2f}")
-        else:
-            # Too little cash - potentially risky
-            details.append(f"Low cash reserves: Cash/Revenue ratio of {cash_to_revenue:.2f}")
-    else:
-        details.append("Insufficient cash or revenue data")
-    
-    # 4. Insider activity - Munger values skin in the game
-    if insider_trades and len(insider_trades) > 0:
-        # Count buys vs. sells
-        buys = sum(1 for trade in insider_trades if hasattr(trade, 'transaction_type') and 
-                   trade.transaction_type and trade.transaction_type.lower() in ['buy', 'purchase'])
-        sells = sum(1 for trade in insider_trades if hasattr(trade, 'transaction_type') and 
-                    trade.transaction_type and trade.transaction_type.lower() in ['sell', 'sale'])
-        
-        # Calculate the buy ratio
-        total_trades = buys + sells
-        if total_trades > 0:
-            buy_ratio = buys / total_trades
-            if buy_ratio > 0.7:  # Strong insider buying
-                score += 2
-                details.append(f"Strong insider buying: {buys}/{total_trades} transactions are purchases")
-            elif buy_ratio > 0.4:  # Balanced insider activity
-                score += 1
-                details.append(f"Balanced insider trading: {buys}/{total_trades} transactions are purchases")
-            elif buy_ratio < 0.1 and sells > 5:  # Heavy selling
-                score -= 1  # Penalty for excessive selling
-                details.append(f"Concerning insider selling: {sells}/{total_trades} transactions are sales")
-            else:
-                details.append(f"Mixed insider activity: {buys}/{total_trades} transactions are purchases")
-        else:
-            details.append("No recorded insider transactions")
-    else:
-        details.append("No insider trading data available")
-    
-    # 5. Consistency in share count - Munger prefers stable/decreasing shares
-    share_counts = [item.outstanding_shares for item in financial_line_items
-                   if hasattr(item, 'outstanding_shares') and item.outstanding_shares is not None]
-    
-    if share_counts and len(share_counts) >= 3:
-        if share_counts[0] < share_counts[-1] * 0.95:  # 5%+ reduction in shares
-            score += 2
-            details.append("Shareholder-friendly: Reducing share count over time")
-        elif share_counts[0] < share_counts[-1] * 1.05:  # Stable share count
-            score += 1
-            details.append("Stable share count: Limited dilution")
-        elif share_counts[0] > share_counts[-1] * 1.2:  # >20% dilution
-            score -= 1  # Penalty for excessive dilution
-            details.append("Concerning dilution: Share count increased significantly")
-        else:
-            details.append("Moderate share count increase over time")
-    else:
-        details.append("Insufficient share count data")
-    
-    # Scale score to 0-10 range
-    # Maximum possible raw score would be 12 (3+3+2+2+2)
-    final_score = max(0, min(10, score * 10 / 12))
-    
-    return {
-        "score": final_score,
-        "details": "; ".join(details)
-    }
-
-
-def analyze_predictability(financial_line_items: list) -> dict:
-    """
-    Assess the predictability of the business - Munger strongly prefers businesses
-    whose future operations and cashflows are relatively easy to predict.
-    """
-    score = 0
-    details = []
-    
-    if not financial_line_items or len(financial_line_items) < 5:
-        return {
-            "score": 0,
-            "details": "Insufficient data to analyze business predictability (need 5+ years)"
-        }
-    
-    # 1. Revenue stability and growth
-    revenues = [item.revenue for item in financial_line_items 
-               if hasattr(item, 'revenue') and item.revenue is not None]
-    
-    if revenues and len(revenues) >= 5:
-        # Calculate year-over-year growth rates, handling zero division
-        growth_rates = []
-        for i in range(len(revenues)-1):
-            if revenues[i+1] != 0:  # Avoid division by zero
-                growth_rate = (revenues[i] / revenues[i+1] - 1)
-                growth_rates.append(growth_rate)
-        
-        if not growth_rates:
-            details.append("Cannot calculate revenue growth: zero revenue values found")
-        else:
-            avg_growth = sum(growth_rates) / len(growth_rates)
-            growth_volatility = sum(abs(r - avg_growth) for r in growth_rates) / len(growth_rates)
-            
-            if avg_growth > 0.05 and growth_volatility < 0.1:
-                # Steady, consistent growth (Munger loves this)
-                score += 3
-                details.append(f"Highly predictable revenue: {avg_growth:.1%} avg growth with low volatility")
-            elif avg_growth > 0 and growth_volatility < 0.2:
-                # Positive but somewhat volatile growth
-                score += 2
-                details.append(f"Moderately predictable revenue: {avg_growth:.1%} avg growth with some volatility")
-            elif avg_growth > 0:
-                # Growing but unpredictable
-                score += 1
-                details.append(f"Growing but less predictable revenue: {avg_growth:.1%} avg growth with high volatility")
-            else:
-                details.append(f"Declining or highly unpredictable revenue: {avg_growth:.1%} avg growth")
-    else:
-        details.append("Insufficient revenue history for predictability analysis")
-    
-    # 2. Operating income stability
-    op_income = [item.operating_income for item in financial_line_items 
-                if hasattr(item, 'operating_income') and item.operating_income is not None]
-    
-    if op_income and len(op_income) >= 5:
-        # Count positive operating income periods
-        positive_periods = sum(1 for income in op_income if income > 0)
-        
-        if positive_periods == len(op_income):
-            # Consistently profitable operations
-            score += 3
-            details.append("Highly predictable operations: Operating income positive in all periods")
-        elif positive_periods >= len(op_income) * 0.8:
-            # Mostly profitable operations
-            score += 2
-            details.append(f"Predictable operations: Operating income positive in {positive_periods}/{len(op_income)} periods")
-        elif positive_periods >= len(op_income) * 0.6:
-            # Somewhat profitable operations
-            score += 1
-            details.append(f"Somewhat predictable operations: Operating income positive in {positive_periods}/{len(op_income)} periods")
-        else:
-            details.append(f"Unpredictable operations: Operating income positive in only {positive_periods}/{len(op_income)} periods")
-    else:
-        details.append("Insufficient operating income history")
-    
-    # 3. Margin consistency - Munger values stable margins
-    op_margins = [item.operating_margin for item in financial_line_items 
-                 if hasattr(item, 'operating_margin') and item.operating_margin is not None]
-    
-    if op_margins and len(op_margins) >= 5:
-        # Calculate margin volatility
-        avg_margin = sum(op_margins) / len(op_margins)
-        margin_volatility = sum(abs(m - avg_margin) for m in op_margins) / len(op_margins)
-        
-        if margin_volatility < 0.03:  # Very stable margins
-            score += 2
-            details.append(f"Highly predictable margins: {avg_margin:.1%} avg with minimal volatility")
-        elif margin_volatility < 0.07:  # Moderately stable margins
-            score += 1
-            details.append(f"Moderately predictable margins: {avg_margin:.1%} avg with some volatility")
-        else:
-            details.append(f"Unpredictable margins: {avg_margin:.1%} avg with high volatility ({margin_volatility:.1%})")
-    else:
-        details.append("Insufficient margin history")
-    
-    # 4. Cash generation reliability
-    fcf_values = [item.free_cash_flow for item in financial_line_items 
-                 if hasattr(item, 'free_cash_flow') and item.free_cash_flow is not None]
-    
-    if fcf_values and len(fcf_values) >= 5:
-        # Count positive FCF periods
-        positive_fcf_periods = sum(1 for fcf in fcf_values if fcf > 0)
-        
-        if positive_fcf_periods == len(fcf_values):
-            # Consistently positive FCF
-            score += 2
-            details.append("Highly predictable cash generation: Positive FCF in all periods")
-        elif positive_fcf_periods >= len(fcf_values) * 0.8:
-            # Mostly positive FCF
-            score += 1
-            details.append(f"Predictable cash generation: Positive FCF in {positive_fcf_periods}/{len(fcf_values)} periods")
-        else:
-            details.append(f"Unpredictable cash generation: Positive FCF in only {positive_fcf_periods}/{len(fcf_values)} periods")
-    else:
-        details.append("Insufficient free cash flow history")
-    
-    # Scale score to 0-10 range
-    # Maximum possible raw score would be 10 (3+3+2+2)
-    final_score = min(10, score * 10 / 10)
-    
-    return {
-        "score": final_score,
-        "details": "; ".join(details)
-    }
-
-
-def calculate_munger_valuation(financial_line_items: list, market_cap: float) -> dict:
-    """
-    Calculate intrinsic value using Munger's approach:
-    - Focus on owner earnings (approximated by FCF)
-    - Simple multiple on normalized earnings
-    - Prefer paying a fair price for a wonderful business
-    """
-    score = 0
-    details = []
-    
-    if not financial_line_items or market_cap is None:
-        return {
-            "score": 0,
-            "details": "Insufficient data to perform valuation"
-        }
-    
-    # Get FCF values (Munger's preferred "owner earnings" metric)
-    fcf_values = [item.free_cash_flow for item in financial_line_items 
-                 if hasattr(item, 'free_cash_flow') and item.free_cash_flow is not None]
-    
-    if not fcf_values or len(fcf_values) < 3:
-        return {
-            "score": 0,
-            "details": "Insufficient free cash flow data for valuation"
-        }
-    
-    # 1. Normalize earnings by taking average of last 3-5 years
-    # (Munger prefers to normalize earnings to avoid over/under-valuation based on cyclical factors)
-    normalized_fcf = sum(fcf_values[:min(5, len(fcf_values))]) / min(5, len(fcf_values))
-    
-    if normalized_fcf <= 0:
-        return {
-            "score": 0,
-            "details": f"Negative or zero normalized FCF ({normalized_fcf}), cannot value",
-            "intrinsic_value": None
-        }
-    
-    # 2. Calculate FCF yield (inverse of P/FCF multiple)
-    if market_cap <= 0:
-        return {
-            "score": 0,
-            "details": f"Invalid market cap ({market_cap}), cannot value"
-        }
-    
-    fcf_yield = normalized_fcf / market_cap
-    
-    # 3. Apply Munger's FCF multiple based on business quality
-    # Munger would pay higher multiples for wonderful businesses
-    # Let's use a sliding scale where higher FCF yields are more attractive
-    if fcf_yield > 0.08:  # >8% FCF yield (P/FCF < 12.5x)
-        score += 4
-        details.append(f"Excellent value: {fcf_yield:.1%} FCF yield")
-    elif fcf_yield > 0.05:  # >5% FCF yield (P/FCF < 20x)
-        score += 3
-        details.append(f"Good value: {fcf_yield:.1%} FCF yield")
-    elif fcf_yield > 0.03:  # >3% FCF yield (P/FCF < 33x)
-        score += 1
-        details.append(f"Fair value: {fcf_yield:.1%} FCF yield")
-    else:
-        details.append(f"Expensive: Only {fcf_yield:.1%} FCF yield")
-    
-    # 4. Calculate simple intrinsic value range
-    # Munger tends to use straightforward valuations, avoiding complex DCF models
-    conservative_value = normalized_fcf * 10  # 10x FCF = 10% yield
-    reasonable_value = normalized_fcf * 15    # 15x FCF ≈ 6.7% yield
-    optimistic_value = normalized_fcf * 20    # 20x FCF = 5% yield
-    
-    # 5. Calculate margins of safety
-    current_to_reasonable = (reasonable_value - market_cap) / market_cap
-    
-    if current_to_reasonable > 0.3:  # >30% upside
-        score += 3
-        details.append(f"Large margin of safety: {current_to_reasonable:.1%} upside to reasonable value")
-    elif current_to_reasonable > 0.1:  # >10% upside
-        score += 2
-        details.append(f"Moderate margin of safety: {current_to_reasonable:.1%} upside to reasonable value")
-    elif current_to_reasonable > -0.1:  # Within 10% of reasonable value
-        score += 1
-        details.append(f"Fair price: Within 10% of reasonable value ({current_to_reasonable:.1%})")
-    else:
-        details.append(f"Expensive: {-current_to_reasonable:.1%} premium to reasonable value")
-    
-    # 6. Check earnings trajectory for additional context
-    # Munger likes growing owner earnings
-    if len(fcf_values) >= 3:
-        recent_avg = sum(fcf_values[:3]) / 3
-        older_avg = sum(fcf_values[-3:]) / 3 if len(fcf_values) >= 6 else fcf_values[-1]
-        
-        if recent_avg > older_avg * 1.2:  # >20% growth in FCF
-            score += 3
-            details.append("Growing FCF trend adds to intrinsic value")
-        elif recent_avg > older_avg:
-            score += 2
-            details.append("Stable to growing FCF supports valuation")
-        else:
-            details.append("Declining FCF trend is concerning")
-    
-    # Scale score to 0-10 range
-    # Maximum possible raw score would be 10 (4+3+3)
-    final_score = min(10, score * 10 / 10) 
-    
-    return {
-        "score": final_score,
-        "details": "; ".join(details),
-        "intrinsic_value_range": {
-            "conservative": conservative_value,
-            "reasonable": reasonable_value,
-            "optimistic": optimistic_value
-        },
-        "fcf_yield": fcf_yield,
-        "normalized_fcf": normalized_fcf
-    }
-
-
-def analyze_news_sentiment(news_items: list) -> str:
-    """
-    Simple qualitative analysis of recent news.
-    Munger pays attention to significant news but doesn't overreact to short-term stories.
-    """
-    if not news_items or len(news_items) == 0:
-        return "No news data available"
-    
-    # Just return a simple count for now - in a real implementation, this would use NLP
-    return f"Qualitative review of {len(news_items)} recent news items would be needed"
-
-
-def generate_munger_output(
-    ticker: str,
-    analysis_data: dict[str, any],
-    state: AgentState,
-) -> CharlieMungerSignal:
-    """
-    Generates investment decisions in the style of Charlie Munger.
-    """
-    template = ChatPromptTemplate.from_messages([
-        (
-            "system",
-            """You are a Charlie Munger AI agent, making investment decisions using his principles:
-
-            1. Focus on the quality and predictability of the business.
-            2. Rely on mental models from multiple disciplines to analyze investments.
-            3. Look for strong, durable competitive advantages (moats).
-            4. Emphasize long-term thinking and patience.
-            5. Value management integrity and competence.
-            6. Prioritize businesses with high returns on invested capital.
-            7. Pay a fair price for wonderful businesses.
-            8. Never overpay, always demand a margin of safety.
-            9. Avoid complexity and businesses you don't understand.
-            10. "Invert, always invert" - focus on avoiding stupidity rather than seeking brilliance.
-            
-            Rules:
-            - Praise businesses with predictable, consistent operations and cash flows.
-            - Value businesses with high ROIC and pricing power.
-            - Prefer simple businesses with understandable economics.
-            - Admire management with skin in the game and shareholder-friendly capital allocation.
-            - Focus on long-term economics rather than short-term metrics.
-            - Be skeptical of businesses with rapidly changing dynamics or excessive share dilution.
-            - Avoid excessive leverage or financial engineering.
-            - Provide a rational, data-driven recommendation (bullish, bearish, or neutral).
-            
-            When providing your reasoning, be thorough and specific by:
-            1. Explaining the key factors that influenced your decision the most (both positive and negative)
-            2. Applying at least 2-3 specific mental models or disciplines to explain your thinking
-            3. Providing quantitative evidence where relevant (e.g., specific ROIC values, margin trends)
-            4. Citing what you would "avoid" in your analysis (invert the problem)
-            5. Using Charlie Munger's direct, pithy conversational style in your explanation
-            
-            For example, if bullish: "The high ROIC of 22% demonstrates the company's moat. When applying basic microeconomics, we can see that competitors would struggle to..."
-            For example, if bearish: "I see this business making a classic mistake in capital allocation. As I've often said about [relevant Mungerism], this company appears to be..."
-            """
-        ),
-        (
-            "human",
-            """Based on the following analysis, create a Munger-style investment signal.
-
-            Analysis Data for {ticker}:
-            {analysis_data}
-
-            Return the trading signal in this JSON format:
-            {{
-              "signal": "bullish/bearish/neutral",
-              "confidence": float (0-100),
-              "reasoning": "string"
-            }}
-            """
-        )
-    ])
-
-    prompt = template.invoke({
-        "analysis_data": json.dumps(analysis_data, indent=2),
-        "ticker": ticker
-    })
-
-    def create_default_charlie_munger_signal():
-        return CharlieMungerSignal(
-            signal="neutral",
-            confidence=0.0,
-            reasoning="Error in analysis, defaulting to neutral"
-        )
-
-    return call_llm(
         prompt=prompt,
         state=state,
         pydantic_model=CharlieMungerSignal, 
         agent_name="charlie_munger_agent", 
         default_factory=create_default_charlie_munger_signal,
->>>>>>> bbd07fab
     )