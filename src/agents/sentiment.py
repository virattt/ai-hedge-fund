<<<<<<< HEAD
from langchain_core.messages import HumanMessage
from src.graph.state import AgentState, show_agent_reasoning
from src.utils.progress import progress
import pandas as pd
import numpy as np
import json

from src.tools.api import get_insider_trades, get_company_news


##### Sentiment Agent #####
def sentiment_analyst_agent(state: AgentState):
    """Analyzes market sentiment and generates trading signals for multiple tickers."""
    data = state.get("data", {})
    end_date = data.get("end_date")
    tickers = data.get("tickers")

    # Initialize sentiment analysis for each ticker
    sentiment_analysis = {}

    for ticker in tickers:
        progress.update_status("sentiment_analyst_agent", ticker, "Fetching insider trades")

        # Get the insider trades
        insider_trades = get_insider_trades(
            ticker=ticker,
            end_date=end_date,
            limit=1000,
        )

        progress.update_status("sentiment_analyst_agent", ticker, "Analyzing trading patterns")

        # Get the signals from the insider trades
        transaction_shares = pd.Series([t.transaction_shares for t in insider_trades]).dropna()
        insider_signals = np.where(transaction_shares < 0, "bearish", "bullish").tolist()

        progress.update_status("sentiment_analyst_agent", ticker, "Fetching company news")

        # Get the company news
        company_news = get_company_news(ticker, end_date, limit=100)

        # Get the sentiment from the company news
        sentiment = pd.Series([n.sentiment for n in company_news]).dropna()
        news_signals = np.where(sentiment == "negative", "bearish", 
                              np.where(sentiment == "positive", "bullish", "neutral")).tolist()
        
        progress.update_status("sentiment_analyst_agent", ticker, "Combining signals")
        # Combine signals from both sources with weights
        insider_weight = 0.3
        news_weight = 0.7
        
        # Calculate weighted signal counts
        bullish_signals = (
            insider_signals.count("bullish") * insider_weight +
            news_signals.count("bullish") * news_weight
        )
        bearish_signals = (
            insider_signals.count("bearish") * insider_weight +
            news_signals.count("bearish") * news_weight
        )

        if bullish_signals > bearish_signals:
            overall_signal = "bullish"
        elif bearish_signals > bullish_signals:
            overall_signal = "bearish"
        else:
            overall_signal = "neutral"

        # Calculate confidence level based on the weighted proportion
        total_weighted_signals = len(insider_signals) * insider_weight + len(news_signals) * news_weight
        confidence = 0  # Default confidence when there are no signals
        if total_weighted_signals > 0:
            confidence = round((max(bullish_signals, bearish_signals) / total_weighted_signals) * 100, 2)
        reasoning = f"Weighted Bullish signals: {bullish_signals:.1f}, Weighted Bearish signals: {bearish_signals:.1f}"

        sentiment_analysis[ticker] = {
            "signal": overall_signal,
            "confidence": confidence,
            "reasoning": reasoning,
        }

        progress.update_status("sentiment_analyst_agent", ticker, "Done", analysis=json.dumps(reasoning, indent=4))

    # Create the sentiment message
    message = HumanMessage(
        content=json.dumps(sentiment_analysis),
        name="sentiment_analyst_agent",
    )

    # Print the reasoning if the flag is set
    if state["metadata"]["show_reasoning"]:
        show_agent_reasoning(sentiment_analysis, "Sentiment Analysis Agent")

    # Add the signal to the analyst_signals list
    state["data"]["analyst_signals"]["sentiment_agent"] = sentiment_analysis

    progress.update_status("sentiment_analyst_agent", None, "Done")

    return {
        "messages": [message],
        "data": data,
    }
=======
from langchain_core.messages import HumanMessage
from src.graph.state import AgentState, show_agent_reasoning
from src.utils.progress import progress
import pandas as pd
import numpy as np
import json

from src.tools.api import get_insider_trades, get_company_news


##### Sentiment Agent #####
def sentiment_analyst_agent(state: AgentState):
    """Analyzes market sentiment and generates trading signals for multiple tickers."""
    data = state.get("data", {})
    end_date = data.get("end_date")
    tickers = data.get("tickers")

    # Initialize sentiment analysis for each ticker
    sentiment_analysis = {}

    for ticker in tickers:
        progress.update_status("sentiment_analyst_agent", ticker, "Fetching insider trades")

        # Get the insider trades
        insider_trades = get_insider_trades(
            ticker=ticker,
            end_date=end_date,
            limit=1000,
        )

        progress.update_status("sentiment_analyst_agent", ticker, "Analyzing trading patterns")

        # Get the signals from the insider trades
        transaction_shares = pd.Series([t.transaction_shares for t in insider_trades]).dropna()
        insider_signals = np.where(transaction_shares < 0, "bearish", "bullish").tolist()

        progress.update_status("sentiment_analyst_agent", ticker, "Fetching company news")

        # Get the company news
        company_news = get_company_news(ticker, end_date, limit=100)

        # Get the sentiment from the company news
        sentiment = pd.Series([n.sentiment for n in company_news]).dropna()
        news_signals = np.where(sentiment == "negative", "bearish", 
                              np.where(sentiment == "positive", "bullish", "neutral")).tolist()
        
        progress.update_status("sentiment_analyst_agent", ticker, "Combining signals")
        # Combine signals from both sources with weights
        insider_weight = 0.3
        news_weight = 0.7
        
        # Calculate weighted signal counts
        bullish_signals = (
            insider_signals.count("bullish") * insider_weight +
            news_signals.count("bullish") * news_weight
        )
        bearish_signals = (
            insider_signals.count("bearish") * insider_weight +
            news_signals.count("bearish") * news_weight
        )

        if bullish_signals > bearish_signals:
            overall_signal = "bullish"
        elif bearish_signals > bullish_signals:
            overall_signal = "bearish"
        else:
            overall_signal = "neutral"

        # Calculate confidence level based on the weighted proportion
        total_weighted_signals = len(insider_signals) * insider_weight + len(news_signals) * news_weight
        confidence = 0  # Default confidence when there are no signals
        if total_weighted_signals > 0:
            confidence = round((max(bullish_signals, bearish_signals) / total_weighted_signals) * 100, 2)
        
        # Create structured reasoning similar to technical analysis
        reasoning = {
            "insider_trading": {
                "signal": "bullish" if insider_signals.count("bullish") > insider_signals.count("bearish") else 
                         "bearish" if insider_signals.count("bearish") > insider_signals.count("bullish") else "neutral",
                "confidence": round((max(insider_signals.count("bullish"), insider_signals.count("bearish")) / max(len(insider_signals), 1)) * 100),
                "metrics": {
                    "total_trades": len(insider_signals),
                    "bullish_trades": insider_signals.count("bullish"),
                    "bearish_trades": insider_signals.count("bearish"),
                    "weight": insider_weight,
                    "weighted_bullish": round(insider_signals.count("bullish") * insider_weight, 1),
                    "weighted_bearish": round(insider_signals.count("bearish") * insider_weight, 1),
                }
            },
            "news_sentiment": {
                "signal": "bullish" if news_signals.count("bullish") > news_signals.count("bearish") else 
                         "bearish" if news_signals.count("bearish") > news_signals.count("bullish") else "neutral",
                "confidence": round((max(news_signals.count("bullish"), news_signals.count("bearish")) / max(len(news_signals), 1)) * 100),
                "metrics": {
                    "total_articles": len(news_signals),
                    "bullish_articles": news_signals.count("bullish"),
                    "bearish_articles": news_signals.count("bearish"),
                    "neutral_articles": news_signals.count("neutral"),
                    "weight": news_weight,
                    "weighted_bullish": round(news_signals.count("bullish") * news_weight, 1),
                    "weighted_bearish": round(news_signals.count("bearish") * news_weight, 1),
                }
            },
            "combined_analysis": {
                "total_weighted_bullish": round(bullish_signals, 1),
                "total_weighted_bearish": round(bearish_signals, 1),
                "signal_determination": f"{'Bullish' if bullish_signals > bearish_signals else 'Bearish' if bearish_signals > bullish_signals else 'Neutral'} based on weighted signal comparison"
            }
        }

        sentiment_analysis[ticker] = {
            "signal": overall_signal,
            "confidence": confidence,
            "reasoning": reasoning,
        }

        progress.update_status("sentiment_analyst_agent", ticker, "Done", analysis=json.dumps(reasoning, indent=4))

    # Create the sentiment message
    message = HumanMessage(
        content=json.dumps(sentiment_analysis),
        name="sentiment_analyst_agent",
    )

    # Print the reasoning if the flag is set
    if state["metadata"]["show_reasoning"]:
        show_agent_reasoning(sentiment_analysis, "Sentiment Analysis Agent")

    # Add the signal to the analyst_signals list
    state["data"]["analyst_signals"]["sentiment_agent"] = sentiment_analysis

    progress.update_status("sentiment_analyst_agent", None, "Done")

    return {
        "messages": [message],
        "data": data,
    }
>>>>>>> bbd07fab
<|MERGE_RESOLUTION|>--- conflicted
+++ resolved
@@ -1,107 +1,3 @@
-<<<<<<< HEAD
-from langchain_core.messages import HumanMessage
-from src.graph.state import AgentState, show_agent_reasoning
-from src.utils.progress import progress
-import pandas as pd
-import numpy as np
-import json
-
-from src.tools.api import get_insider_trades, get_company_news
-
-
-##### Sentiment Agent #####
-def sentiment_analyst_agent(state: AgentState):
-    """Analyzes market sentiment and generates trading signals for multiple tickers."""
-    data = state.get("data", {})
-    end_date = data.get("end_date")
-    tickers = data.get("tickers")
-
-    # Initialize sentiment analysis for each ticker
-    sentiment_analysis = {}
-
-    for ticker in tickers:
-        progress.update_status("sentiment_analyst_agent", ticker, "Fetching insider trades")
-
-        # Get the insider trades
-        insider_trades = get_insider_trades(
-            ticker=ticker,
-            end_date=end_date,
-            limit=1000,
-        )
-
-        progress.update_status("sentiment_analyst_agent", ticker, "Analyzing trading patterns")
-
-        # Get the signals from the insider trades
-        transaction_shares = pd.Series([t.transaction_shares for t in insider_trades]).dropna()
-        insider_signals = np.where(transaction_shares < 0, "bearish", "bullish").tolist()
-
-        progress.update_status("sentiment_analyst_agent", ticker, "Fetching company news")
-
-        # Get the company news
-        company_news = get_company_news(ticker, end_date, limit=100)
-
-        # Get the sentiment from the company news
-        sentiment = pd.Series([n.sentiment for n in company_news]).dropna()
-        news_signals = np.where(sentiment == "negative", "bearish", 
-                              np.where(sentiment == "positive", "bullish", "neutral")).tolist()
-        
-        progress.update_status("sentiment_analyst_agent", ticker, "Combining signals")
-        # Combine signals from both sources with weights
-        insider_weight = 0.3
-        news_weight = 0.7
-        
-        # Calculate weighted signal counts
-        bullish_signals = (
-            insider_signals.count("bullish") * insider_weight +
-            news_signals.count("bullish") * news_weight
-        )
-        bearish_signals = (
-            insider_signals.count("bearish") * insider_weight +
-            news_signals.count("bearish") * news_weight
-        )
-
-        if bullish_signals > bearish_signals:
-            overall_signal = "bullish"
-        elif bearish_signals > bullish_signals:
-            overall_signal = "bearish"
-        else:
-            overall_signal = "neutral"
-
-        # Calculate confidence level based on the weighted proportion
-        total_weighted_signals = len(insider_signals) * insider_weight + len(news_signals) * news_weight
-        confidence = 0  # Default confidence when there are no signals
-        if total_weighted_signals > 0:
-            confidence = round((max(bullish_signals, bearish_signals) / total_weighted_signals) * 100, 2)
-        reasoning = f"Weighted Bullish signals: {bullish_signals:.1f}, Weighted Bearish signals: {bearish_signals:.1f}"
-
-        sentiment_analysis[ticker] = {
-            "signal": overall_signal,
-            "confidence": confidence,
-            "reasoning": reasoning,
-        }
-
-        progress.update_status("sentiment_analyst_agent", ticker, "Done", analysis=json.dumps(reasoning, indent=4))
-
-    # Create the sentiment message
-    message = HumanMessage(
-        content=json.dumps(sentiment_analysis),
-        name="sentiment_analyst_agent",
-    )
-
-    # Print the reasoning if the flag is set
-    if state["metadata"]["show_reasoning"]:
-        show_agent_reasoning(sentiment_analysis, "Sentiment Analysis Agent")
-
-    # Add the signal to the analyst_signals list
-    state["data"]["analyst_signals"]["sentiment_agent"] = sentiment_analysis
-
-    progress.update_status("sentiment_analyst_agent", None, "Done")
-
-    return {
-        "messages": [message],
-        "data": data,
-    }
-=======
 from langchain_core.messages import HumanMessage
 from src.graph.state import AgentState, show_agent_reasoning
 from src.utils.progress import progress
@@ -238,5 +134,4 @@
     return {
         "messages": [message],
         "data": data,
-    }
->>>>>>> bbd07fab
+    }