<<<<<<< HEAD
from src.graph.state import AgentState, show_agent_reasoning
from src.tools.api import get_financial_metrics, get_market_cap, search_line_items
from langchain_core.prompts import ChatPromptTemplate
from langchain_core.messages import HumanMessage
from pydantic import BaseModel
import json
from typing_extensions import Literal
from src.utils.progress import progress
from src.utils.llm import call_llm


class CathieWoodSignal(BaseModel):
    signal: Literal["bullish", "bearish", "neutral"]
    confidence: float
    reasoning: str


def cathie_wood_agent(state: AgentState):
    """
    Analyzes stocks using Cathie Wood's investing principles and LLM reasoning.
    1. Prioritizes companies with breakthrough technologies or business models
    2. Focuses on industries with rapid adoption curves and massive TAM (Total Addressable Market).
    3. Invests mostly in AI, robotics, genomic sequencing, fintech, and blockchain.
    4. Willing to endure short-term volatility for long-term gains.
    """
    data = state["data"]
    end_date = data["end_date"]
    tickers = data["tickers"]

    analysis_data = {}
    cw_analysis = {}

    for ticker in tickers:
        progress.update_status("cathie_wood_agent", ticker, "Fetching financial metrics")
        metrics = get_financial_metrics(ticker, end_date, period="annual", limit=5)

        progress.update_status("cathie_wood_agent", ticker, "Gathering financial line items")
        # Request multiple periods of data (annual or TTM) for a more robust view.
        financial_line_items = search_line_items(
            ticker,
            [
                "revenue",
                "gross_margin",
                "operating_margin",
                "debt_to_equity",
                "free_cash_flow",
                "total_assets",
                "total_liabilities",
                "dividends_and_other_cash_distributions",
                "outstanding_shares",
                "research_and_development",
                "capital_expenditure",
                "operating_expense",
            ],
            end_date,
            period="annual",
            limit=5,
        )

        progress.update_status("cathie_wood_agent", ticker, "Getting market cap")
        market_cap = get_market_cap(ticker, end_date)

        progress.update_status("cathie_wood_agent", ticker, "Analyzing disruptive potential")
        disruptive_analysis = analyze_disruptive_potential(metrics, financial_line_items)

        progress.update_status("cathie_wood_agent", ticker, "Analyzing innovation-driven growth")
        innovation_analysis = analyze_innovation_growth(metrics, financial_line_items)

        progress.update_status("cathie_wood_agent", ticker, "Calculating valuation & high-growth scenario")
        valuation_analysis = analyze_cathie_wood_valuation(financial_line_items, market_cap)

        # Combine partial scores or signals
        total_score = disruptive_analysis["score"] + innovation_analysis["score"] + valuation_analysis["score"]
        max_possible_score = 15  # Adjust weighting as desired

        if total_score >= 0.7 * max_possible_score:
            signal = "bullish"
        elif total_score <= 0.3 * max_possible_score:
            signal = "bearish"
        else:
            signal = "neutral"

        analysis_data[ticker] = {"signal": signal, "score": total_score, "max_score": max_possible_score, "disruptive_analysis": disruptive_analysis, "innovation_analysis": innovation_analysis, "valuation_analysis": valuation_analysis}

        progress.update_status("cathie_wood_agent", ticker, "Generating Cathie Wood analysis")
        cw_output = generate_cathie_wood_output(
            ticker=ticker,
            analysis_data=analysis_data,
            model_name=state["metadata"]["model_name"],
            model_provider=state["metadata"]["model_provider"],
        )

        cw_analysis[ticker] = {"signal": cw_output.signal, "confidence": cw_output.confidence, "reasoning": cw_output.reasoning}

        progress.update_status("cathie_wood_agent", ticker, "Done", analysis=cw_output.reasoning)

    message = HumanMessage(content=json.dumps(cw_analysis), name="cathie_wood_agent")

    if state["metadata"].get("show_reasoning"):
        show_agent_reasoning(cw_analysis, "Cathie Wood Agent")

    state["data"]["analyst_signals"]["cathie_wood_agent"] = cw_analysis

    progress.update_status("cathie_wood_agent", None, "Done")

    return {"messages": [message], "data": state["data"]}


def analyze_disruptive_potential(metrics: list, financial_line_items: list) -> dict:
    """
    Analyze whether the company has disruptive products, technology, or business model.
    Evaluates multiple dimensions of disruptive potential:
    1. Revenue Growth Acceleration - indicates market adoption
    2. R&D Intensity - shows innovation investment
    3. Gross Margin Trends - suggests pricing power and scalability
    4. Operating Leverage - demonstrates business model efficiency
    5. Market Share Dynamics - indicates competitive position
    """
    score = 0
    details = []

    if not metrics or not financial_line_items:
        return {"score": 0, "details": "Insufficient data to analyze disruptive potential"}

    # 1. Revenue Growth Analysis - Check for accelerating growth
    revenues = [item.revenue for item in financial_line_items if item.revenue]
    if len(revenues) >= 3:  # Need at least 3 periods to check acceleration
        growth_rates = []
        for i in range(len(revenues) - 1):
            if revenues[i] and revenues[i + 1]:
                growth_rate = (revenues[i] - revenues[i + 1]) / abs(revenues[i + 1]) if revenues[i + 1] != 0 else 0
                growth_rates.append(growth_rate)

        # Check if growth is accelerating (first growth rate higher than last, since they're in reverse order)
        if len(growth_rates) >= 2 and growth_rates[0] > growth_rates[-1]:
            score += 2
            details.append(f"Revenue growth is accelerating: {(growth_rates[0]*100):.1f}% vs {(growth_rates[-1]*100):.1f}%")

        # Check absolute growth rate (most recent growth rate is at index 0)
        latest_growth = growth_rates[0] if growth_rates else 0
        if latest_growth > 1.0:
            score += 3
            details.append(f"Exceptional revenue growth: {(latest_growth*100):.1f}%")
        elif latest_growth > 0.5:
            score += 2
            details.append(f"Strong revenue growth: {(latest_growth*100):.1f}%")
        elif latest_growth > 0.2:
            score += 1
            details.append(f"Moderate revenue growth: {(latest_growth*100):.1f}%")
    else:
        details.append("Insufficient revenue data for growth analysis")

    # 2. Gross Margin Analysis - Check for expanding margins
    gross_margins = [item.gross_margin for item in financial_line_items if hasattr(item, "gross_margin") and item.gross_margin is not None]
    if len(gross_margins) >= 2:
        margin_trend = gross_margins[0] - gross_margins[-1]
        if margin_trend > 0.05:  # 5% improvement
            score += 2
            details.append(f"Expanding gross margins: +{(margin_trend*100):.1f}%")
        elif margin_trend > 0:
            score += 1
            details.append(f"Slightly improving gross margins: +{(margin_trend*100):.1f}%")

        # Check absolute margin level (most recent margin is at index 0)
        if gross_margins[0] > 0.50:  # High margin business
            score += 2
            details.append(f"High gross margin: {(gross_margins[0]*100):.1f}%")
    else:
        details.append("Insufficient gross margin data")

    # 3. Operating Leverage Analysis
    revenues = [item.revenue for item in financial_line_items if item.revenue]
    operating_expenses = [item.operating_expense for item in financial_line_items if hasattr(item, "operating_expense") and item.operating_expense]

    if len(revenues) >= 2 and len(operating_expenses) >= 2:
        rev_growth = (revenues[0] - revenues[-1]) / abs(revenues[-1])
        opex_growth = (operating_expenses[0] - operating_expenses[-1]) / abs(operating_expenses[-1])

        if rev_growth > opex_growth:
            score += 2
            details.append("Positive operating leverage: Revenue growing faster than expenses")
    else:
        details.append("Insufficient data for operating leverage analysis")

    # 4. R&D Investment Analysis
    rd_expenses = [item.research_and_development for item in financial_line_items if hasattr(item, "research_and_development") and item.research_and_development is not None]
    if rd_expenses and revenues:
        rd_intensity = rd_expenses[0] / revenues[0]
        if rd_intensity > 0.15:  # High R&D intensity
            score += 3
            details.append(f"High R&D investment: {(rd_intensity*100):.1f}% of revenue")
        elif rd_intensity > 0.08:
            score += 2
            details.append(f"Moderate R&D investment: {(rd_intensity*100):.1f}% of revenue")
        elif rd_intensity > 0.05:
            score += 1
            details.append(f"Some R&D investment: {(rd_intensity*100):.1f}% of revenue")
    else:
        details.append("No R&D data available")

    # Normalize score to be out of 5
    max_possible_score = 12  # Sum of all possible points
    normalized_score = (score / max_possible_score) * 5

    return {"score": normalized_score, "details": "; ".join(details), "raw_score": score, "max_score": max_possible_score}


def analyze_innovation_growth(metrics: list, financial_line_items: list) -> dict:
    """
    Evaluate the company's commitment to innovation and potential for exponential growth.
    Analyzes multiple dimensions:
    1. R&D Investment Trends - measures commitment to innovation
    2. Free Cash Flow Generation - indicates ability to fund innovation
    3. Operating Efficiency - shows scalability of innovation
    4. Capital Allocation - reveals innovation-focused management
    5. Growth Reinvestment - demonstrates commitment to future growth
    """
    score = 0
    details = []

    if not metrics or not financial_line_items:
        return {"score": 0, "details": "Insufficient data to analyze innovation-driven growth"}

    # 1. R&D Investment Trends
    rd_expenses = [item.research_and_development for item in financial_line_items if hasattr(item, "research_and_development") and item.research_and_development]
    revenues = [item.revenue for item in financial_line_items if item.revenue]

    if rd_expenses and revenues and len(rd_expenses) >= 2:
        rd_growth = (rd_expenses[0] - rd_expenses[-1]) / abs(rd_expenses[-1]) if rd_expenses[-1] != 0 else 0
        if rd_growth > 0.5:  # 50% growth in R&D
            score += 3
            details.append(f"Strong R&D investment growth: +{(rd_growth*100):.1f}%")
        elif rd_growth > 0.2:
            score += 2
            details.append(f"Moderate R&D investment growth: +{(rd_growth*100):.1f}%")

        # Check R&D intensity trend (corrected for reverse chronological order)
        rd_intensity_start = rd_expenses[-1] / revenues[-1]
        rd_intensity_end = rd_expenses[0] / revenues[0]
        if rd_intensity_end > rd_intensity_start:
            score += 2
            details.append(f"Increasing R&D intensity: {(rd_intensity_end*100):.1f}% vs {(rd_intensity_start*100):.1f}%")
    else:
        details.append("Insufficient R&D data for trend analysis")

    # 2. Free Cash Flow Analysis
    fcf_vals = [item.free_cash_flow for item in financial_line_items if item.free_cash_flow]
    if fcf_vals and len(fcf_vals) >= 2:
        fcf_growth = (fcf_vals[0] - fcf_vals[-1]) / abs(fcf_vals[-1])
        positive_fcf_count = sum(1 for f in fcf_vals if f > 0)

        if fcf_growth > 0.3 and positive_fcf_count == len(fcf_vals):
            score += 3
            details.append("Strong and consistent FCF growth, excellent innovation funding capacity")
        elif positive_fcf_count >= len(fcf_vals) * 0.75:
            score += 2
            details.append("Consistent positive FCF, good innovation funding capacity")
        elif positive_fcf_count > len(fcf_vals) * 0.5:
            score += 1
            details.append("Moderately consistent FCF, adequate innovation funding capacity")
    else:
        details.append("Insufficient FCF data for analysis")

    # 3. Operating Efficiency Analysis
    op_margin_vals = [item.operating_margin for item in financial_line_items if item.operating_margin]
    if op_margin_vals and len(op_margin_vals) >= 2:
        margin_trend = op_margin_vals[0] - op_margin_vals[-1]

        if op_margin_vals[0] > 0.15 and margin_trend > 0:
            score += 3
            details.append(f"Strong and improving operating margin: {(op_margin_vals[0]*100):.1f}%")
        elif op_margin_vals[0] > 0.10:
            score += 2
            details.append(f"Healthy operating margin: {(op_margin_vals[0]*100):.1f}%")
        elif margin_trend > 0:
            score += 1
            details.append("Improving operating efficiency")
    else:
        details.append("Insufficient operating margin data")

    # 4. Capital Allocation Analysis
    capex = [item.capital_expenditure for item in financial_line_items if hasattr(item, "capital_expenditure") and item.capital_expenditure]
    if capex and revenues and len(capex) >= 2:
        capex_intensity = abs(capex[0]) / revenues[0]
        capex_growth = (abs(capex[0]) - abs(capex[-1])) / abs(capex[-1]) if capex[-1] != 0 else 0

        if capex_intensity > 0.10 and capex_growth > 0.2:
            score += 2
            details.append("Strong investment in growth infrastructure")
        elif capex_intensity > 0.05:
            score += 1
            details.append("Moderate investment in growth infrastructure")
    else:
        details.append("Insufficient CAPEX data")

    # 5. Growth Reinvestment Analysis
    dividends = [item.dividends_and_other_cash_distributions for item in financial_line_items if hasattr(item, "dividends_and_other_cash_distributions") and item.dividends_and_other_cash_distributions]
    if dividends and fcf_vals:
        latest_payout_ratio = dividends[0] / fcf_vals[0] if fcf_vals[0] != 0 else 1
        if latest_payout_ratio < 0.2:  # Low dividend payout ratio suggests reinvestment focus
            score += 2
            details.append("Strong focus on reinvestment over dividends")
        elif latest_payout_ratio < 0.4:
            score += 1
            details.append("Moderate focus on reinvestment over dividends")
    else:
        details.append("Insufficient dividend data")

    # Normalize score to be out of 5
    max_possible_score = 15  # Sum of all possible points
    normalized_score = (score / max_possible_score) * 5

    return {"score": normalized_score, "details": "; ".join(details), "raw_score": score, "max_score": max_possible_score}


def analyze_cathie_wood_valuation(financial_line_items: list, market_cap: float) -> dict:
    """
    Cathie Wood often focuses on long-term exponential growth potential. We can do
    a simplified approach looking for a large total addressable market (TAM) and the
    company's ability to capture a sizable portion.
    """
    if not financial_line_items or market_cap is None:
        return {"score": 0, "details": "Insufficient data for valuation"}

    latest = financial_line_items[0]
    fcf = latest.free_cash_flow if latest.free_cash_flow else 0

    if fcf <= 0:
        return {"score": 0, "details": f"No positive FCF for valuation; FCF = {fcf}", "intrinsic_value": None}

    # Instead of a standard DCF, let's assume a higher growth rate for an innovative company.
    # Example values:
    growth_rate = 0.20  # 20% annual growth
    discount_rate = 0.15
    terminal_multiple = 25
    projection_years = 5

    present_value = 0
    for year in range(1, projection_years + 1):
        future_fcf = fcf * (1 + growth_rate) ** year
        pv = future_fcf / ((1 + discount_rate) ** year)
        present_value += pv

    # Terminal Value
    terminal_value = (fcf * (1 + growth_rate) ** projection_years * terminal_multiple) / ((1 + discount_rate) ** projection_years)
    intrinsic_value = present_value + terminal_value

    margin_of_safety = (intrinsic_value - market_cap) / market_cap

    score = 0
    if margin_of_safety > 0.5:
        score += 3
    elif margin_of_safety > 0.2:
        score += 1

    details = [f"Calculated intrinsic value: ~{intrinsic_value:,.2f}", f"Market cap: ~{market_cap:,.2f}", f"Margin of safety: {margin_of_safety:.2%}"]

    return {"score": score, "details": "; ".join(details), "intrinsic_value": intrinsic_value, "margin_of_safety": margin_of_safety}


def generate_cathie_wood_output(
    ticker: str,
    analysis_data: dict[str, any],
    model_name: str,
    model_provider: str,
) -> CathieWoodSignal:
    """
    Generates investment decisions in the style of Cathie Wood.
    """
    template = ChatPromptTemplate.from_messages(
        [
            (
                "system",
                """You are a Cathie Wood AI agent, making investment decisions using her principles:

            1. Seek companies leveraging disruptive innovation.
            2. Emphasize exponential growth potential, large TAM.
            3. Focus on technology, healthcare, or other future-facing sectors.
            4. Consider multi-year time horizons for potential breakthroughs.
            5. Accept higher volatility in pursuit of high returns.
            6. Evaluate management's vision and ability to invest in R&D.

            Rules:
            - Identify disruptive or breakthrough technology.
            - Evaluate strong potential for multi-year revenue growth.
            - Check if the company can scale effectively in a large market.
            - Use a growth-biased valuation approach.
            - Provide a data-driven recommendation (bullish, bearish, or neutral).
            
            When providing your reasoning, be thorough and specific by:
            1. Identifying the specific disruptive technologies/innovations the company is leveraging
            2. Highlighting growth metrics that indicate exponential potential (revenue acceleration, expanding TAM)
            3. Discussing the long-term vision and transformative potential over 5+ year horizons
            4. Explaining how the company might disrupt traditional industries or create new markets
            5. Addressing R&D investment and innovation pipeline that could drive future growth
            6. Using Cathie Wood's optimistic, future-focused, and conviction-driven voice
            
            For example, if bullish: "The company's AI-driven platform is transforming the $500B healthcare analytics market, with evidence of platform adoption accelerating from 40% to 65% YoY. Their R&D investments of 22% of revenue are creating a technological moat that positions them to capture a significant share of this expanding market. The current valuation doesn't reflect the exponential growth trajectory we expect as..."
            For example, if bearish: "While operating in the genomics space, the company lacks truly disruptive technology and is merely incrementally improving existing techniques. R&D spending at only 8% of revenue signals insufficient investment in breakthrough innovation. With revenue growth slowing from 45% to 20% YoY, there's limited evidence of the exponential adoption curve we look for in transformative companies..."
            """,
            ),
            (
                "human",
                """Based on the following analysis, create a Cathie Wood-style investment signal.

            Analysis Data for {ticker}:
            {analysis_data}

            Return the trading signal in this JSON format:
            {{
              "signal": "bullish/bearish/neutral",
              "confidence": float (0-100),
              "reasoning": "string"
            }}
            """,
            ),
        ]
    )

    prompt = template.invoke({"analysis_data": json.dumps(analysis_data, indent=2), "ticker": ticker})

    def create_default_cathie_wood_signal():
        return CathieWoodSignal(signal="neutral", confidence=0.0, reasoning="Error in analysis, defaulting to neutral")

    return call_llm(
        prompt=prompt,
        model_name=model_name,
        model_provider=model_provider,
        pydantic_model=CathieWoodSignal,
        agent_name="cathie_wood_agent",
        default_factory=create_default_cathie_wood_signal,
    )


# source: https://ark-invest.com
=======
from src.graph.state import AgentState, show_agent_reasoning
from src.tools.api import get_financial_metrics, get_market_cap, search_line_items
from langchain_core.prompts import ChatPromptTemplate
from langchain_core.messages import HumanMessage
from pydantic import BaseModel
import json
from typing_extensions import Literal
from src.utils.progress import progress
from src.utils.llm import call_llm


class CathieWoodSignal(BaseModel):
    signal: Literal["bullish", "bearish", "neutral"]
    confidence: float
    reasoning: str


def cathie_wood_agent(state: AgentState):
    """
    Analyzes stocks using Cathie Wood's investing principles and LLM reasoning.
    1. Prioritizes companies with breakthrough technologies or business models
    2. Focuses on industries with rapid adoption curves and massive TAM (Total Addressable Market).
    3. Invests mostly in AI, robotics, genomic sequencing, fintech, and blockchain.
    4. Willing to endure short-term volatility for long-term gains.
    """
    data = state["data"]
    end_date = data["end_date"]
    tickers = data["tickers"]

    analysis_data = {}
    cw_analysis = {}

    for ticker in tickers:
        progress.update_status("cathie_wood_agent", ticker, "Fetching financial metrics")
        metrics = get_financial_metrics(ticker, end_date, period="annual", limit=5)

        progress.update_status("cathie_wood_agent", ticker, "Gathering financial line items")
        # Request multiple periods of data (annual or TTM) for a more robust view.
        financial_line_items = search_line_items(
            ticker,
            [
                "revenue",
                "gross_margin",
                "operating_margin",
                "debt_to_equity",
                "free_cash_flow",
                "total_assets",
                "total_liabilities",
                "dividends_and_other_cash_distributions",
                "outstanding_shares",
                "research_and_development",
                "capital_expenditure",
                "operating_expense",
            ],
            end_date,
            period="annual",
            limit=5,
        )

        progress.update_status("cathie_wood_agent", ticker, "Getting market cap")
        market_cap = get_market_cap(ticker, end_date)

        progress.update_status("cathie_wood_agent", ticker, "Analyzing disruptive potential")
        disruptive_analysis = analyze_disruptive_potential(metrics, financial_line_items)

        progress.update_status("cathie_wood_agent", ticker, "Analyzing innovation-driven growth")
        innovation_analysis = analyze_innovation_growth(metrics, financial_line_items)

        progress.update_status("cathie_wood_agent", ticker, "Calculating valuation & high-growth scenario")
        valuation_analysis = analyze_cathie_wood_valuation(financial_line_items, market_cap)

        # Combine partial scores or signals
        total_score = disruptive_analysis["score"] + innovation_analysis["score"] + valuation_analysis["score"]
        max_possible_score = 15  # Adjust weighting as desired

        if total_score >= 0.7 * max_possible_score:
            signal = "bullish"
        elif total_score <= 0.3 * max_possible_score:
            signal = "bearish"
        else:
            signal = "neutral"

        analysis_data[ticker] = {"signal": signal, "score": total_score, "max_score": max_possible_score, "disruptive_analysis": disruptive_analysis, "innovation_analysis": innovation_analysis, "valuation_analysis": valuation_analysis}

        progress.update_status("cathie_wood_agent", ticker, "Generating Cathie Wood analysis")
        cw_output = generate_cathie_wood_output(
            ticker=ticker,
            analysis_data=analysis_data,
            state=state,
        )

        cw_analysis[ticker] = {"signal": cw_output.signal, "confidence": cw_output.confidence, "reasoning": cw_output.reasoning}

        progress.update_status("cathie_wood_agent", ticker, "Done", analysis=cw_output.reasoning)

    message = HumanMessage(content=json.dumps(cw_analysis), name="cathie_wood_agent")

    if state["metadata"].get("show_reasoning"):
        show_agent_reasoning(cw_analysis, "Cathie Wood Agent")

    state["data"]["analyst_signals"]["cathie_wood_agent"] = cw_analysis

    progress.update_status("cathie_wood_agent", None, "Done")

    return {"messages": [message], "data": state["data"]}


def analyze_disruptive_potential(metrics: list, financial_line_items: list) -> dict:
    """
    Analyze whether the company has disruptive products, technology, or business model.
    Evaluates multiple dimensions of disruptive potential:
    1. Revenue Growth Acceleration - indicates market adoption
    2. R&D Intensity - shows innovation investment
    3. Gross Margin Trends - suggests pricing power and scalability
    4. Operating Leverage - demonstrates business model efficiency
    5. Market Share Dynamics - indicates competitive position
    """
    score = 0
    details = []

    if not metrics or not financial_line_items:
        return {"score": 0, "details": "Insufficient data to analyze disruptive potential"}

    # 1. Revenue Growth Analysis - Check for accelerating growth
    revenues = [item.revenue for item in financial_line_items if item.revenue]
    if len(revenues) >= 3:  # Need at least 3 periods to check acceleration
        growth_rates = []
        for i in range(len(revenues) - 1):
            if revenues[i] and revenues[i + 1]:
                growth_rate = (revenues[i] - revenues[i + 1]) / abs(revenues[i + 1]) if revenues[i + 1] != 0 else 0
                growth_rates.append(growth_rate)

        # Check if growth is accelerating (first growth rate higher than last, since they're in reverse order)
        if len(growth_rates) >= 2 and growth_rates[0] > growth_rates[-1]:
            score += 2
            details.append(f"Revenue growth is accelerating: {(growth_rates[0]*100):.1f}% vs {(growth_rates[-1]*100):.1f}%")

        # Check absolute growth rate (most recent growth rate is at index 0)
        latest_growth = growth_rates[0] if growth_rates else 0
        if latest_growth > 1.0:
            score += 3
            details.append(f"Exceptional revenue growth: {(latest_growth*100):.1f}%")
        elif latest_growth > 0.5:
            score += 2
            details.append(f"Strong revenue growth: {(latest_growth*100):.1f}%")
        elif latest_growth > 0.2:
            score += 1
            details.append(f"Moderate revenue growth: {(latest_growth*100):.1f}%")
    else:
        details.append("Insufficient revenue data for growth analysis")

    # 2. Gross Margin Analysis - Check for expanding margins
    gross_margins = [item.gross_margin for item in financial_line_items if hasattr(item, "gross_margin") and item.gross_margin is not None]
    if len(gross_margins) >= 2:
        margin_trend = gross_margins[0] - gross_margins[-1]
        if margin_trend > 0.05:  # 5% improvement
            score += 2
            details.append(f"Expanding gross margins: +{(margin_trend*100):.1f}%")
        elif margin_trend > 0:
            score += 1
            details.append(f"Slightly improving gross margins: +{(margin_trend*100):.1f}%")

        # Check absolute margin level (most recent margin is at index 0)
        if gross_margins[0] > 0.50:  # High margin business
            score += 2
            details.append(f"High gross margin: {(gross_margins[0]*100):.1f}%")
    else:
        details.append("Insufficient gross margin data")

    # 3. Operating Leverage Analysis
    revenues = [item.revenue for item in financial_line_items if item.revenue]
    operating_expenses = [item.operating_expense for item in financial_line_items if hasattr(item, "operating_expense") and item.operating_expense]

    if len(revenues) >= 2 and len(operating_expenses) >= 2:
        rev_growth = (revenues[0] - revenues[-1]) / abs(revenues[-1])
        opex_growth = (operating_expenses[0] - operating_expenses[-1]) / abs(operating_expenses[-1])

        if rev_growth > opex_growth:
            score += 2
            details.append("Positive operating leverage: Revenue growing faster than expenses")
    else:
        details.append("Insufficient data for operating leverage analysis")

    # 4. R&D Investment Analysis
    rd_expenses = [item.research_and_development for item in financial_line_items if hasattr(item, "research_and_development") and item.research_and_development is not None]
    if rd_expenses and revenues:
        rd_intensity = rd_expenses[0] / revenues[0]
        if rd_intensity > 0.15:  # High R&D intensity
            score += 3
            details.append(f"High R&D investment: {(rd_intensity*100):.1f}% of revenue")
        elif rd_intensity > 0.08:
            score += 2
            details.append(f"Moderate R&D investment: {(rd_intensity*100):.1f}% of revenue")
        elif rd_intensity > 0.05:
            score += 1
            details.append(f"Some R&D investment: {(rd_intensity*100):.1f}% of revenue")
    else:
        details.append("No R&D data available")

    # Normalize score to be out of 5
    max_possible_score = 12  # Sum of all possible points
    normalized_score = (score / max_possible_score) * 5

    return {"score": normalized_score, "details": "; ".join(details), "raw_score": score, "max_score": max_possible_score}


def analyze_innovation_growth(metrics: list, financial_line_items: list) -> dict:
    """
    Evaluate the company's commitment to innovation and potential for exponential growth.
    Analyzes multiple dimensions:
    1. R&D Investment Trends - measures commitment to innovation
    2. Free Cash Flow Generation - indicates ability to fund innovation
    3. Operating Efficiency - shows scalability of innovation
    4. Capital Allocation - reveals innovation-focused management
    5. Growth Reinvestment - demonstrates commitment to future growth
    """
    score = 0
    details = []

    if not metrics or not financial_line_items:
        return {"score": 0, "details": "Insufficient data to analyze innovation-driven growth"}

    # 1. R&D Investment Trends
    rd_expenses = [item.research_and_development for item in financial_line_items if hasattr(item, "research_and_development") and item.research_and_development]
    revenues = [item.revenue for item in financial_line_items if item.revenue]

    if rd_expenses and revenues and len(rd_expenses) >= 2:
        rd_growth = (rd_expenses[0] - rd_expenses[-1]) / abs(rd_expenses[-1]) if rd_expenses[-1] != 0 else 0
        if rd_growth > 0.5:  # 50% growth in R&D
            score += 3
            details.append(f"Strong R&D investment growth: +{(rd_growth*100):.1f}%")
        elif rd_growth > 0.2:
            score += 2
            details.append(f"Moderate R&D investment growth: +{(rd_growth*100):.1f}%")

        # Check R&D intensity trend (corrected for reverse chronological order)
        rd_intensity_start = rd_expenses[-1] / revenues[-1]
        rd_intensity_end = rd_expenses[0] / revenues[0]
        if rd_intensity_end > rd_intensity_start:
            score += 2
            details.append(f"Increasing R&D intensity: {(rd_intensity_end*100):.1f}% vs {(rd_intensity_start*100):.1f}%")
    else:
        details.append("Insufficient R&D data for trend analysis")

    # 2. Free Cash Flow Analysis
    fcf_vals = [item.free_cash_flow for item in financial_line_items if item.free_cash_flow]
    if fcf_vals and len(fcf_vals) >= 2:
        fcf_growth = (fcf_vals[0] - fcf_vals[-1]) / abs(fcf_vals[-1])
        positive_fcf_count = sum(1 for f in fcf_vals if f > 0)

        if fcf_growth > 0.3 and positive_fcf_count == len(fcf_vals):
            score += 3
            details.append("Strong and consistent FCF growth, excellent innovation funding capacity")
        elif positive_fcf_count >= len(fcf_vals) * 0.75:
            score += 2
            details.append("Consistent positive FCF, good innovation funding capacity")
        elif positive_fcf_count > len(fcf_vals) * 0.5:
            score += 1
            details.append("Moderately consistent FCF, adequate innovation funding capacity")
    else:
        details.append("Insufficient FCF data for analysis")

    # 3. Operating Efficiency Analysis
    op_margin_vals = [item.operating_margin for item in financial_line_items if item.operating_margin]
    if op_margin_vals and len(op_margin_vals) >= 2:
        margin_trend = op_margin_vals[0] - op_margin_vals[-1]

        if op_margin_vals[0] > 0.15 and margin_trend > 0:
            score += 3
            details.append(f"Strong and improving operating margin: {(op_margin_vals[0]*100):.1f}%")
        elif op_margin_vals[0] > 0.10:
            score += 2
            details.append(f"Healthy operating margin: {(op_margin_vals[0]*100):.1f}%")
        elif margin_trend > 0:
            score += 1
            details.append("Improving operating efficiency")
    else:
        details.append("Insufficient operating margin data")

    # 4. Capital Allocation Analysis
    capex = [item.capital_expenditure for item in financial_line_items if hasattr(item, "capital_expenditure") and item.capital_expenditure]
    if capex and revenues and len(capex) >= 2:
        capex_intensity = abs(capex[0]) / revenues[0]
        capex_growth = (abs(capex[0]) - abs(capex[-1])) / abs(capex[-1]) if capex[-1] != 0 else 0

        if capex_intensity > 0.10 and capex_growth > 0.2:
            score += 2
            details.append("Strong investment in growth infrastructure")
        elif capex_intensity > 0.05:
            score += 1
            details.append("Moderate investment in growth infrastructure")
    else:
        details.append("Insufficient CAPEX data")

    # 5. Growth Reinvestment Analysis
    dividends = [item.dividends_and_other_cash_distributions for item in financial_line_items if hasattr(item, "dividends_and_other_cash_distributions") and item.dividends_and_other_cash_distributions]
    if dividends and fcf_vals:
        latest_payout_ratio = dividends[0] / fcf_vals[0] if fcf_vals[0] != 0 else 1
        if latest_payout_ratio < 0.2:  # Low dividend payout ratio suggests reinvestment focus
            score += 2
            details.append("Strong focus on reinvestment over dividends")
        elif latest_payout_ratio < 0.4:
            score += 1
            details.append("Moderate focus on reinvestment over dividends")
    else:
        details.append("Insufficient dividend data")

    # Normalize score to be out of 5
    max_possible_score = 15  # Sum of all possible points
    normalized_score = (score / max_possible_score) * 5

    return {"score": normalized_score, "details": "; ".join(details), "raw_score": score, "max_score": max_possible_score}


def analyze_cathie_wood_valuation(financial_line_items: list, market_cap: float) -> dict:
    """
    Cathie Wood often focuses on long-term exponential growth potential. We can do
    a simplified approach looking for a large total addressable market (TAM) and the
    company's ability to capture a sizable portion.
    """
    if not financial_line_items or market_cap is None:
        return {"score": 0, "details": "Insufficient data for valuation"}

    latest = financial_line_items[0]
    fcf = latest.free_cash_flow if latest.free_cash_flow else 0

    if fcf <= 0:
        return {"score": 0, "details": f"No positive FCF for valuation; FCF = {fcf}", "intrinsic_value": None}

    # Instead of a standard DCF, let's assume a higher growth rate for an innovative company.
    # Example values:
    growth_rate = 0.20  # 20% annual growth
    discount_rate = 0.15
    terminal_multiple = 25
    projection_years = 5

    present_value = 0
    for year in range(1, projection_years + 1):
        future_fcf = fcf * (1 + growth_rate) ** year
        pv = future_fcf / ((1 + discount_rate) ** year)
        present_value += pv

    # Terminal Value
    terminal_value = (fcf * (1 + growth_rate) ** projection_years * terminal_multiple) / ((1 + discount_rate) ** projection_years)
    intrinsic_value = present_value + terminal_value

    margin_of_safety = (intrinsic_value - market_cap) / market_cap

    score = 0
    if margin_of_safety > 0.5:
        score += 3
    elif margin_of_safety > 0.2:
        score += 1

    details = [f"Calculated intrinsic value: ~{intrinsic_value:,.2f}", f"Market cap: ~{market_cap:,.2f}", f"Margin of safety: {margin_of_safety:.2%}"]

    return {"score": score, "details": "; ".join(details), "intrinsic_value": intrinsic_value, "margin_of_safety": margin_of_safety}


def generate_cathie_wood_output(
    ticker: str,
    analysis_data: dict[str, any],
    state: AgentState,
) -> CathieWoodSignal:
    """
    Generates investment decisions in the style of Cathie Wood.
    """
    template = ChatPromptTemplate.from_messages(
        [
            (
                "system",
                """You are a Cathie Wood AI agent, making investment decisions using her principles:

            1. Seek companies leveraging disruptive innovation.
            2. Emphasize exponential growth potential, large TAM.
            3. Focus on technology, healthcare, or other future-facing sectors.
            4. Consider multi-year time horizons for potential breakthroughs.
            5. Accept higher volatility in pursuit of high returns.
            6. Evaluate management's vision and ability to invest in R&D.

            Rules:
            - Identify disruptive or breakthrough technology.
            - Evaluate strong potential for multi-year revenue growth.
            - Check if the company can scale effectively in a large market.
            - Use a growth-biased valuation approach.
            - Provide a data-driven recommendation (bullish, bearish, or neutral).
            
            When providing your reasoning, be thorough and specific by:
            1. Identifying the specific disruptive technologies/innovations the company is leveraging
            2. Highlighting growth metrics that indicate exponential potential (revenue acceleration, expanding TAM)
            3. Discussing the long-term vision and transformative potential over 5+ year horizons
            4. Explaining how the company might disrupt traditional industries or create new markets
            5. Addressing R&D investment and innovation pipeline that could drive future growth
            6. Using Cathie Wood's optimistic, future-focused, and conviction-driven voice
            
            For example, if bullish: "The company's AI-driven platform is transforming the $500B healthcare analytics market, with evidence of platform adoption accelerating from 40% to 65% YoY. Their R&D investments of 22% of revenue are creating a technological moat that positions them to capture a significant share of this expanding market. The current valuation doesn't reflect the exponential growth trajectory we expect as..."
            For example, if bearish: "While operating in the genomics space, the company lacks truly disruptive technology and is merely incrementally improving existing techniques. R&D spending at only 8% of revenue signals insufficient investment in breakthrough innovation. With revenue growth slowing from 45% to 20% YoY, there's limited evidence of the exponential adoption curve we look for in transformative companies..."
            """,
            ),
            (
                "human",
                """Based on the following analysis, create a Cathie Wood-style investment signal.

            Analysis Data for {ticker}:
            {analysis_data}

            Return the trading signal in this JSON format:
            {{
              "signal": "bullish/bearish/neutral",
              "confidence": float (0-100),
              "reasoning": "string"
            }}
            """,
            ),
        ]
    )

    prompt = template.invoke({"analysis_data": json.dumps(analysis_data, indent=2), "ticker": ticker})

    def create_default_cathie_wood_signal():
        return CathieWoodSignal(signal="neutral", confidence=0.0, reasoning="Error in analysis, defaulting to neutral")

    return call_llm(
        prompt=prompt,
        pydantic_model=CathieWoodSignal,
        agent_name="cathie_wood_agent",
        state=state,
        default_factory=create_default_cathie_wood_signal,
    )


# source: https://ark-invest.com
>>>>>>> bbd07fab
<|MERGE_RESOLUTION|>--- conflicted
+++ resolved
@@ -1,4 +1,3 @@
-<<<<<<< HEAD
 from src.graph.state import AgentState, show_agent_reasoning
 from src.tools.api import get_financial_metrics, get_market_cap, search_line_items
 from langchain_core.prompts import ChatPromptTemplate
@@ -87,8 +86,7 @@
         cw_output = generate_cathie_wood_output(
             ticker=ticker,
             analysis_data=analysis_data,
-            model_name=state["metadata"]["model_name"],
-            model_provider=state["metadata"]["model_provider"],
+            state=state,
         )
 
         cw_analysis[ticker] = {"signal": cw_output.signal, "confidence": cw_output.confidence, "reasoning": cw_output.reasoning}
@@ -362,8 +360,7 @@
 def generate_cathie_wood_output(
     ticker: str,
     analysis_data: dict[str, any],
-    model_name: str,
-    model_provider: str,
+    state: AgentState,
 ) -> CathieWoodSignal:
     """
     Generates investment decisions in the style of Cathie Wood.
@@ -425,440 +422,6 @@
 
     return call_llm(
         prompt=prompt,
-        model_name=model_name,
-        model_provider=model_provider,
-        pydantic_model=CathieWoodSignal,
-        agent_name="cathie_wood_agent",
-        default_factory=create_default_cathie_wood_signal,
-    )
-
-
-# source: https://ark-invest.com
-=======
-from src.graph.state import AgentState, show_agent_reasoning
-from src.tools.api import get_financial_metrics, get_market_cap, search_line_items
-from langchain_core.prompts import ChatPromptTemplate
-from langchain_core.messages import HumanMessage
-from pydantic import BaseModel
-import json
-from typing_extensions import Literal
-from src.utils.progress import progress
-from src.utils.llm import call_llm
-
-
-class CathieWoodSignal(BaseModel):
-    signal: Literal["bullish", "bearish", "neutral"]
-    confidence: float
-    reasoning: str
-
-
-def cathie_wood_agent(state: AgentState):
-    """
-    Analyzes stocks using Cathie Wood's investing principles and LLM reasoning.
-    1. Prioritizes companies with breakthrough technologies or business models
-    2. Focuses on industries with rapid adoption curves and massive TAM (Total Addressable Market).
-    3. Invests mostly in AI, robotics, genomic sequencing, fintech, and blockchain.
-    4. Willing to endure short-term volatility for long-term gains.
-    """
-    data = state["data"]
-    end_date = data["end_date"]
-    tickers = data["tickers"]
-
-    analysis_data = {}
-    cw_analysis = {}
-
-    for ticker in tickers:
-        progress.update_status("cathie_wood_agent", ticker, "Fetching financial metrics")
-        metrics = get_financial_metrics(ticker, end_date, period="annual", limit=5)
-
-        progress.update_status("cathie_wood_agent", ticker, "Gathering financial line items")
-        # Request multiple periods of data (annual or TTM) for a more robust view.
-        financial_line_items = search_line_items(
-            ticker,
-            [
-                "revenue",
-                "gross_margin",
-                "operating_margin",
-                "debt_to_equity",
-                "free_cash_flow",
-                "total_assets",
-                "total_liabilities",
-                "dividends_and_other_cash_distributions",
-                "outstanding_shares",
-                "research_and_development",
-                "capital_expenditure",
-                "operating_expense",
-            ],
-            end_date,
-            period="annual",
-            limit=5,
-        )
-
-        progress.update_status("cathie_wood_agent", ticker, "Getting market cap")
-        market_cap = get_market_cap(ticker, end_date)
-
-        progress.update_status("cathie_wood_agent", ticker, "Analyzing disruptive potential")
-        disruptive_analysis = analyze_disruptive_potential(metrics, financial_line_items)
-
-        progress.update_status("cathie_wood_agent", ticker, "Analyzing innovation-driven growth")
-        innovation_analysis = analyze_innovation_growth(metrics, financial_line_items)
-
-        progress.update_status("cathie_wood_agent", ticker, "Calculating valuation & high-growth scenario")
-        valuation_analysis = analyze_cathie_wood_valuation(financial_line_items, market_cap)
-
-        # Combine partial scores or signals
-        total_score = disruptive_analysis["score"] + innovation_analysis["score"] + valuation_analysis["score"]
-        max_possible_score = 15  # Adjust weighting as desired
-
-        if total_score >= 0.7 * max_possible_score:
-            signal = "bullish"
-        elif total_score <= 0.3 * max_possible_score:
-            signal = "bearish"
-        else:
-            signal = "neutral"
-
-        analysis_data[ticker] = {"signal": signal, "score": total_score, "max_score": max_possible_score, "disruptive_analysis": disruptive_analysis, "innovation_analysis": innovation_analysis, "valuation_analysis": valuation_analysis}
-
-        progress.update_status("cathie_wood_agent", ticker, "Generating Cathie Wood analysis")
-        cw_output = generate_cathie_wood_output(
-            ticker=ticker,
-            analysis_data=analysis_data,
-            state=state,
-        )
-
-        cw_analysis[ticker] = {"signal": cw_output.signal, "confidence": cw_output.confidence, "reasoning": cw_output.reasoning}
-
-        progress.update_status("cathie_wood_agent", ticker, "Done", analysis=cw_output.reasoning)
-
-    message = HumanMessage(content=json.dumps(cw_analysis), name="cathie_wood_agent")
-
-    if state["metadata"].get("show_reasoning"):
-        show_agent_reasoning(cw_analysis, "Cathie Wood Agent")
-
-    state["data"]["analyst_signals"]["cathie_wood_agent"] = cw_analysis
-
-    progress.update_status("cathie_wood_agent", None, "Done")
-
-    return {"messages": [message], "data": state["data"]}
-
-
-def analyze_disruptive_potential(metrics: list, financial_line_items: list) -> dict:
-    """
-    Analyze whether the company has disruptive products, technology, or business model.
-    Evaluates multiple dimensions of disruptive potential:
-    1. Revenue Growth Acceleration - indicates market adoption
-    2. R&D Intensity - shows innovation investment
-    3. Gross Margin Trends - suggests pricing power and scalability
-    4. Operating Leverage - demonstrates business model efficiency
-    5. Market Share Dynamics - indicates competitive position
-    """
-    score = 0
-    details = []
-
-    if not metrics or not financial_line_items:
-        return {"score": 0, "details": "Insufficient data to analyze disruptive potential"}
-
-    # 1. Revenue Growth Analysis - Check for accelerating growth
-    revenues = [item.revenue for item in financial_line_items if item.revenue]
-    if len(revenues) >= 3:  # Need at least 3 periods to check acceleration
-        growth_rates = []
-        for i in range(len(revenues) - 1):
-            if revenues[i] and revenues[i + 1]:
-                growth_rate = (revenues[i] - revenues[i + 1]) / abs(revenues[i + 1]) if revenues[i + 1] != 0 else 0
-                growth_rates.append(growth_rate)
-
-        # Check if growth is accelerating (first growth rate higher than last, since they're in reverse order)
-        if len(growth_rates) >= 2 and growth_rates[0] > growth_rates[-1]:
-            score += 2
-            details.append(f"Revenue growth is accelerating: {(growth_rates[0]*100):.1f}% vs {(growth_rates[-1]*100):.1f}%")
-
-        # Check absolute growth rate (most recent growth rate is at index 0)
-        latest_growth = growth_rates[0] if growth_rates else 0
-        if latest_growth > 1.0:
-            score += 3
-            details.append(f"Exceptional revenue growth: {(latest_growth*100):.1f}%")
-        elif latest_growth > 0.5:
-            score += 2
-            details.append(f"Strong revenue growth: {(latest_growth*100):.1f}%")
-        elif latest_growth > 0.2:
-            score += 1
-            details.append(f"Moderate revenue growth: {(latest_growth*100):.1f}%")
-    else:
-        details.append("Insufficient revenue data for growth analysis")
-
-    # 2. Gross Margin Analysis - Check for expanding margins
-    gross_margins = [item.gross_margin for item in financial_line_items if hasattr(item, "gross_margin") and item.gross_margin is not None]
-    if len(gross_margins) >= 2:
-        margin_trend = gross_margins[0] - gross_margins[-1]
-        if margin_trend > 0.05:  # 5% improvement
-            score += 2
-            details.append(f"Expanding gross margins: +{(margin_trend*100):.1f}%")
-        elif margin_trend > 0:
-            score += 1
-            details.append(f"Slightly improving gross margins: +{(margin_trend*100):.1f}%")
-
-        # Check absolute margin level (most recent margin is at index 0)
-        if gross_margins[0] > 0.50:  # High margin business
-            score += 2
-            details.append(f"High gross margin: {(gross_margins[0]*100):.1f}%")
-    else:
-        details.append("Insufficient gross margin data")
-
-    # 3. Operating Leverage Analysis
-    revenues = [item.revenue for item in financial_line_items if item.revenue]
-    operating_expenses = [item.operating_expense for item in financial_line_items if hasattr(item, "operating_expense") and item.operating_expense]
-
-    if len(revenues) >= 2 and len(operating_expenses) >= 2:
-        rev_growth = (revenues[0] - revenues[-1]) / abs(revenues[-1])
-        opex_growth = (operating_expenses[0] - operating_expenses[-1]) / abs(operating_expenses[-1])
-
-        if rev_growth > opex_growth:
-            score += 2
-            details.append("Positive operating leverage: Revenue growing faster than expenses")
-    else:
-        details.append("Insufficient data for operating leverage analysis")
-
-    # 4. R&D Investment Analysis
-    rd_expenses = [item.research_and_development for item in financial_line_items if hasattr(item, "research_and_development") and item.research_and_development is not None]
-    if rd_expenses and revenues:
-        rd_intensity = rd_expenses[0] / revenues[0]
-        if rd_intensity > 0.15:  # High R&D intensity
-            score += 3
-            details.append(f"High R&D investment: {(rd_intensity*100):.1f}% of revenue")
-        elif rd_intensity > 0.08:
-            score += 2
-            details.append(f"Moderate R&D investment: {(rd_intensity*100):.1f}% of revenue")
-        elif rd_intensity > 0.05:
-            score += 1
-            details.append(f"Some R&D investment: {(rd_intensity*100):.1f}% of revenue")
-    else:
-        details.append("No R&D data available")
-
-    # Normalize score to be out of 5
-    max_possible_score = 12  # Sum of all possible points
-    normalized_score = (score / max_possible_score) * 5
-
-    return {"score": normalized_score, "details": "; ".join(details), "raw_score": score, "max_score": max_possible_score}
-
-
-def analyze_innovation_growth(metrics: list, financial_line_items: list) -> dict:
-    """
-    Evaluate the company's commitment to innovation and potential for exponential growth.
-    Analyzes multiple dimensions:
-    1. R&D Investment Trends - measures commitment to innovation
-    2. Free Cash Flow Generation - indicates ability to fund innovation
-    3. Operating Efficiency - shows scalability of innovation
-    4. Capital Allocation - reveals innovation-focused management
-    5. Growth Reinvestment - demonstrates commitment to future growth
-    """
-    score = 0
-    details = []
-
-    if not metrics or not financial_line_items:
-        return {"score": 0, "details": "Insufficient data to analyze innovation-driven growth"}
-
-    # 1. R&D Investment Trends
-    rd_expenses = [item.research_and_development for item in financial_line_items if hasattr(item, "research_and_development") and item.research_and_development]
-    revenues = [item.revenue for item in financial_line_items if item.revenue]
-
-    if rd_expenses and revenues and len(rd_expenses) >= 2:
-        rd_growth = (rd_expenses[0] - rd_expenses[-1]) / abs(rd_expenses[-1]) if rd_expenses[-1] != 0 else 0
-        if rd_growth > 0.5:  # 50% growth in R&D
-            score += 3
-            details.append(f"Strong R&D investment growth: +{(rd_growth*100):.1f}%")
-        elif rd_growth > 0.2:
-            score += 2
-            details.append(f"Moderate R&D investment growth: +{(rd_growth*100):.1f}%")
-
-        # Check R&D intensity trend (corrected for reverse chronological order)
-        rd_intensity_start = rd_expenses[-1] / revenues[-1]
-        rd_intensity_end = rd_expenses[0] / revenues[0]
-        if rd_intensity_end > rd_intensity_start:
-            score += 2
-            details.append(f"Increasing R&D intensity: {(rd_intensity_end*100):.1f}% vs {(rd_intensity_start*100):.1f}%")
-    else:
-        details.append("Insufficient R&D data for trend analysis")
-
-    # 2. Free Cash Flow Analysis
-    fcf_vals = [item.free_cash_flow for item in financial_line_items if item.free_cash_flow]
-    if fcf_vals and len(fcf_vals) >= 2:
-        fcf_growth = (fcf_vals[0] - fcf_vals[-1]) / abs(fcf_vals[-1])
-        positive_fcf_count = sum(1 for f in fcf_vals if f > 0)
-
-        if fcf_growth > 0.3 and positive_fcf_count == len(fcf_vals):
-            score += 3
-            details.append("Strong and consistent FCF growth, excellent innovation funding capacity")
-        elif positive_fcf_count >= len(fcf_vals) * 0.75:
-            score += 2
-            details.append("Consistent positive FCF, good innovation funding capacity")
-        elif positive_fcf_count > len(fcf_vals) * 0.5:
-            score += 1
-            details.append("Moderately consistent FCF, adequate innovation funding capacity")
-    else:
-        details.append("Insufficient FCF data for analysis")
-
-    # 3. Operating Efficiency Analysis
-    op_margin_vals = [item.operating_margin for item in financial_line_items if item.operating_margin]
-    if op_margin_vals and len(op_margin_vals) >= 2:
-        margin_trend = op_margin_vals[0] - op_margin_vals[-1]
-
-        if op_margin_vals[0] > 0.15 and margin_trend > 0:
-            score += 3
-            details.append(f"Strong and improving operating margin: {(op_margin_vals[0]*100):.1f}%")
-        elif op_margin_vals[0] > 0.10:
-            score += 2
-            details.append(f"Healthy operating margin: {(op_margin_vals[0]*100):.1f}%")
-        elif margin_trend > 0:
-            score += 1
-            details.append("Improving operating efficiency")
-    else:
-        details.append("Insufficient operating margin data")
-
-    # 4. Capital Allocation Analysis
-    capex = [item.capital_expenditure for item in financial_line_items if hasattr(item, "capital_expenditure") and item.capital_expenditure]
-    if capex and revenues and len(capex) >= 2:
-        capex_intensity = abs(capex[0]) / revenues[0]
-        capex_growth = (abs(capex[0]) - abs(capex[-1])) / abs(capex[-1]) if capex[-1] != 0 else 0
-
-        if capex_intensity > 0.10 and capex_growth > 0.2:
-            score += 2
-            details.append("Strong investment in growth infrastructure")
-        elif capex_intensity > 0.05:
-            score += 1
-            details.append("Moderate investment in growth infrastructure")
-    else:
-        details.append("Insufficient CAPEX data")
-
-    # 5. Growth Reinvestment Analysis
-    dividends = [item.dividends_and_other_cash_distributions for item in financial_line_items if hasattr(item, "dividends_and_other_cash_distributions") and item.dividends_and_other_cash_distributions]
-    if dividends and fcf_vals:
-        latest_payout_ratio = dividends[0] / fcf_vals[0] if fcf_vals[0] != 0 else 1
-        if latest_payout_ratio < 0.2:  # Low dividend payout ratio suggests reinvestment focus
-            score += 2
-            details.append("Strong focus on reinvestment over dividends")
-        elif latest_payout_ratio < 0.4:
-            score += 1
-            details.append("Moderate focus on reinvestment over dividends")
-    else:
-        details.append("Insufficient dividend data")
-
-    # Normalize score to be out of 5
-    max_possible_score = 15  # Sum of all possible points
-    normalized_score = (score / max_possible_score) * 5
-
-    return {"score": normalized_score, "details": "; ".join(details), "raw_score": score, "max_score": max_possible_score}
-
-
-def analyze_cathie_wood_valuation(financial_line_items: list, market_cap: float) -> dict:
-    """
-    Cathie Wood often focuses on long-term exponential growth potential. We can do
-    a simplified approach looking for a large total addressable market (TAM) and the
-    company's ability to capture a sizable portion.
-    """
-    if not financial_line_items or market_cap is None:
-        return {"score": 0, "details": "Insufficient data for valuation"}
-
-    latest = financial_line_items[0]
-    fcf = latest.free_cash_flow if latest.free_cash_flow else 0
-
-    if fcf <= 0:
-        return {"score": 0, "details": f"No positive FCF for valuation; FCF = {fcf}", "intrinsic_value": None}
-
-    # Instead of a standard DCF, let's assume a higher growth rate for an innovative company.
-    # Example values:
-    growth_rate = 0.20  # 20% annual growth
-    discount_rate = 0.15
-    terminal_multiple = 25
-    projection_years = 5
-
-    present_value = 0
-    for year in range(1, projection_years + 1):
-        future_fcf = fcf * (1 + growth_rate) ** year
-        pv = future_fcf / ((1 + discount_rate) ** year)
-        present_value += pv
-
-    # Terminal Value
-    terminal_value = (fcf * (1 + growth_rate) ** projection_years * terminal_multiple) / ((1 + discount_rate) ** projection_years)
-    intrinsic_value = present_value + terminal_value
-
-    margin_of_safety = (intrinsic_value - market_cap) / market_cap
-
-    score = 0
-    if margin_of_safety > 0.5:
-        score += 3
-    elif margin_of_safety > 0.2:
-        score += 1
-
-    details = [f"Calculated intrinsic value: ~{intrinsic_value:,.2f}", f"Market cap: ~{market_cap:,.2f}", f"Margin of safety: {margin_of_safety:.2%}"]
-
-    return {"score": score, "details": "; ".join(details), "intrinsic_value": intrinsic_value, "margin_of_safety": margin_of_safety}
-
-
-def generate_cathie_wood_output(
-    ticker: str,
-    analysis_data: dict[str, any],
-    state: AgentState,
-) -> CathieWoodSignal:
-    """
-    Generates investment decisions in the style of Cathie Wood.
-    """
-    template = ChatPromptTemplate.from_messages(
-        [
-            (
-                "system",
-                """You are a Cathie Wood AI agent, making investment decisions using her principles:
-
-            1. Seek companies leveraging disruptive innovation.
-            2. Emphasize exponential growth potential, large TAM.
-            3. Focus on technology, healthcare, or other future-facing sectors.
-            4. Consider multi-year time horizons for potential breakthroughs.
-            5. Accept higher volatility in pursuit of high returns.
-            6. Evaluate management's vision and ability to invest in R&D.
-
-            Rules:
-            - Identify disruptive or breakthrough technology.
-            - Evaluate strong potential for multi-year revenue growth.
-            - Check if the company can scale effectively in a large market.
-            - Use a growth-biased valuation approach.
-            - Provide a data-driven recommendation (bullish, bearish, or neutral).
-            
-            When providing your reasoning, be thorough and specific by:
-            1. Identifying the specific disruptive technologies/innovations the company is leveraging
-            2. Highlighting growth metrics that indicate exponential potential (revenue acceleration, expanding TAM)
-            3. Discussing the long-term vision and transformative potential over 5+ year horizons
-            4. Explaining how the company might disrupt traditional industries or create new markets
-            5. Addressing R&D investment and innovation pipeline that could drive future growth
-            6. Using Cathie Wood's optimistic, future-focused, and conviction-driven voice
-            
-            For example, if bullish: "The company's AI-driven platform is transforming the $500B healthcare analytics market, with evidence of platform adoption accelerating from 40% to 65% YoY. Their R&D investments of 22% of revenue are creating a technological moat that positions them to capture a significant share of this expanding market. The current valuation doesn't reflect the exponential growth trajectory we expect as..."
-            For example, if bearish: "While operating in the genomics space, the company lacks truly disruptive technology and is merely incrementally improving existing techniques. R&D spending at only 8% of revenue signals insufficient investment in breakthrough innovation. With revenue growth slowing from 45% to 20% YoY, there's limited evidence of the exponential adoption curve we look for in transformative companies..."
-            """,
-            ),
-            (
-                "human",
-                """Based on the following analysis, create a Cathie Wood-style investment signal.
-
-            Analysis Data for {ticker}:
-            {analysis_data}
-
-            Return the trading signal in this JSON format:
-            {{
-              "signal": "bullish/bearish/neutral",
-              "confidence": float (0-100),
-              "reasoning": "string"
-            }}
-            """,
-            ),
-        ]
-    )
-
-    prompt = template.invoke({"analysis_data": json.dumps(analysis_data, indent=2), "ticker": ticker})
-
-    def create_default_cathie_wood_signal():
-        return CathieWoodSignal(signal="neutral", confidence=0.0, reasoning="Error in analysis, defaulting to neutral")
-
-    return call_llm(
-        prompt=prompt,
         pydantic_model=CathieWoodSignal,
         agent_name="cathie_wood_agent",
         state=state,
@@ -866,5 +429,4 @@
     )
 
 
-# source: https://ark-invest.com
->>>>>>> bbd07fab
+# source: https://ark-invest.com