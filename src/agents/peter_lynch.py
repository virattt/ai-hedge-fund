<<<<<<< HEAD
from src.graph.state import AgentState, show_agent_reasoning
from src.tools.api import (
    get_financial_metrics,
    get_market_cap,
    search_line_items,
    get_insider_trades,
    get_company_news,
    get_prices,
)
from langchain_core.prompts import ChatPromptTemplate
from langchain_core.messages import HumanMessage
from pydantic import BaseModel
import json
from typing_extensions import Literal
from src.utils.progress import progress
from src.utils.llm import call_llm


class PeterLynchSignal(BaseModel):
    """
    Container for the Peter Lynch-style output signal.
    """
    signal: Literal["bullish", "bearish", "neutral"]
    confidence: float
    reasoning: str


def peter_lynch_agent(state: AgentState):
    """
    Analyzes stocks using Peter Lynch's investing principles:
      - Invest in what you know (clear, understandable businesses).
      - Growth at a Reasonable Price (GARP), emphasizing the PEG ratio.
      - Look for consistent revenue & EPS increases and manageable debt.
      - Be alert for potential "ten-baggers" (high-growth opportunities).
      - Avoid overly complex or highly leveraged businesses.
      - Use news sentiment and insider trades for secondary inputs.
      - If fundamentals strongly align with GARP, be more aggressive.

    The result is a bullish/bearish/neutral signal, along with a
    confidence (0–100) and a textual reasoning explanation.
    """

    data = state["data"]
    start_date = data["start_date"]
    end_date = data["end_date"]
    tickers = data["tickers"]

    analysis_data = {}
    lynch_analysis = {}

    for ticker in tickers:
        progress.update_status("peter_lynch_agent", ticker, "Fetching financial metrics")
        metrics = get_financial_metrics(ticker, end_date, period="annual", limit=5)

        progress.update_status("peter_lynch_agent", ticker, "Gathering financial line items")
        # Relevant line items for Peter Lynch's approach
        financial_line_items = search_line_items(
            ticker,
            [
                "revenue",
                "earnings_per_share",
                "net_income",
                "operating_income",
                "gross_margin",
                "operating_margin",
                "free_cash_flow",
                "capital_expenditure",
                "cash_and_equivalents",
                "total_debt",
                "shareholders_equity",
                "outstanding_shares",
            ],
            end_date,
            period="annual",
            limit=5,
        )

        progress.update_status("peter_lynch_agent", ticker, "Getting market cap")
        market_cap = get_market_cap(ticker, end_date)

        progress.update_status("peter_lynch_agent", ticker, "Fetching insider trades")
        insider_trades = get_insider_trades(ticker, end_date, start_date=None, limit=50)

        progress.update_status("peter_lynch_agent", ticker, "Fetching company news")
        company_news = get_company_news(ticker, end_date, start_date=None, limit=50)

        progress.update_status("peter_lynch_agent", ticker, "Fetching recent price data for reference")
        prices = get_prices(ticker, start_date=start_date, end_date=end_date)

        # Perform sub-analyses:
        progress.update_status("peter_lynch_agent", ticker, "Analyzing growth")
        growth_analysis = analyze_lynch_growth(financial_line_items)

        progress.update_status("peter_lynch_agent", ticker, "Analyzing fundamentals")
        fundamentals_analysis = analyze_lynch_fundamentals(financial_line_items)

        progress.update_status("peter_lynch_agent", ticker, "Analyzing valuation (focus on PEG)")
        valuation_analysis = analyze_lynch_valuation(financial_line_items, market_cap)

        progress.update_status("peter_lynch_agent", ticker, "Analyzing sentiment")
        sentiment_analysis = analyze_sentiment(company_news)

        progress.update_status("peter_lynch_agent", ticker, "Analyzing insider activity")
        insider_activity = analyze_insider_activity(insider_trades)

        # Combine partial scores with weights typical for Peter Lynch:
        #   30% Growth, 25% Valuation, 20% Fundamentals,
        #   15% Sentiment, 10% Insider Activity = 100%
        total_score = (
            growth_analysis["score"] * 0.30
            + valuation_analysis["score"] * 0.25
            + fundamentals_analysis["score"] * 0.20
            + sentiment_analysis["score"] * 0.15
            + insider_activity["score"] * 0.10
        )

        max_possible_score = 10.0

        # Map final score to signal
        if total_score >= 7.5:
            signal = "bullish"
        elif total_score <= 4.5:
            signal = "bearish"
        else:
            signal = "neutral"

        analysis_data[ticker] = {
            "signal": signal,
            "score": total_score,
            "max_score": max_possible_score,
            "growth_analysis": growth_analysis,
            "valuation_analysis": valuation_analysis,
            "fundamentals_analysis": fundamentals_analysis,
            "sentiment_analysis": sentiment_analysis,
            "insider_activity": insider_activity,
        }

        progress.update_status("peter_lynch_agent", ticker, "Generating Peter Lynch analysis")
        lynch_output = generate_lynch_output(
            ticker=ticker,
            analysis_data=analysis_data[ticker],
            model_name=state["metadata"]["model_name"],
            model_provider=state["metadata"]["model_provider"],
        )

        lynch_analysis[ticker] = {
            "signal": lynch_output.signal,
            "confidence": lynch_output.confidence,
            "reasoning": lynch_output.reasoning,
        }

        progress.update_status("peter_lynch_agent", ticker, "Done", analysis=lynch_output.reasoning)

    # Wrap up results
    message = HumanMessage(content=json.dumps(lynch_analysis), name="peter_lynch_agent")

    if state["metadata"].get("show_reasoning"):
        show_agent_reasoning(lynch_analysis, "Peter Lynch Agent")

    # Save signals to state
    state["data"]["analyst_signals"]["peter_lynch_agent"] = lynch_analysis

    progress.update_status("peter_lynch_agent", None, "Done")

    return {"messages": [message], "data": state["data"]}


def analyze_lynch_growth(financial_line_items: list) -> dict:
    """
    Evaluate growth based on revenue and EPS trends:
      - Consistent revenue growth
      - Consistent EPS growth
    Peter Lynch liked companies with steady, understandable growth,
    often searching for potential 'ten-baggers' with a long runway.
    """
    if not financial_line_items or len(financial_line_items) < 2:
        return {"score": 0, "details": "Insufficient financial data for growth analysis"}

    details = []
    raw_score = 0  # We'll sum up points, then scale to 0–10 eventually

    # 1) Revenue Growth
    revenues = [fi.revenue for fi in financial_line_items if fi.revenue is not None]
    if len(revenues) >= 2:
        latest_rev = revenues[0]
        older_rev = revenues[-1]
        if older_rev > 0:
            rev_growth = (latest_rev - older_rev) / abs(older_rev)
            if rev_growth > 0.25:
                raw_score += 3
                details.append(f"Strong revenue growth: {rev_growth:.1%}")
            elif rev_growth > 0.10:
                raw_score += 2
                details.append(f"Moderate revenue growth: {rev_growth:.1%}")
            elif rev_growth > 0.02:
                raw_score += 1
                details.append(f"Slight revenue growth: {rev_growth:.1%}")
            else:
                details.append(f"Flat or negative revenue growth: {rev_growth:.1%}")
        else:
            details.append("Older revenue is zero/negative; can't compute revenue growth.")
    else:
        details.append("Not enough revenue data to assess growth.")

    # 2) EPS Growth
    eps_values = [fi.earnings_per_share for fi in financial_line_items if fi.earnings_per_share is not None]
    if len(eps_values) >= 2:
        latest_eps = eps_values[0]
        older_eps = eps_values[-1]
        if abs(older_eps) > 1e-9:
            eps_growth = (latest_eps - older_eps) / abs(older_eps)
            if eps_growth > 0.25:
                raw_score += 3
                details.append(f"Strong EPS growth: {eps_growth:.1%}")
            elif eps_growth > 0.10:
                raw_score += 2
                details.append(f"Moderate EPS growth: {eps_growth:.1%}")
            elif eps_growth > 0.02:
                raw_score += 1
                details.append(f"Slight EPS growth: {eps_growth:.1%}")
            else:
                details.append(f"Minimal or negative EPS growth: {eps_growth:.1%}")
        else:
            details.append("Older EPS is near zero; skipping EPS growth calculation.")
    else:
        details.append("Not enough EPS data for growth calculation.")

    # raw_score can be up to 6 => scale to 0–10
    final_score = min(10, (raw_score / 6) * 10)
    return {"score": final_score, "details": "; ".join(details)}


def analyze_lynch_fundamentals(financial_line_items: list) -> dict:
    """
    Evaluate basic fundamentals:
      - Debt/Equity
      - Operating margin (or gross margin)
      - Positive Free Cash Flow
    Lynch avoided heavily indebted or complicated businesses.
    """
    if not financial_line_items:
        return {"score": 0, "details": "Insufficient fundamentals data"}

    details = []
    raw_score = 0  # We'll accumulate up to 6 points, then scale to 0–10

    # 1) Debt-to-Equity
    debt_values = [fi.total_debt for fi in financial_line_items if fi.total_debt is not None]
    eq_values = [fi.shareholders_equity for fi in financial_line_items if fi.shareholders_equity is not None]
    if debt_values and eq_values and len(debt_values) == len(eq_values) and len(debt_values) > 0:
        recent_debt = debt_values[0]
        recent_equity = eq_values[0] if eq_values[0] else 1e-9
        de_ratio = recent_debt / recent_equity
        if de_ratio < 0.5:
            raw_score += 2
            details.append(f"Low debt-to-equity: {de_ratio:.2f}")
        elif de_ratio < 1.0:
            raw_score += 1
            details.append(f"Moderate debt-to-equity: {de_ratio:.2f}")
        else:
            details.append(f"High debt-to-equity: {de_ratio:.2f}")
    else:
        details.append("No consistent debt/equity data available.")

    # 2) Operating Margin
    om_values = [fi.operating_margin for fi in financial_line_items if fi.operating_margin is not None]
    if om_values:
        om_recent = om_values[0]
        if om_recent > 0.20:
            raw_score += 2
            details.append(f"Strong operating margin: {om_recent:.1%}")
        elif om_recent > 0.10:
            raw_score += 1
            details.append(f"Moderate operating margin: {om_recent:.1%}")
        else:
            details.append(f"Low operating margin: {om_recent:.1%}")
    else:
        details.append("No operating margin data available.")

    # 3) Positive Free Cash Flow
    fcf_values = [fi.free_cash_flow for fi in financial_line_items if fi.free_cash_flow is not None]
    if fcf_values and fcf_values[0] is not None:
        if fcf_values[0] > 0:
            raw_score += 2
            details.append(f"Positive free cash flow: {fcf_values[0]:,.0f}")
        else:
            details.append(f"Recent FCF is negative: {fcf_values[0]:,.0f}")
    else:
        details.append("No free cash flow data available.")

    # raw_score up to 6 => scale to 0–10
    final_score = min(10, (raw_score / 6) * 10)
    return {"score": final_score, "details": "; ".join(details)}


def analyze_lynch_valuation(financial_line_items: list, market_cap: float | None) -> dict:
    """
    Peter Lynch's approach to 'Growth at a Reasonable Price' (GARP):
      - Emphasize the PEG ratio: (P/E) / Growth Rate
      - Also consider a basic P/E if PEG is unavailable
    A PEG < 1 is very attractive; 1-2 is fair; >2 is expensive.
    """
    if not financial_line_items or market_cap is None:
        return {"score": 0, "details": "Insufficient data for valuation"}

    details = []
    raw_score = 0

    # Gather data for P/E
    net_incomes = [fi.net_income for fi in financial_line_items if fi.net_income is not None]
    eps_values = [fi.earnings_per_share for fi in financial_line_items if fi.earnings_per_share is not None]

    # Approximate P/E via (market cap / net income) if net income is positive
    pe_ratio = None
    if net_incomes and net_incomes[0] and net_incomes[0] > 0:
        pe_ratio = market_cap / net_incomes[0]
        details.append(f"Estimated P/E: {pe_ratio:.2f}")
    else:
        details.append("No positive net income => can't compute approximate P/E")

    # If we have at least 2 EPS data points, let's estimate growth
    eps_growth_rate = None
    if len(eps_values) >= 2:
        latest_eps = eps_values[0]
        older_eps = eps_values[-1]
        if older_eps > 0:
            eps_growth_rate = (latest_eps - older_eps) / older_eps
            details.append(f"Approx EPS growth rate: {eps_growth_rate:.1%}")
        else:
            details.append("Cannot compute EPS growth rate (older EPS <= 0)")
    else:
        details.append("Not enough EPS data to compute growth rate")

    # Compute PEG if possible
    peg_ratio = None
    if pe_ratio and eps_growth_rate and eps_growth_rate > 0:
        # Peg ratio typically uses a percentage growth rate
        # So if growth rate is 0.25, we treat it as 25 for the formula => PE / 25
        # Alternatively, some treat it as 0.25 => we do (PE / (0.25 * 100)).
        # Implementation can vary, but let's do a standard approach: PEG = PE / (Growth * 100).
        peg_ratio = pe_ratio / (eps_growth_rate * 100)
        details.append(f"PEG ratio: {peg_ratio:.2f}")

    # Scoring logic:
    #   - P/E < 15 => +2, < 25 => +1
    #   - PEG < 1 => +3, < 2 => +2, < 3 => +1
    if pe_ratio is not None:
        if pe_ratio < 15:
            raw_score += 2
        elif pe_ratio < 25:
            raw_score += 1

    if peg_ratio is not None:
        if peg_ratio < 1:
            raw_score += 3
        elif peg_ratio < 2:
            raw_score += 2
        elif peg_ratio < 3:
            raw_score += 1

    final_score = min(10, (raw_score / 5) * 10)
    return {"score": final_score, "details": "; ".join(details)}


def analyze_sentiment(news_items: list) -> dict:
    """
    Basic news sentiment check. Negative headlines weigh on the final score.
    """
    if not news_items:
        return {"score": 5, "details": "No news data; default to neutral sentiment"}

    negative_keywords = ["lawsuit", "fraud", "negative", "downturn", "decline", "investigation", "recall"]
    negative_count = 0
    for news in news_items:
        title_lower = (news.title or "").lower()
        if any(word in title_lower for word in negative_keywords):
            negative_count += 1

    details = []
    if negative_count > len(news_items) * 0.3:
        # More than 30% negative => somewhat bearish => 3/10
        score = 3
        details.append(f"High proportion of negative headlines: {negative_count}/{len(news_items)}")
    elif negative_count > 0:
        # Some negativity => 6/10
        score = 6
        details.append(f"Some negative headlines: {negative_count}/{len(news_items)}")
    else:
        # Mostly positive => 8/10
        score = 8
        details.append("Mostly positive or neutral headlines")

    return {"score": score, "details": "; ".join(details)}


def analyze_insider_activity(insider_trades: list) -> dict:
    """
    Simple insider-trade analysis:
      - If there's heavy insider buying, it's a positive sign.
      - If there's mostly selling, it's a negative sign.
      - Otherwise, neutral.
    """
    # Default 5 (neutral)
    score = 5
    details = []

    if not insider_trades:
        details.append("No insider trades data; defaulting to neutral")
        return {"score": score, "details": "; ".join(details)}

    buys, sells = 0, 0
    for trade in insider_trades:
        if trade.transaction_shares is not None:
            if trade.transaction_shares > 0:
                buys += 1
            elif trade.transaction_shares < 0:
                sells += 1

    total = buys + sells
    if total == 0:
        details.append("No significant buy/sell transactions found; neutral stance")
        return {"score": score, "details": "; ".join(details)}

    buy_ratio = buys / total
    if buy_ratio > 0.7:
        # Heavy buying => +3 => total 8
        score = 8
        details.append(f"Heavy insider buying: {buys} buys vs. {sells} sells")
    elif buy_ratio > 0.4:
        # Some buying => +1 => total 6
        score = 6
        details.append(f"Moderate insider buying: {buys} buys vs. {sells} sells")
    else:
        # Mostly selling => -1 => total 4
        score = 4
        details.append(f"Mostly insider selling: {buys} buys vs. {sells} sells")

    return {"score": score, "details": "; ".join(details)}


def generate_lynch_output(
    ticker: str,
    analysis_data: dict[str, any],
    model_name: str,
    model_provider: str,
) -> PeterLynchSignal:
    """
    Generates a final JSON signal in Peter Lynch's voice & style.
    """
    template = ChatPromptTemplate.from_messages(
        [
            (
                "system",
                """You are a Peter Lynch AI agent. You make investment decisions based on Peter Lynch's well-known principles:
                
                1. Invest in What You Know: Emphasize understandable businesses, possibly discovered in everyday life.
                2. Growth at a Reasonable Price (GARP): Rely on the PEG ratio as a prime metric.
                3. Look for 'Ten-Baggers': Companies capable of growing earnings and share price substantially.
                4. Steady Growth: Prefer consistent revenue/earnings expansion, less concern about short-term noise.
                5. Avoid High Debt: Watch for dangerous leverage.
                6. Management & Story: A good 'story' behind the stock, but not overhyped or too complex.
                
                When you provide your reasoning, do it in Peter Lynch's voice:
                - Cite the PEG ratio
                - Mention 'ten-bagger' potential if applicable
                - Refer to personal or anecdotal observations (e.g., "If my kids love the product...")
                - Use practical, folksy language
                - Provide key positives and negatives
                - Conclude with a clear stance (bullish, bearish, or neutral)
                
                Return your final output strictly in JSON with the fields:
                {{
                  "signal": "bullish" | "bearish" | "neutral",
                  "confidence": 0 to 100,
                  "reasoning": "string"
                }}
                """,
            ),
            (
                "human",
                """Based on the following analysis data for {ticker}, produce your Peter Lynch–style investment signal.

                Analysis Data:
                {analysis_data}

                Return only valid JSON with "signal", "confidence", and "reasoning".
                """,
            ),
        ]
    )

    prompt = template.invoke({"analysis_data": json.dumps(analysis_data, indent=2), "ticker": ticker})

    def create_default_signal():
        return PeterLynchSignal(
            signal="neutral",
            confidence=0.0,
            reasoning="Error in analysis; defaulting to neutral"
        )

    return call_llm(
        prompt=prompt,
        model_name=model_name,
        model_provider=model_provider,
        pydantic_model=PeterLynchSignal,
        agent_name="peter_lynch_agent",
        default_factory=create_default_signal,
    )
=======
from src.graph.state import AgentState, show_agent_reasoning
from src.tools.api import (
    get_financial_metrics,
    get_market_cap,
    search_line_items,
    get_insider_trades,
    get_company_news,
    get_prices,
)
from langchain_core.prompts import ChatPromptTemplate
from langchain_core.messages import HumanMessage
from pydantic import BaseModel
import json
from typing_extensions import Literal
from src.utils.progress import progress
from src.utils.llm import call_llm


class PeterLynchSignal(BaseModel):
    """
    Container for the Peter Lynch-style output signal.
    """
    signal: Literal["bullish", "bearish", "neutral"]
    confidence: float
    reasoning: str


def peter_lynch_agent(state: AgentState):
    """
    Analyzes stocks using Peter Lynch's investing principles:
      - Invest in what you know (clear, understandable businesses).
      - Growth at a Reasonable Price (GARP), emphasizing the PEG ratio.
      - Look for consistent revenue & EPS increases and manageable debt.
      - Be alert for potential "ten-baggers" (high-growth opportunities).
      - Avoid overly complex or highly leveraged businesses.
      - Use news sentiment and insider trades for secondary inputs.
      - If fundamentals strongly align with GARP, be more aggressive.

    The result is a bullish/bearish/neutral signal, along with a
    confidence (0–100) and a textual reasoning explanation.
    """

    data = state["data"]
    start_date = data["start_date"]
    end_date = data["end_date"]
    tickers = data["tickers"]

    analysis_data = {}
    lynch_analysis = {}

    for ticker in tickers:
        progress.update_status("peter_lynch_agent", ticker, "Fetching financial metrics")
        metrics = get_financial_metrics(ticker, end_date, period="annual", limit=5)

        progress.update_status("peter_lynch_agent", ticker, "Gathering financial line items")
        # Relevant line items for Peter Lynch's approach
        financial_line_items = search_line_items(
            ticker,
            [
                "revenue",
                "earnings_per_share",
                "net_income",
                "operating_income",
                "gross_margin",
                "operating_margin",
                "free_cash_flow",
                "capital_expenditure",
                "cash_and_equivalents",
                "total_debt",
                "shareholders_equity",
                "outstanding_shares",
            ],
            end_date,
            period="annual",
            limit=5,
        )

        progress.update_status("peter_lynch_agent", ticker, "Getting market cap")
        market_cap = get_market_cap(ticker, end_date)

        progress.update_status("peter_lynch_agent", ticker, "Fetching insider trades")
        insider_trades = get_insider_trades(ticker, end_date, start_date=None, limit=50)

        progress.update_status("peter_lynch_agent", ticker, "Fetching company news")
        company_news = get_company_news(ticker, end_date, start_date=None, limit=50)

        progress.update_status("peter_lynch_agent", ticker, "Fetching recent price data for reference")
        prices = get_prices(ticker, start_date=start_date, end_date=end_date)

        # Perform sub-analyses:
        progress.update_status("peter_lynch_agent", ticker, "Analyzing growth")
        growth_analysis = analyze_lynch_growth(financial_line_items)

        progress.update_status("peter_lynch_agent", ticker, "Analyzing fundamentals")
        fundamentals_analysis = analyze_lynch_fundamentals(financial_line_items)

        progress.update_status("peter_lynch_agent", ticker, "Analyzing valuation (focus on PEG)")
        valuation_analysis = analyze_lynch_valuation(financial_line_items, market_cap)

        progress.update_status("peter_lynch_agent", ticker, "Analyzing sentiment")
        sentiment_analysis = analyze_sentiment(company_news)

        progress.update_status("peter_lynch_agent", ticker, "Analyzing insider activity")
        insider_activity = analyze_insider_activity(insider_trades)

        # Combine partial scores with weights typical for Peter Lynch:
        #   30% Growth, 25% Valuation, 20% Fundamentals,
        #   15% Sentiment, 10% Insider Activity = 100%
        total_score = (
            growth_analysis["score"] * 0.30
            + valuation_analysis["score"] * 0.25
            + fundamentals_analysis["score"] * 0.20
            + sentiment_analysis["score"] * 0.15
            + insider_activity["score"] * 0.10
        )

        max_possible_score = 10.0

        # Map final score to signal
        if total_score >= 7.5:
            signal = "bullish"
        elif total_score <= 4.5:
            signal = "bearish"
        else:
            signal = "neutral"

        analysis_data[ticker] = {
            "signal": signal,
            "score": total_score,
            "max_score": max_possible_score,
            "growth_analysis": growth_analysis,
            "valuation_analysis": valuation_analysis,
            "fundamentals_analysis": fundamentals_analysis,
            "sentiment_analysis": sentiment_analysis,
            "insider_activity": insider_activity,
        }

        progress.update_status("peter_lynch_agent", ticker, "Generating Peter Lynch analysis")
        lynch_output = generate_lynch_output(
            ticker=ticker,
            analysis_data=analysis_data[ticker],
            state=state,
        )

        lynch_analysis[ticker] = {
            "signal": lynch_output.signal,
            "confidence": lynch_output.confidence,
            "reasoning": lynch_output.reasoning,
        }

        progress.update_status("peter_lynch_agent", ticker, "Done", analysis=lynch_output.reasoning)

    # Wrap up results
    message = HumanMessage(content=json.dumps(lynch_analysis), name="peter_lynch_agent")

    if state["metadata"].get("show_reasoning"):
        show_agent_reasoning(lynch_analysis, "Peter Lynch Agent")

    # Save signals to state
    state["data"]["analyst_signals"]["peter_lynch_agent"] = lynch_analysis

    progress.update_status("peter_lynch_agent", None, "Done")

    return {"messages": [message], "data": state["data"]}


def analyze_lynch_growth(financial_line_items: list) -> dict:
    """
    Evaluate growth based on revenue and EPS trends:
      - Consistent revenue growth
      - Consistent EPS growth
    Peter Lynch liked companies with steady, understandable growth,
    often searching for potential 'ten-baggers' with a long runway.
    """
    if not financial_line_items or len(financial_line_items) < 2:
        return {"score": 0, "details": "Insufficient financial data for growth analysis"}

    details = []
    raw_score = 0  # We'll sum up points, then scale to 0–10 eventually

    # 1) Revenue Growth
    revenues = [fi.revenue for fi in financial_line_items if fi.revenue is not None]
    if len(revenues) >= 2:
        latest_rev = revenues[0]
        older_rev = revenues[-1]
        if older_rev > 0:
            rev_growth = (latest_rev - older_rev) / abs(older_rev)
            if rev_growth > 0.25:
                raw_score += 3
                details.append(f"Strong revenue growth: {rev_growth:.1%}")
            elif rev_growth > 0.10:
                raw_score += 2
                details.append(f"Moderate revenue growth: {rev_growth:.1%}")
            elif rev_growth > 0.02:
                raw_score += 1
                details.append(f"Slight revenue growth: {rev_growth:.1%}")
            else:
                details.append(f"Flat or negative revenue growth: {rev_growth:.1%}")
        else:
            details.append("Older revenue is zero/negative; can't compute revenue growth.")
    else:
        details.append("Not enough revenue data to assess growth.")

    # 2) EPS Growth
    eps_values = [fi.earnings_per_share for fi in financial_line_items if fi.earnings_per_share is not None]
    if len(eps_values) >= 2:
        latest_eps = eps_values[0]
        older_eps = eps_values[-1]
        if abs(older_eps) > 1e-9:
            eps_growth = (latest_eps - older_eps) / abs(older_eps)
            if eps_growth > 0.25:
                raw_score += 3
                details.append(f"Strong EPS growth: {eps_growth:.1%}")
            elif eps_growth > 0.10:
                raw_score += 2
                details.append(f"Moderate EPS growth: {eps_growth:.1%}")
            elif eps_growth > 0.02:
                raw_score += 1
                details.append(f"Slight EPS growth: {eps_growth:.1%}")
            else:
                details.append(f"Minimal or negative EPS growth: {eps_growth:.1%}")
        else:
            details.append("Older EPS is near zero; skipping EPS growth calculation.")
    else:
        details.append("Not enough EPS data for growth calculation.")

    # raw_score can be up to 6 => scale to 0–10
    final_score = min(10, (raw_score / 6) * 10)
    return {"score": final_score, "details": "; ".join(details)}


def analyze_lynch_fundamentals(financial_line_items: list) -> dict:
    """
    Evaluate basic fundamentals:
      - Debt/Equity
      - Operating margin (or gross margin)
      - Positive Free Cash Flow
    Lynch avoided heavily indebted or complicated businesses.
    """
    if not financial_line_items:
        return {"score": 0, "details": "Insufficient fundamentals data"}

    details = []
    raw_score = 0  # We'll accumulate up to 6 points, then scale to 0–10

    # 1) Debt-to-Equity
    debt_values = [fi.total_debt for fi in financial_line_items if fi.total_debt is not None]
    eq_values = [fi.shareholders_equity for fi in financial_line_items if fi.shareholders_equity is not None]
    if debt_values and eq_values and len(debt_values) == len(eq_values) and len(debt_values) > 0:
        recent_debt = debt_values[0]
        recent_equity = eq_values[0] if eq_values[0] else 1e-9
        de_ratio = recent_debt / recent_equity
        if de_ratio < 0.5:
            raw_score += 2
            details.append(f"Low debt-to-equity: {de_ratio:.2f}")
        elif de_ratio < 1.0:
            raw_score += 1
            details.append(f"Moderate debt-to-equity: {de_ratio:.2f}")
        else:
            details.append(f"High debt-to-equity: {de_ratio:.2f}")
    else:
        details.append("No consistent debt/equity data available.")

    # 2) Operating Margin
    om_values = [fi.operating_margin for fi in financial_line_items if fi.operating_margin is not None]
    if om_values:
        om_recent = om_values[0]
        if om_recent > 0.20:
            raw_score += 2
            details.append(f"Strong operating margin: {om_recent:.1%}")
        elif om_recent > 0.10:
            raw_score += 1
            details.append(f"Moderate operating margin: {om_recent:.1%}")
        else:
            details.append(f"Low operating margin: {om_recent:.1%}")
    else:
        details.append("No operating margin data available.")

    # 3) Positive Free Cash Flow
    fcf_values = [fi.free_cash_flow for fi in financial_line_items if fi.free_cash_flow is not None]
    if fcf_values and fcf_values[0] is not None:
        if fcf_values[0] > 0:
            raw_score += 2
            details.append(f"Positive free cash flow: {fcf_values[0]:,.0f}")
        else:
            details.append(f"Recent FCF is negative: {fcf_values[0]:,.0f}")
    else:
        details.append("No free cash flow data available.")

    # raw_score up to 6 => scale to 0–10
    final_score = min(10, (raw_score / 6) * 10)
    return {"score": final_score, "details": "; ".join(details)}


def analyze_lynch_valuation(financial_line_items: list, market_cap: float | None) -> dict:
    """
    Peter Lynch's approach to 'Growth at a Reasonable Price' (GARP):
      - Emphasize the PEG ratio: (P/E) / Growth Rate
      - Also consider a basic P/E if PEG is unavailable
    A PEG < 1 is very attractive; 1-2 is fair; >2 is expensive.
    """
    if not financial_line_items or market_cap is None:
        return {"score": 0, "details": "Insufficient data for valuation"}

    details = []
    raw_score = 0

    # Gather data for P/E
    net_incomes = [fi.net_income for fi in financial_line_items if fi.net_income is not None]
    eps_values = [fi.earnings_per_share for fi in financial_line_items if fi.earnings_per_share is not None]

    # Approximate P/E via (market cap / net income) if net income is positive
    pe_ratio = None
    if net_incomes and net_incomes[0] and net_incomes[0] > 0:
        pe_ratio = market_cap / net_incomes[0]
        details.append(f"Estimated P/E: {pe_ratio:.2f}")
    else:
        details.append("No positive net income => can't compute approximate P/E")

    # If we have at least 2 EPS data points, let's estimate growth
    eps_growth_rate = None
    if len(eps_values) >= 2:
        latest_eps = eps_values[0]
        older_eps = eps_values[-1]
        if older_eps > 0:
            eps_growth_rate = (latest_eps - older_eps) / older_eps
            details.append(f"Approx EPS growth rate: {eps_growth_rate:.1%}")
        else:
            details.append("Cannot compute EPS growth rate (older EPS <= 0)")
    else:
        details.append("Not enough EPS data to compute growth rate")

    # Compute PEG if possible
    peg_ratio = None
    if pe_ratio and eps_growth_rate and eps_growth_rate > 0:
        # Peg ratio typically uses a percentage growth rate
        # So if growth rate is 0.25, we treat it as 25 for the formula => PE / 25
        # Alternatively, some treat it as 0.25 => we do (PE / (0.25 * 100)).
        # Implementation can vary, but let's do a standard approach: PEG = PE / (Growth * 100).
        peg_ratio = pe_ratio / (eps_growth_rate * 100)
        details.append(f"PEG ratio: {peg_ratio:.2f}")

    # Scoring logic:
    #   - P/E < 15 => +2, < 25 => +1
    #   - PEG < 1 => +3, < 2 => +2, < 3 => +1
    if pe_ratio is not None:
        if pe_ratio < 15:
            raw_score += 2
        elif pe_ratio < 25:
            raw_score += 1

    if peg_ratio is not None:
        if peg_ratio < 1:
            raw_score += 3
        elif peg_ratio < 2:
            raw_score += 2
        elif peg_ratio < 3:
            raw_score += 1

    final_score = min(10, (raw_score / 5) * 10)
    return {"score": final_score, "details": "; ".join(details)}


def analyze_sentiment(news_items: list) -> dict:
    """
    Basic news sentiment check. Negative headlines weigh on the final score.
    """
    if not news_items:
        return {"score": 5, "details": "No news data; default to neutral sentiment"}

    negative_keywords = ["lawsuit", "fraud", "negative", "downturn", "decline", "investigation", "recall"]
    negative_count = 0
    for news in news_items:
        title_lower = (news.title or "").lower()
        if any(word in title_lower for word in negative_keywords):
            negative_count += 1

    details = []
    if negative_count > len(news_items) * 0.3:
        # More than 30% negative => somewhat bearish => 3/10
        score = 3
        details.append(f"High proportion of negative headlines: {negative_count}/{len(news_items)}")
    elif negative_count > 0:
        # Some negativity => 6/10
        score = 6
        details.append(f"Some negative headlines: {negative_count}/{len(news_items)}")
    else:
        # Mostly positive => 8/10
        score = 8
        details.append("Mostly positive or neutral headlines")

    return {"score": score, "details": "; ".join(details)}


def analyze_insider_activity(insider_trades: list) -> dict:
    """
    Simple insider-trade analysis:
      - If there's heavy insider buying, it's a positive sign.
      - If there's mostly selling, it's a negative sign.
      - Otherwise, neutral.
    """
    # Default 5 (neutral)
    score = 5
    details = []

    if not insider_trades:
        details.append("No insider trades data; defaulting to neutral")
        return {"score": score, "details": "; ".join(details)}

    buys, sells = 0, 0
    for trade in insider_trades:
        if trade.transaction_shares is not None:
            if trade.transaction_shares > 0:
                buys += 1
            elif trade.transaction_shares < 0:
                sells += 1

    total = buys + sells
    if total == 0:
        details.append("No significant buy/sell transactions found; neutral stance")
        return {"score": score, "details": "; ".join(details)}

    buy_ratio = buys / total
    if buy_ratio > 0.7:
        # Heavy buying => +3 => total 8
        score = 8
        details.append(f"Heavy insider buying: {buys} buys vs. {sells} sells")
    elif buy_ratio > 0.4:
        # Some buying => +1 => total 6
        score = 6
        details.append(f"Moderate insider buying: {buys} buys vs. {sells} sells")
    else:
        # Mostly selling => -1 => total 4
        score = 4
        details.append(f"Mostly insider selling: {buys} buys vs. {sells} sells")

    return {"score": score, "details": "; ".join(details)}


def generate_lynch_output(
    ticker: str,
    analysis_data: dict[str, any],
    state: AgentState,
) -> PeterLynchSignal:
    """
    Generates a final JSON signal in Peter Lynch's voice & style.
    """
    template = ChatPromptTemplate.from_messages(
        [
            (
                "system",
                """You are a Peter Lynch AI agent. You make investment decisions based on Peter Lynch's well-known principles:
                
                1. Invest in What You Know: Emphasize understandable businesses, possibly discovered in everyday life.
                2. Growth at a Reasonable Price (GARP): Rely on the PEG ratio as a prime metric.
                3. Look for 'Ten-Baggers': Companies capable of growing earnings and share price substantially.
                4. Steady Growth: Prefer consistent revenue/earnings expansion, less concern about short-term noise.
                5. Avoid High Debt: Watch for dangerous leverage.
                6. Management & Story: A good 'story' behind the stock, but not overhyped or too complex.
                
                When you provide your reasoning, do it in Peter Lynch's voice:
                - Cite the PEG ratio
                - Mention 'ten-bagger' potential if applicable
                - Refer to personal or anecdotal observations (e.g., "If my kids love the product...")
                - Use practical, folksy language
                - Provide key positives and negatives
                - Conclude with a clear stance (bullish, bearish, or neutral)
                
                Return your final output strictly in JSON with the fields:
                {{
                  "signal": "bullish" | "bearish" | "neutral",
                  "confidence": 0 to 100,
                  "reasoning": "string"
                }}
                """,
            ),
            (
                "human",
                """Based on the following analysis data for {ticker}, produce your Peter Lynch–style investment signal.

                Analysis Data:
                {analysis_data}

                Return only valid JSON with "signal", "confidence", and "reasoning".
                """,
            ),
        ]
    )

    prompt = template.invoke({"analysis_data": json.dumps(analysis_data, indent=2), "ticker": ticker})

    def create_default_signal():
        return PeterLynchSignal(
            signal="neutral",
            confidence=0.0,
            reasoning="Error in analysis; defaulting to neutral"
        )

    return call_llm(
        prompt=prompt,
        pydantic_model=PeterLynchSignal,
        agent_name="peter_lynch_agent",
        state=state,
        default_factory=create_default_signal,
    )
>>>>>>> bbd07fab
<|MERGE_RESOLUTION|>--- conflicted
+++ resolved
@@ -1,4 +1,3 @@
-<<<<<<< HEAD
 from src.graph.state import AgentState, show_agent_reasoning
 from src.tools.api import (
     get_financial_metrics,
@@ -140,8 +139,7 @@
         lynch_output = generate_lynch_output(
             ticker=ticker,
             analysis_data=analysis_data[ticker],
-            model_name=state["metadata"]["model_name"],
-            model_provider=state["metadata"]["model_provider"],
+            state=state,
         )
 
         lynch_analysis[ticker] = {
@@ -442,8 +440,7 @@
 def generate_lynch_output(
     ticker: str,
     analysis_data: dict[str, any],
-    model_name: str,
-    model_provider: str,
+    state: AgentState,
 ) -> PeterLynchSignal:
     """
     Generates a final JSON signal in Peter Lynch's voice & style.
@@ -501,516 +498,8 @@
 
     return call_llm(
         prompt=prompt,
-        model_name=model_name,
-        model_provider=model_provider,
-        pydantic_model=PeterLynchSignal,
-        agent_name="peter_lynch_agent",
-        default_factory=create_default_signal,
-    )
-=======
-from src.graph.state import AgentState, show_agent_reasoning
-from src.tools.api import (
-    get_financial_metrics,
-    get_market_cap,
-    search_line_items,
-    get_insider_trades,
-    get_company_news,
-    get_prices,
-)
-from langchain_core.prompts import ChatPromptTemplate
-from langchain_core.messages import HumanMessage
-from pydantic import BaseModel
-import json
-from typing_extensions import Literal
-from src.utils.progress import progress
-from src.utils.llm import call_llm
-
-
-class PeterLynchSignal(BaseModel):
-    """
-    Container for the Peter Lynch-style output signal.
-    """
-    signal: Literal["bullish", "bearish", "neutral"]
-    confidence: float
-    reasoning: str
-
-
-def peter_lynch_agent(state: AgentState):
-    """
-    Analyzes stocks using Peter Lynch's investing principles:
-      - Invest in what you know (clear, understandable businesses).
-      - Growth at a Reasonable Price (GARP), emphasizing the PEG ratio.
-      - Look for consistent revenue & EPS increases and manageable debt.
-      - Be alert for potential "ten-baggers" (high-growth opportunities).
-      - Avoid overly complex or highly leveraged businesses.
-      - Use news sentiment and insider trades for secondary inputs.
-      - If fundamentals strongly align with GARP, be more aggressive.
-
-    The result is a bullish/bearish/neutral signal, along with a
-    confidence (0–100) and a textual reasoning explanation.
-    """
-
-    data = state["data"]
-    start_date = data["start_date"]
-    end_date = data["end_date"]
-    tickers = data["tickers"]
-
-    analysis_data = {}
-    lynch_analysis = {}
-
-    for ticker in tickers:
-        progress.update_status("peter_lynch_agent", ticker, "Fetching financial metrics")
-        metrics = get_financial_metrics(ticker, end_date, period="annual", limit=5)
-
-        progress.update_status("peter_lynch_agent", ticker, "Gathering financial line items")
-        # Relevant line items for Peter Lynch's approach
-        financial_line_items = search_line_items(
-            ticker,
-            [
-                "revenue",
-                "earnings_per_share",
-                "net_income",
-                "operating_income",
-                "gross_margin",
-                "operating_margin",
-                "free_cash_flow",
-                "capital_expenditure",
-                "cash_and_equivalents",
-                "total_debt",
-                "shareholders_equity",
-                "outstanding_shares",
-            ],
-            end_date,
-            period="annual",
-            limit=5,
-        )
-
-        progress.update_status("peter_lynch_agent", ticker, "Getting market cap")
-        market_cap = get_market_cap(ticker, end_date)
-
-        progress.update_status("peter_lynch_agent", ticker, "Fetching insider trades")
-        insider_trades = get_insider_trades(ticker, end_date, start_date=None, limit=50)
-
-        progress.update_status("peter_lynch_agent", ticker, "Fetching company news")
-        company_news = get_company_news(ticker, end_date, start_date=None, limit=50)
-
-        progress.update_status("peter_lynch_agent", ticker, "Fetching recent price data for reference")
-        prices = get_prices(ticker, start_date=start_date, end_date=end_date)
-
-        # Perform sub-analyses:
-        progress.update_status("peter_lynch_agent", ticker, "Analyzing growth")
-        growth_analysis = analyze_lynch_growth(financial_line_items)
-
-        progress.update_status("peter_lynch_agent", ticker, "Analyzing fundamentals")
-        fundamentals_analysis = analyze_lynch_fundamentals(financial_line_items)
-
-        progress.update_status("peter_lynch_agent", ticker, "Analyzing valuation (focus on PEG)")
-        valuation_analysis = analyze_lynch_valuation(financial_line_items, market_cap)
-
-        progress.update_status("peter_lynch_agent", ticker, "Analyzing sentiment")
-        sentiment_analysis = analyze_sentiment(company_news)
-
-        progress.update_status("peter_lynch_agent", ticker, "Analyzing insider activity")
-        insider_activity = analyze_insider_activity(insider_trades)
-
-        # Combine partial scores with weights typical for Peter Lynch:
-        #   30% Growth, 25% Valuation, 20% Fundamentals,
-        #   15% Sentiment, 10% Insider Activity = 100%
-        total_score = (
-            growth_analysis["score"] * 0.30
-            + valuation_analysis["score"] * 0.25
-            + fundamentals_analysis["score"] * 0.20
-            + sentiment_analysis["score"] * 0.15
-            + insider_activity["score"] * 0.10
-        )
-
-        max_possible_score = 10.0
-
-        # Map final score to signal
-        if total_score >= 7.5:
-            signal = "bullish"
-        elif total_score <= 4.5:
-            signal = "bearish"
-        else:
-            signal = "neutral"
-
-        analysis_data[ticker] = {
-            "signal": signal,
-            "score": total_score,
-            "max_score": max_possible_score,
-            "growth_analysis": growth_analysis,
-            "valuation_analysis": valuation_analysis,
-            "fundamentals_analysis": fundamentals_analysis,
-            "sentiment_analysis": sentiment_analysis,
-            "insider_activity": insider_activity,
-        }
-
-        progress.update_status("peter_lynch_agent", ticker, "Generating Peter Lynch analysis")
-        lynch_output = generate_lynch_output(
-            ticker=ticker,
-            analysis_data=analysis_data[ticker],
-            state=state,
-        )
-
-        lynch_analysis[ticker] = {
-            "signal": lynch_output.signal,
-            "confidence": lynch_output.confidence,
-            "reasoning": lynch_output.reasoning,
-        }
-
-        progress.update_status("peter_lynch_agent", ticker, "Done", analysis=lynch_output.reasoning)
-
-    # Wrap up results
-    message = HumanMessage(content=json.dumps(lynch_analysis), name="peter_lynch_agent")
-
-    if state["metadata"].get("show_reasoning"):
-        show_agent_reasoning(lynch_analysis, "Peter Lynch Agent")
-
-    # Save signals to state
-    state["data"]["analyst_signals"]["peter_lynch_agent"] = lynch_analysis
-
-    progress.update_status("peter_lynch_agent", None, "Done")
-
-    return {"messages": [message], "data": state["data"]}
-
-
-def analyze_lynch_growth(financial_line_items: list) -> dict:
-    """
-    Evaluate growth based on revenue and EPS trends:
-      - Consistent revenue growth
-      - Consistent EPS growth
-    Peter Lynch liked companies with steady, understandable growth,
-    often searching for potential 'ten-baggers' with a long runway.
-    """
-    if not financial_line_items or len(financial_line_items) < 2:
-        return {"score": 0, "details": "Insufficient financial data for growth analysis"}
-
-    details = []
-    raw_score = 0  # We'll sum up points, then scale to 0–10 eventually
-
-    # 1) Revenue Growth
-    revenues = [fi.revenue for fi in financial_line_items if fi.revenue is not None]
-    if len(revenues) >= 2:
-        latest_rev = revenues[0]
-        older_rev = revenues[-1]
-        if older_rev > 0:
-            rev_growth = (latest_rev - older_rev) / abs(older_rev)
-            if rev_growth > 0.25:
-                raw_score += 3
-                details.append(f"Strong revenue growth: {rev_growth:.1%}")
-            elif rev_growth > 0.10:
-                raw_score += 2
-                details.append(f"Moderate revenue growth: {rev_growth:.1%}")
-            elif rev_growth > 0.02:
-                raw_score += 1
-                details.append(f"Slight revenue growth: {rev_growth:.1%}")
-            else:
-                details.append(f"Flat or negative revenue growth: {rev_growth:.1%}")
-        else:
-            details.append("Older revenue is zero/negative; can't compute revenue growth.")
-    else:
-        details.append("Not enough revenue data to assess growth.")
-
-    # 2) EPS Growth
-    eps_values = [fi.earnings_per_share for fi in financial_line_items if fi.earnings_per_share is not None]
-    if len(eps_values) >= 2:
-        latest_eps = eps_values[0]
-        older_eps = eps_values[-1]
-        if abs(older_eps) > 1e-9:
-            eps_growth = (latest_eps - older_eps) / abs(older_eps)
-            if eps_growth > 0.25:
-                raw_score += 3
-                details.append(f"Strong EPS growth: {eps_growth:.1%}")
-            elif eps_growth > 0.10:
-                raw_score += 2
-                details.append(f"Moderate EPS growth: {eps_growth:.1%}")
-            elif eps_growth > 0.02:
-                raw_score += 1
-                details.append(f"Slight EPS growth: {eps_growth:.1%}")
-            else:
-                details.append(f"Minimal or negative EPS growth: {eps_growth:.1%}")
-        else:
-            details.append("Older EPS is near zero; skipping EPS growth calculation.")
-    else:
-        details.append("Not enough EPS data for growth calculation.")
-
-    # raw_score can be up to 6 => scale to 0–10
-    final_score = min(10, (raw_score / 6) * 10)
-    return {"score": final_score, "details": "; ".join(details)}
-
-
-def analyze_lynch_fundamentals(financial_line_items: list) -> dict:
-    """
-    Evaluate basic fundamentals:
-      - Debt/Equity
-      - Operating margin (or gross margin)
-      - Positive Free Cash Flow
-    Lynch avoided heavily indebted or complicated businesses.
-    """
-    if not financial_line_items:
-        return {"score": 0, "details": "Insufficient fundamentals data"}
-
-    details = []
-    raw_score = 0  # We'll accumulate up to 6 points, then scale to 0–10
-
-    # 1) Debt-to-Equity
-    debt_values = [fi.total_debt for fi in financial_line_items if fi.total_debt is not None]
-    eq_values = [fi.shareholders_equity for fi in financial_line_items if fi.shareholders_equity is not None]
-    if debt_values and eq_values and len(debt_values) == len(eq_values) and len(debt_values) > 0:
-        recent_debt = debt_values[0]
-        recent_equity = eq_values[0] if eq_values[0] else 1e-9
-        de_ratio = recent_debt / recent_equity
-        if de_ratio < 0.5:
-            raw_score += 2
-            details.append(f"Low debt-to-equity: {de_ratio:.2f}")
-        elif de_ratio < 1.0:
-            raw_score += 1
-            details.append(f"Moderate debt-to-equity: {de_ratio:.2f}")
-        else:
-            details.append(f"High debt-to-equity: {de_ratio:.2f}")
-    else:
-        details.append("No consistent debt/equity data available.")
-
-    # 2) Operating Margin
-    om_values = [fi.operating_margin for fi in financial_line_items if fi.operating_margin is not None]
-    if om_values:
-        om_recent = om_values[0]
-        if om_recent > 0.20:
-            raw_score += 2
-            details.append(f"Strong operating margin: {om_recent:.1%}")
-        elif om_recent > 0.10:
-            raw_score += 1
-            details.append(f"Moderate operating margin: {om_recent:.1%}")
-        else:
-            details.append(f"Low operating margin: {om_recent:.1%}")
-    else:
-        details.append("No operating margin data available.")
-
-    # 3) Positive Free Cash Flow
-    fcf_values = [fi.free_cash_flow for fi in financial_line_items if fi.free_cash_flow is not None]
-    if fcf_values and fcf_values[0] is not None:
-        if fcf_values[0] > 0:
-            raw_score += 2
-            details.append(f"Positive free cash flow: {fcf_values[0]:,.0f}")
-        else:
-            details.append(f"Recent FCF is negative: {fcf_values[0]:,.0f}")
-    else:
-        details.append("No free cash flow data available.")
-
-    # raw_score up to 6 => scale to 0–10
-    final_score = min(10, (raw_score / 6) * 10)
-    return {"score": final_score, "details": "; ".join(details)}
-
-
-def analyze_lynch_valuation(financial_line_items: list, market_cap: float | None) -> dict:
-    """
-    Peter Lynch's approach to 'Growth at a Reasonable Price' (GARP):
-      - Emphasize the PEG ratio: (P/E) / Growth Rate
-      - Also consider a basic P/E if PEG is unavailable
-    A PEG < 1 is very attractive; 1-2 is fair; >2 is expensive.
-    """
-    if not financial_line_items or market_cap is None:
-        return {"score": 0, "details": "Insufficient data for valuation"}
-
-    details = []
-    raw_score = 0
-
-    # Gather data for P/E
-    net_incomes = [fi.net_income for fi in financial_line_items if fi.net_income is not None]
-    eps_values = [fi.earnings_per_share for fi in financial_line_items if fi.earnings_per_share is not None]
-
-    # Approximate P/E via (market cap / net income) if net income is positive
-    pe_ratio = None
-    if net_incomes and net_incomes[0] and net_incomes[0] > 0:
-        pe_ratio = market_cap / net_incomes[0]
-        details.append(f"Estimated P/E: {pe_ratio:.2f}")
-    else:
-        details.append("No positive net income => can't compute approximate P/E")
-
-    # If we have at least 2 EPS data points, let's estimate growth
-    eps_growth_rate = None
-    if len(eps_values) >= 2:
-        latest_eps = eps_values[0]
-        older_eps = eps_values[-1]
-        if older_eps > 0:
-            eps_growth_rate = (latest_eps - older_eps) / older_eps
-            details.append(f"Approx EPS growth rate: {eps_growth_rate:.1%}")
-        else:
-            details.append("Cannot compute EPS growth rate (older EPS <= 0)")
-    else:
-        details.append("Not enough EPS data to compute growth rate")
-
-    # Compute PEG if possible
-    peg_ratio = None
-    if pe_ratio and eps_growth_rate and eps_growth_rate > 0:
-        # Peg ratio typically uses a percentage growth rate
-        # So if growth rate is 0.25, we treat it as 25 for the formula => PE / 25
-        # Alternatively, some treat it as 0.25 => we do (PE / (0.25 * 100)).
-        # Implementation can vary, but let's do a standard approach: PEG = PE / (Growth * 100).
-        peg_ratio = pe_ratio / (eps_growth_rate * 100)
-        details.append(f"PEG ratio: {peg_ratio:.2f}")
-
-    # Scoring logic:
-    #   - P/E < 15 => +2, < 25 => +1
-    #   - PEG < 1 => +3, < 2 => +2, < 3 => +1
-    if pe_ratio is not None:
-        if pe_ratio < 15:
-            raw_score += 2
-        elif pe_ratio < 25:
-            raw_score += 1
-
-    if peg_ratio is not None:
-        if peg_ratio < 1:
-            raw_score += 3
-        elif peg_ratio < 2:
-            raw_score += 2
-        elif peg_ratio < 3:
-            raw_score += 1
-
-    final_score = min(10, (raw_score / 5) * 10)
-    return {"score": final_score, "details": "; ".join(details)}
-
-
-def analyze_sentiment(news_items: list) -> dict:
-    """
-    Basic news sentiment check. Negative headlines weigh on the final score.
-    """
-    if not news_items:
-        return {"score": 5, "details": "No news data; default to neutral sentiment"}
-
-    negative_keywords = ["lawsuit", "fraud", "negative", "downturn", "decline", "investigation", "recall"]
-    negative_count = 0
-    for news in news_items:
-        title_lower = (news.title or "").lower()
-        if any(word in title_lower for word in negative_keywords):
-            negative_count += 1
-
-    details = []
-    if negative_count > len(news_items) * 0.3:
-        # More than 30% negative => somewhat bearish => 3/10
-        score = 3
-        details.append(f"High proportion of negative headlines: {negative_count}/{len(news_items)}")
-    elif negative_count > 0:
-        # Some negativity => 6/10
-        score = 6
-        details.append(f"Some negative headlines: {negative_count}/{len(news_items)}")
-    else:
-        # Mostly positive => 8/10
-        score = 8
-        details.append("Mostly positive or neutral headlines")
-
-    return {"score": score, "details": "; ".join(details)}
-
-
-def analyze_insider_activity(insider_trades: list) -> dict:
-    """
-    Simple insider-trade analysis:
-      - If there's heavy insider buying, it's a positive sign.
-      - If there's mostly selling, it's a negative sign.
-      - Otherwise, neutral.
-    """
-    # Default 5 (neutral)
-    score = 5
-    details = []
-
-    if not insider_trades:
-        details.append("No insider trades data; defaulting to neutral")
-        return {"score": score, "details": "; ".join(details)}
-
-    buys, sells = 0, 0
-    for trade in insider_trades:
-        if trade.transaction_shares is not None:
-            if trade.transaction_shares > 0:
-                buys += 1
-            elif trade.transaction_shares < 0:
-                sells += 1
-
-    total = buys + sells
-    if total == 0:
-        details.append("No significant buy/sell transactions found; neutral stance")
-        return {"score": score, "details": "; ".join(details)}
-
-    buy_ratio = buys / total
-    if buy_ratio > 0.7:
-        # Heavy buying => +3 => total 8
-        score = 8
-        details.append(f"Heavy insider buying: {buys} buys vs. {sells} sells")
-    elif buy_ratio > 0.4:
-        # Some buying => +1 => total 6
-        score = 6
-        details.append(f"Moderate insider buying: {buys} buys vs. {sells} sells")
-    else:
-        # Mostly selling => -1 => total 4
-        score = 4
-        details.append(f"Mostly insider selling: {buys} buys vs. {sells} sells")
-
-    return {"score": score, "details": "; ".join(details)}
-
-
-def generate_lynch_output(
-    ticker: str,
-    analysis_data: dict[str, any],
-    state: AgentState,
-) -> PeterLynchSignal:
-    """
-    Generates a final JSON signal in Peter Lynch's voice & style.
-    """
-    template = ChatPromptTemplate.from_messages(
-        [
-            (
-                "system",
-                """You are a Peter Lynch AI agent. You make investment decisions based on Peter Lynch's well-known principles:
-                
-                1. Invest in What You Know: Emphasize understandable businesses, possibly discovered in everyday life.
-                2. Growth at a Reasonable Price (GARP): Rely on the PEG ratio as a prime metric.
-                3. Look for 'Ten-Baggers': Companies capable of growing earnings and share price substantially.
-                4. Steady Growth: Prefer consistent revenue/earnings expansion, less concern about short-term noise.
-                5. Avoid High Debt: Watch for dangerous leverage.
-                6. Management & Story: A good 'story' behind the stock, but not overhyped or too complex.
-                
-                When you provide your reasoning, do it in Peter Lynch's voice:
-                - Cite the PEG ratio
-                - Mention 'ten-bagger' potential if applicable
-                - Refer to personal or anecdotal observations (e.g., "If my kids love the product...")
-                - Use practical, folksy language
-                - Provide key positives and negatives
-                - Conclude with a clear stance (bullish, bearish, or neutral)
-                
-                Return your final output strictly in JSON with the fields:
-                {{
-                  "signal": "bullish" | "bearish" | "neutral",
-                  "confidence": 0 to 100,
-                  "reasoning": "string"
-                }}
-                """,
-            ),
-            (
-                "human",
-                """Based on the following analysis data for {ticker}, produce your Peter Lynch–style investment signal.
-
-                Analysis Data:
-                {analysis_data}
-
-                Return only valid JSON with "signal", "confidence", and "reasoning".
-                """,
-            ),
-        ]
-    )
-
-    prompt = template.invoke({"analysis_data": json.dumps(analysis_data, indent=2), "ticker": ticker})
-
-    def create_default_signal():
-        return PeterLynchSignal(
-            signal="neutral",
-            confidence=0.0,
-            reasoning="Error in analysis; defaulting to neutral"
-        )
-
-    return call_llm(
-        prompt=prompt,
         pydantic_model=PeterLynchSignal,
         agent_name="peter_lynch_agent",
         state=state,
         default_factory=create_default_signal,
-    )
->>>>>>> bbd07fab
+    )