<<<<<<< HEAD
import math

from langchain_core.messages import HumanMessage

from src.graph.state import AgentState, show_agent_reasoning

import json
import pandas as pd
import numpy as np

from src.tools.api import get_prices, prices_to_df
from src.utils.progress import progress


def safe_float(value, default=0.0):
    """
    Safely convert a value to float, handling NaN cases
    
    Args:
        value: The value to convert (can be pandas scalar, numpy value, etc.)
        default: Default value to return if the input is NaN or invalid
    
    Returns:
        float: The converted value or default if NaN/invalid
    """
    try:
        if pd.isna(value) or np.isnan(value):
            return default
        return float(value)
    except (ValueError, TypeError, OverflowError):
        return default


##### Technical Analyst #####
def technical_analyst_agent(state: AgentState):
    """
    Sophisticated technical analysis system that combines multiple trading strategies for multiple tickers:
    1. Trend Following
    2. Mean Reversion
    3. Momentum
    4. Volatility Analysis
    5. Statistical Arbitrage Signals
    """
    data = state["data"]
    start_date = data["start_date"]
    end_date = data["end_date"]
    tickers = data["tickers"]

    # Initialize analysis for each ticker
    technical_analysis = {}

    for ticker in tickers:
        progress.update_status("technical_analyst_agent", ticker, "Analyzing price data")

        # Get the historical price data
        prices = get_prices(
            ticker=ticker,
            start_date=start_date,
            end_date=end_date,
        )

        if not prices:
            progress.update_status("technical_analyst_agent", ticker, "Failed: No price data found")
            continue

        # Convert prices to a DataFrame
        prices_df = prices_to_df(prices)

        progress.update_status("technical_analyst_agent", ticker, "Calculating trend signals")
        trend_signals = calculate_trend_signals(prices_df)

        progress.update_status("technical_analyst_agent", ticker, "Calculating mean reversion")
        mean_reversion_signals = calculate_mean_reversion_signals(prices_df)

        progress.update_status("technical_analyst_agent", ticker, "Calculating momentum")
        momentum_signals = calculate_momentum_signals(prices_df)

        progress.update_status("technical_analyst_agent", ticker, "Analyzing volatility")
        volatility_signals = calculate_volatility_signals(prices_df)

        progress.update_status("technical_analyst_agent", ticker, "Statistical analysis")
        stat_arb_signals = calculate_stat_arb_signals(prices_df)

        # Combine all signals using a weighted ensemble approach
        strategy_weights = {
            "trend": 0.25,
            "mean_reversion": 0.20,
            "momentum": 0.25,
            "volatility": 0.15,
            "stat_arb": 0.15,
        }

        progress.update_status("technical_analyst_agent", ticker, "Combining signals")
        combined_signal = weighted_signal_combination(
            {
                "trend": trend_signals,
                "mean_reversion": mean_reversion_signals,
                "momentum": momentum_signals,
                "volatility": volatility_signals,
                "stat_arb": stat_arb_signals,
            },
            strategy_weights,
        )

        # Generate detailed analysis report for this ticker
        technical_analysis[ticker] = {
            "signal": combined_signal["signal"],
            "confidence": round(combined_signal["confidence"] * 100),
            "strategy_signals": {
                "trend_following": {
                    "signal": trend_signals["signal"],
                    "confidence": round(trend_signals["confidence"] * 100),
                    "metrics": normalize_pandas(trend_signals["metrics"]),
                },
                "mean_reversion": {
                    "signal": mean_reversion_signals["signal"],
                    "confidence": round(mean_reversion_signals["confidence"] * 100),
                    "metrics": normalize_pandas(mean_reversion_signals["metrics"]),
                },
                "momentum": {
                    "signal": momentum_signals["signal"],
                    "confidence": round(momentum_signals["confidence"] * 100),
                    "metrics": normalize_pandas(momentum_signals["metrics"]),
                },
                "volatility": {
                    "signal": volatility_signals["signal"],
                    "confidence": round(volatility_signals["confidence"] * 100),
                    "metrics": normalize_pandas(volatility_signals["metrics"]),
                },
                "statistical_arbitrage": {
                    "signal": stat_arb_signals["signal"],
                    "confidence": round(stat_arb_signals["confidence"] * 100),
                    "metrics": normalize_pandas(stat_arb_signals["metrics"]),
                },
            },
        }
        progress.update_status("technical_analyst_agent", ticker, "Done", analysis=json.dumps(technical_analysis, indent=4))

    # Create the technical analyst message
    message = HumanMessage(
        content=json.dumps(technical_analysis),
        name="technical_analyst_agent",
    )

    if state["metadata"]["show_reasoning"]:
        show_agent_reasoning(technical_analysis, "Technical Analyst")

    # Add the signal to the analyst_signals list
    state["data"]["analyst_signals"]["technical_analyst_agent"] = technical_analysis

    progress.update_status("technical_analyst_agent", None, "Done")

    return {
        "messages": state["messages"] + [message],
        "data": data,
    }


def calculate_trend_signals(prices_df):
    """
    Advanced trend following strategy using multiple timeframes and indicators
    """
    # Calculate EMAs for multiple timeframes
    ema_8 = calculate_ema(prices_df, 8)
    ema_21 = calculate_ema(prices_df, 21)
    ema_55 = calculate_ema(prices_df, 55)

    # Calculate ADX for trend strength
    adx = calculate_adx(prices_df, 14)

    # Determine trend direction and strength
    short_trend = ema_8 > ema_21
    medium_trend = ema_21 > ema_55

    # Combine signals with confidence weighting
    trend_strength = adx["adx"].iloc[-1] / 100.0

    if short_trend.iloc[-1] and medium_trend.iloc[-1]:
        signal = "bullish"
        confidence = trend_strength
    elif not short_trend.iloc[-1] and not medium_trend.iloc[-1]:
        signal = "bearish"
        confidence = trend_strength
    else:
        signal = "neutral"
        confidence = 0.5

    return {
        "signal": signal,
        "confidence": confidence,
        "metrics": {
            "adx": safe_float(adx["adx"].iloc[-1]),
            "trend_strength": safe_float(trend_strength),
        },
    }


def calculate_mean_reversion_signals(prices_df):
    """
    Mean reversion strategy using statistical measures and Bollinger Bands
    """
    # Calculate z-score of price relative to moving average
    ma_50 = prices_df["close"].rolling(window=50).mean()
    std_50 = prices_df["close"].rolling(window=50).std()
    z_score = (prices_df["close"] - ma_50) / std_50

    # Calculate Bollinger Bands
    bb_upper, bb_lower = calculate_bollinger_bands(prices_df)

    # Calculate RSI with multiple timeframes
    rsi_14 = calculate_rsi(prices_df, 14)
    rsi_28 = calculate_rsi(prices_df, 28)

    # Mean reversion signals
    price_vs_bb = (prices_df["close"].iloc[-1] - bb_lower.iloc[-1]) / (bb_upper.iloc[-1] - bb_lower.iloc[-1])

    # Combine signals
    if z_score.iloc[-1] < -2 and price_vs_bb < 0.2:
        signal = "bullish"
        confidence = min(abs(z_score.iloc[-1]) / 4, 1.0)
    elif z_score.iloc[-1] > 2 and price_vs_bb > 0.8:
        signal = "bearish"
        confidence = min(abs(z_score.iloc[-1]) / 4, 1.0)
    else:
        signal = "neutral"
        confidence = 0.5

    return {
        "signal": signal,
        "confidence": confidence,
        "metrics": {
            "z_score": safe_float(z_score.iloc[-1]),
            "price_vs_bb": safe_float(price_vs_bb),
            "rsi_14": safe_float(rsi_14.iloc[-1]),
            "rsi_28": safe_float(rsi_28.iloc[-1]),
        },
    }


def calculate_momentum_signals(prices_df):
    """
    Multi-factor momentum strategy
    """
    # Price momentum
    returns = prices_df["close"].pct_change()
    mom_1m = returns.rolling(21).sum()
    mom_3m = returns.rolling(63).sum()
    mom_6m = returns.rolling(126).sum()

    # Volume momentum
    volume_ma = prices_df["volume"].rolling(21).mean()
    volume_momentum = prices_df["volume"] / volume_ma

    # Relative strength
    # (would compare to market/sector in real implementation)

    # Calculate momentum score
    momentum_score = (0.4 * mom_1m + 0.3 * mom_3m + 0.3 * mom_6m).iloc[-1]

    # Volume confirmation
    volume_confirmation = volume_momentum.iloc[-1] > 1.0

    if momentum_score > 0.05 and volume_confirmation:
        signal = "bullish"
        confidence = min(abs(momentum_score) * 5, 1.0)
    elif momentum_score < -0.05 and volume_confirmation:
        signal = "bearish"
        confidence = min(abs(momentum_score) * 5, 1.0)
    else:
        signal = "neutral"
        confidence = 0.5

    return {
        "signal": signal,
        "confidence": confidence,
        "metrics": {
            "momentum_1m": safe_float(mom_1m.iloc[-1]),
            "momentum_3m": safe_float(mom_3m.iloc[-1]),
            "momentum_6m": safe_float(mom_6m.iloc[-1]),
            "volume_momentum": safe_float(volume_momentum.iloc[-1]),
        },
    }


def calculate_volatility_signals(prices_df):
    """
    Volatility-based trading strategy
    """
    # Calculate various volatility metrics
    returns = prices_df["close"].pct_change()

    # Historical volatility
    hist_vol = returns.rolling(21).std() * math.sqrt(252)

    # Volatility regime detection
    vol_ma = hist_vol.rolling(63).mean()
    vol_regime = hist_vol / vol_ma

    # Volatility mean reversion
    vol_z_score = (hist_vol - vol_ma) / hist_vol.rolling(63).std()

    # ATR ratio
    atr = calculate_atr(prices_df)
    atr_ratio = atr / prices_df["close"]

    # Generate signal based on volatility regime
    current_vol_regime = vol_regime.iloc[-1]
    vol_z = vol_z_score.iloc[-1]

    if current_vol_regime < 0.8 and vol_z < -1:
        signal = "bullish"  # Low vol regime, potential for expansion
        confidence = min(abs(vol_z) / 3, 1.0)
    elif current_vol_regime > 1.2 and vol_z > 1:
        signal = "bearish"  # High vol regime, potential for contraction
        confidence = min(abs(vol_z) / 3, 1.0)
    else:
        signal = "neutral"
        confidence = 0.5

    return {
        "signal": signal,
        "confidence": confidence,
        "metrics": {
            "historical_volatility": safe_float(hist_vol.iloc[-1]),
            "volatility_regime": safe_float(current_vol_regime),
            "volatility_z_score": safe_float(vol_z),
            "atr_ratio": safe_float(atr_ratio.iloc[-1]),
        },
    }


def calculate_stat_arb_signals(prices_df):
    """
    Statistical arbitrage signals based on price action analysis
    """
    # Calculate price distribution statistics
    returns = prices_df["close"].pct_change()

    # Skewness and kurtosis
    skew = returns.rolling(63).skew()
    kurt = returns.rolling(63).kurt()

    # Test for mean reversion using Hurst exponent
    hurst = calculate_hurst_exponent(prices_df["close"])

    # Correlation analysis
    # (would include correlation with related securities in real implementation)

    # Generate signal based on statistical properties
    if hurst < 0.4 and skew.iloc[-1] > 1:
        signal = "bullish"
        confidence = (0.5 - hurst) * 2
    elif hurst < 0.4 and skew.iloc[-1] < -1:
        signal = "bearish"
        confidence = (0.5 - hurst) * 2
    else:
        signal = "neutral"
        confidence = 0.5

    return {
        "signal": signal,
        "confidence": confidence,
        "metrics": {
            "hurst_exponent": safe_float(hurst),
            "skewness": safe_float(skew.iloc[-1]),
            "kurtosis": safe_float(kurt.iloc[-1]),
        },
    }


def weighted_signal_combination(signals, weights):
    """
    Combines multiple trading signals using a weighted approach
    """
    # Convert signals to numeric values
    signal_values = {"bullish": 1, "neutral": 0, "bearish": -1}

    weighted_sum = 0
    total_confidence = 0

    for strategy, signal in signals.items():
        numeric_signal = signal_values[signal["signal"]]
        weight = weights[strategy]
        confidence = signal["confidence"]

        weighted_sum += numeric_signal * weight * confidence
        total_confidence += weight * confidence

    # Normalize the weighted sum
    if total_confidence > 0:
        final_score = weighted_sum / total_confidence
    else:
        final_score = 0

    # Convert back to signal
    if final_score > 0.2:
        signal = "bullish"
    elif final_score < -0.2:
        signal = "bearish"
    else:
        signal = "neutral"

    return {"signal": signal, "confidence": abs(final_score)}


def normalize_pandas(obj):
    """Convert pandas Series/DataFrames to primitive Python types"""
    if isinstance(obj, pd.Series):
        return obj.tolist()
    elif isinstance(obj, pd.DataFrame):
        return obj.to_dict("records")
    elif isinstance(obj, dict):
        return {k: normalize_pandas(v) for k, v in obj.items()}
    elif isinstance(obj, (list, tuple)):
        return [normalize_pandas(item) for item in obj]
    return obj


def calculate_rsi(prices_df: pd.DataFrame, period: int = 14) -> pd.Series:
    delta = prices_df["close"].diff()
    gain = (delta.where(delta > 0, 0)).fillna(0)
    loss = (-delta.where(delta < 0, 0)).fillna(0)
    avg_gain = gain.rolling(window=period).mean()
    avg_loss = loss.rolling(window=period).mean()
    rs = avg_gain / avg_loss
    rsi = 100 - (100 / (1 + rs))
    return rsi


def calculate_bollinger_bands(prices_df: pd.DataFrame, window: int = 20) -> tuple[pd.Series, pd.Series]:
    sma = prices_df["close"].rolling(window).mean()
    std_dev = prices_df["close"].rolling(window).std()
    upper_band = sma + (std_dev * 2)
    lower_band = sma - (std_dev * 2)
    return upper_band, lower_band


def calculate_ema(df: pd.DataFrame, window: int) -> pd.Series:
    """
    Calculate Exponential Moving Average

    Args:
        df: DataFrame with price data
        window: EMA period

    Returns:
        pd.Series: EMA values
    """
    return df["close"].ewm(span=window, adjust=False).mean()


def calculate_adx(df: pd.DataFrame, period: int = 14) -> pd.DataFrame:
    """
    Calculate Average Directional Index (ADX)

    Args:
        df: DataFrame with OHLC data
        period: Period for calculations

    Returns:
        DataFrame with ADX values
    """
    # Calculate True Range
    df["high_low"] = df["high"] - df["low"]
    df["high_close"] = abs(df["high"] - df["close"].shift())
    df["low_close"] = abs(df["low"] - df["close"].shift())
    df["tr"] = df[["high_low", "high_close", "low_close"]].max(axis=1)

    # Calculate Directional Movement
    df["up_move"] = df["high"] - df["high"].shift()
    df["down_move"] = df["low"].shift() - df["low"]

    df["plus_dm"] = np.where((df["up_move"] > df["down_move"]) & (df["up_move"] > 0), df["up_move"], 0)
    df["minus_dm"] = np.where((df["down_move"] > df["up_move"]) & (df["down_move"] > 0), df["down_move"], 0)

    # Calculate ADX
    df["+di"] = 100 * (df["plus_dm"].ewm(span=period).mean() / df["tr"].ewm(span=period).mean())
    df["-di"] = 100 * (df["minus_dm"].ewm(span=period).mean() / df["tr"].ewm(span=period).mean())
    df["dx"] = 100 * abs(df["+di"] - df["-di"]) / (df["+di"] + df["-di"])
    df["adx"] = df["dx"].ewm(span=period).mean()

    return df[["adx", "+di", "-di"]]


def calculate_atr(df: pd.DataFrame, period: int = 14) -> pd.Series:
    """
    Calculate Average True Range

    Args:
        df: DataFrame with OHLC data
        period: Period for ATR calculation

    Returns:
        pd.Series: ATR values
    """
    high_low = df["high"] - df["low"]
    high_close = abs(df["high"] - df["close"].shift())
    low_close = abs(df["low"] - df["close"].shift())

    ranges = pd.concat([high_low, high_close, low_close], axis=1)
    true_range = ranges.max(axis=1)

    return true_range.rolling(period).mean()


def calculate_hurst_exponent(price_series: pd.Series, max_lag: int = 20) -> float:
    """
    Calculate Hurst Exponent to determine long-term memory of time series
    H < 0.5: Mean reverting series
    H = 0.5: Random walk
    H > 0.5: Trending series

    Args:
        price_series: Array-like price data
        max_lag: Maximum lag for R/S calculation

    Returns:
        float: Hurst exponent
    """
    lags = range(2, max_lag)
    # Add small epsilon to avoid log(0)
    tau = [max(1e-8, np.sqrt(np.std(np.subtract(price_series[lag:], price_series[:-lag])))) for lag in lags]

    # Return the Hurst exponent from linear fit
    try:
        reg = np.polyfit(np.log(lags), np.log(tau), 1)
        return reg[0]  # Hurst exponent is the slope
    except (ValueError, RuntimeWarning):
        # Return 0.5 (random walk) if calculation fails
        return 0.5
=======
import math

from langchain_core.messages import HumanMessage

from src.graph.state import AgentState, show_agent_reasoning

import json
import pandas as pd
import numpy as np

from src.tools.api import get_prices, prices_to_df
from src.utils.progress import progress


def safe_float(value, default=0.0):
    """
    Safely convert a value to float, handling NaN cases
    
    Args:
        value: The value to convert (can be pandas scalar, numpy value, etc.)
        default: Default value to return if the input is NaN or invalid
    
    Returns:
        float: The converted value or default if NaN/invalid
    """
    try:
        if pd.isna(value) or np.isnan(value):
            return default
        return float(value)
    except (ValueError, TypeError, OverflowError):
        return default


##### Technical Analyst #####
def technical_analyst_agent(state: AgentState):
    """
    Sophisticated technical analysis system that combines multiple trading strategies for multiple tickers:
    1. Trend Following
    2. Mean Reversion
    3. Momentum
    4. Volatility Analysis
    5. Statistical Arbitrage Signals
    """
    data = state["data"]
    start_date = data["start_date"]
    end_date = data["end_date"]
    tickers = data["tickers"]

    # Initialize analysis for each ticker
    technical_analysis = {}

    for ticker in tickers:
        progress.update_status("technical_analyst_agent", ticker, "Analyzing price data")

        # Get the historical price data
        prices = get_prices(
            ticker=ticker,
            start_date=start_date,
            end_date=end_date,
        )

        if not prices:
            progress.update_status("technical_analyst_agent", ticker, "Failed: No price data found")
            continue

        # Convert prices to a DataFrame
        prices_df = prices_to_df(prices)

        progress.update_status("technical_analyst_agent", ticker, "Calculating trend signals")
        trend_signals = calculate_trend_signals(prices_df)

        progress.update_status("technical_analyst_agent", ticker, "Calculating mean reversion")
        mean_reversion_signals = calculate_mean_reversion_signals(prices_df)

        progress.update_status("technical_analyst_agent", ticker, "Calculating momentum")
        momentum_signals = calculate_momentum_signals(prices_df)

        progress.update_status("technical_analyst_agent", ticker, "Analyzing volatility")
        volatility_signals = calculate_volatility_signals(prices_df)

        progress.update_status("technical_analyst_agent", ticker, "Statistical analysis")
        stat_arb_signals = calculate_stat_arb_signals(prices_df)

        # Combine all signals using a weighted ensemble approach
        strategy_weights = {
            "trend": 0.25,
            "mean_reversion": 0.20,
            "momentum": 0.25,
            "volatility": 0.15,
            "stat_arb": 0.15,
        }

        progress.update_status("technical_analyst_agent", ticker, "Combining signals")
        combined_signal = weighted_signal_combination(
            {
                "trend": trend_signals,
                "mean_reversion": mean_reversion_signals,
                "momentum": momentum_signals,
                "volatility": volatility_signals,
                "stat_arb": stat_arb_signals,
            },
            strategy_weights,
        )

        # Generate detailed analysis report for this ticker
        technical_analysis[ticker] = {
            "signal": combined_signal["signal"],
            "confidence": round(combined_signal["confidence"] * 100),
            "reasoning": {
                "trend_following": {
                    "signal": trend_signals["signal"],
                    "confidence": round(trend_signals["confidence"] * 100),
                    "metrics": normalize_pandas(trend_signals["metrics"]),
                },
                "mean_reversion": {
                    "signal": mean_reversion_signals["signal"],
                    "confidence": round(mean_reversion_signals["confidence"] * 100),
                    "metrics": normalize_pandas(mean_reversion_signals["metrics"]),
                },
                "momentum": {
                    "signal": momentum_signals["signal"],
                    "confidence": round(momentum_signals["confidence"] * 100),
                    "metrics": normalize_pandas(momentum_signals["metrics"]),
                },
                "volatility": {
                    "signal": volatility_signals["signal"],
                    "confidence": round(volatility_signals["confidence"] * 100),
                    "metrics": normalize_pandas(volatility_signals["metrics"]),
                },
                "statistical_arbitrage": {
                    "signal": stat_arb_signals["signal"],
                    "confidence": round(stat_arb_signals["confidence"] * 100),
                    "metrics": normalize_pandas(stat_arb_signals["metrics"]),
                },
            },
        }
        progress.update_status("technical_analyst_agent", ticker, "Done", analysis=json.dumps(technical_analysis, indent=4))

    # Create the technical analyst message
    message = HumanMessage(
        content=json.dumps(technical_analysis),
        name="technical_analyst_agent",
    )

    if state["metadata"]["show_reasoning"]:
        show_agent_reasoning(technical_analysis, "Technical Analyst")

    # Add the signal to the analyst_signals list
    state["data"]["analyst_signals"]["technical_analyst_agent"] = technical_analysis

    progress.update_status("technical_analyst_agent", None, "Done")

    return {
        "messages": state["messages"] + [message],
        "data": data,
    }


def calculate_trend_signals(prices_df):
    """
    Advanced trend following strategy using multiple timeframes and indicators
    """
    # Calculate EMAs for multiple timeframes
    ema_8 = calculate_ema(prices_df, 8)
    ema_21 = calculate_ema(prices_df, 21)
    ema_55 = calculate_ema(prices_df, 55)

    # Calculate ADX for trend strength
    adx = calculate_adx(prices_df, 14)

    # Determine trend direction and strength
    short_trend = ema_8 > ema_21
    medium_trend = ema_21 > ema_55

    # Combine signals with confidence weighting
    trend_strength = adx["adx"].iloc[-1] / 100.0

    if short_trend.iloc[-1] and medium_trend.iloc[-1]:
        signal = "bullish"
        confidence = trend_strength
    elif not short_trend.iloc[-1] and not medium_trend.iloc[-1]:
        signal = "bearish"
        confidence = trend_strength
    else:
        signal = "neutral"
        confidence = 0.5

    return {
        "signal": signal,
        "confidence": confidence,
        "metrics": {
            "adx": safe_float(adx["adx"].iloc[-1]),
            "trend_strength": safe_float(trend_strength),
        },
    }


def calculate_mean_reversion_signals(prices_df):
    """
    Mean reversion strategy using statistical measures and Bollinger Bands
    """
    # Calculate z-score of price relative to moving average
    ma_50 = prices_df["close"].rolling(window=50).mean()
    std_50 = prices_df["close"].rolling(window=50).std()
    z_score = (prices_df["close"] - ma_50) / std_50

    # Calculate Bollinger Bands
    bb_upper, bb_lower = calculate_bollinger_bands(prices_df)

    # Calculate RSI with multiple timeframes
    rsi_14 = calculate_rsi(prices_df, 14)
    rsi_28 = calculate_rsi(prices_df, 28)

    # Mean reversion signals
    price_vs_bb = (prices_df["close"].iloc[-1] - bb_lower.iloc[-1]) / (bb_upper.iloc[-1] - bb_lower.iloc[-1])

    # Combine signals
    if z_score.iloc[-1] < -2 and price_vs_bb < 0.2:
        signal = "bullish"
        confidence = min(abs(z_score.iloc[-1]) / 4, 1.0)
    elif z_score.iloc[-1] > 2 and price_vs_bb > 0.8:
        signal = "bearish"
        confidence = min(abs(z_score.iloc[-1]) / 4, 1.0)
    else:
        signal = "neutral"
        confidence = 0.5

    return {
        "signal": signal,
        "confidence": confidence,
        "metrics": {
            "z_score": safe_float(z_score.iloc[-1]),
            "price_vs_bb": safe_float(price_vs_bb),
            "rsi_14": safe_float(rsi_14.iloc[-1]),
            "rsi_28": safe_float(rsi_28.iloc[-1]),
        },
    }


def calculate_momentum_signals(prices_df):
    """
    Multi-factor momentum strategy
    """
    # Price momentum
    returns = prices_df["close"].pct_change()
    mom_1m = returns.rolling(21).sum()
    mom_3m = returns.rolling(63).sum()
    mom_6m = returns.rolling(126).sum()

    # Volume momentum
    volume_ma = prices_df["volume"].rolling(21).mean()
    volume_momentum = prices_df["volume"] / volume_ma

    # Relative strength
    # (would compare to market/sector in real implementation)

    # Calculate momentum score
    momentum_score = (0.4 * mom_1m + 0.3 * mom_3m + 0.3 * mom_6m).iloc[-1]

    # Volume confirmation
    volume_confirmation = volume_momentum.iloc[-1] > 1.0

    if momentum_score > 0.05 and volume_confirmation:
        signal = "bullish"
        confidence = min(abs(momentum_score) * 5, 1.0)
    elif momentum_score < -0.05 and volume_confirmation:
        signal = "bearish"
        confidence = min(abs(momentum_score) * 5, 1.0)
    else:
        signal = "neutral"
        confidence = 0.5

    return {
        "signal": signal,
        "confidence": confidence,
        "metrics": {
            "momentum_1m": safe_float(mom_1m.iloc[-1]),
            "momentum_3m": safe_float(mom_3m.iloc[-1]),
            "momentum_6m": safe_float(mom_6m.iloc[-1]),
            "volume_momentum": safe_float(volume_momentum.iloc[-1]),
        },
    }


def calculate_volatility_signals(prices_df):
    """
    Volatility-based trading strategy
    """
    # Calculate various volatility metrics
    returns = prices_df["close"].pct_change()

    # Historical volatility
    hist_vol = returns.rolling(21).std() * math.sqrt(252)

    # Volatility regime detection
    vol_ma = hist_vol.rolling(63).mean()
    vol_regime = hist_vol / vol_ma

    # Volatility mean reversion
    vol_z_score = (hist_vol - vol_ma) / hist_vol.rolling(63).std()

    # ATR ratio
    atr = calculate_atr(prices_df)
    atr_ratio = atr / prices_df["close"]

    # Generate signal based on volatility regime
    current_vol_regime = vol_regime.iloc[-1]
    vol_z = vol_z_score.iloc[-1]

    if current_vol_regime < 0.8 and vol_z < -1:
        signal = "bullish"  # Low vol regime, potential for expansion
        confidence = min(abs(vol_z) / 3, 1.0)
    elif current_vol_regime > 1.2 and vol_z > 1:
        signal = "bearish"  # High vol regime, potential for contraction
        confidence = min(abs(vol_z) / 3, 1.0)
    else:
        signal = "neutral"
        confidence = 0.5

    return {
        "signal": signal,
        "confidence": confidence,
        "metrics": {
            "historical_volatility": safe_float(hist_vol.iloc[-1]),
            "volatility_regime": safe_float(current_vol_regime),
            "volatility_z_score": safe_float(vol_z),
            "atr_ratio": safe_float(atr_ratio.iloc[-1]),
        },
    }


def calculate_stat_arb_signals(prices_df):
    """
    Statistical arbitrage signals based on price action analysis
    """
    # Calculate price distribution statistics
    returns = prices_df["close"].pct_change()

    # Skewness and kurtosis
    skew = returns.rolling(63).skew()
    kurt = returns.rolling(63).kurt()

    # Test for mean reversion using Hurst exponent
    hurst = calculate_hurst_exponent(prices_df["close"])

    # Correlation analysis
    # (would include correlation with related securities in real implementation)

    # Generate signal based on statistical properties
    if hurst < 0.4 and skew.iloc[-1] > 1:
        signal = "bullish"
        confidence = (0.5 - hurst) * 2
    elif hurst < 0.4 and skew.iloc[-1] < -1:
        signal = "bearish"
        confidence = (0.5 - hurst) * 2
    else:
        signal = "neutral"
        confidence = 0.5

    return {
        "signal": signal,
        "confidence": confidence,
        "metrics": {
            "hurst_exponent": safe_float(hurst),
            "skewness": safe_float(skew.iloc[-1]),
            "kurtosis": safe_float(kurt.iloc[-1]),
        },
    }


def weighted_signal_combination(signals, weights):
    """
    Combines multiple trading signals using a weighted approach
    """
    # Convert signals to numeric values
    signal_values = {"bullish": 1, "neutral": 0, "bearish": -1}

    weighted_sum = 0
    total_confidence = 0

    for strategy, signal in signals.items():
        numeric_signal = signal_values[signal["signal"]]
        weight = weights[strategy]
        confidence = signal["confidence"]

        weighted_sum += numeric_signal * weight * confidence
        total_confidence += weight * confidence

    # Normalize the weighted sum
    if total_confidence > 0:
        final_score = weighted_sum / total_confidence
    else:
        final_score = 0

    # Convert back to signal
    if final_score > 0.2:
        signal = "bullish"
    elif final_score < -0.2:
        signal = "bearish"
    else:
        signal = "neutral"

    return {"signal": signal, "confidence": abs(final_score)}


def normalize_pandas(obj):
    """Convert pandas Series/DataFrames to primitive Python types"""
    if isinstance(obj, pd.Series):
        return obj.tolist()
    elif isinstance(obj, pd.DataFrame):
        return obj.to_dict("records")
    elif isinstance(obj, dict):
        return {k: normalize_pandas(v) for k, v in obj.items()}
    elif isinstance(obj, (list, tuple)):
        return [normalize_pandas(item) for item in obj]
    return obj


def calculate_rsi(prices_df: pd.DataFrame, period: int = 14) -> pd.Series:
    delta = prices_df["close"].diff()
    gain = (delta.where(delta > 0, 0)).fillna(0)
    loss = (-delta.where(delta < 0, 0)).fillna(0)
    avg_gain = gain.rolling(window=period).mean()
    avg_loss = loss.rolling(window=period).mean()
    rs = avg_gain / avg_loss
    rsi = 100 - (100 / (1 + rs))
    return rsi


def calculate_bollinger_bands(prices_df: pd.DataFrame, window: int = 20) -> tuple[pd.Series, pd.Series]:
    sma = prices_df["close"].rolling(window).mean()
    std_dev = prices_df["close"].rolling(window).std()
    upper_band = sma + (std_dev * 2)
    lower_band = sma - (std_dev * 2)
    return upper_band, lower_band


def calculate_ema(df: pd.DataFrame, window: int) -> pd.Series:
    """
    Calculate Exponential Moving Average

    Args:
        df: DataFrame with price data
        window: EMA period

    Returns:
        pd.Series: EMA values
    """
    return df["close"].ewm(span=window, adjust=False).mean()


def calculate_adx(df: pd.DataFrame, period: int = 14) -> pd.DataFrame:
    """
    Calculate Average Directional Index (ADX)

    Args:
        df: DataFrame with OHLC data
        period: Period for calculations

    Returns:
        DataFrame with ADX values
    """
    # Calculate True Range
    df["high_low"] = df["high"] - df["low"]
    df["high_close"] = abs(df["high"] - df["close"].shift())
    df["low_close"] = abs(df["low"] - df["close"].shift())
    df["tr"] = df[["high_low", "high_close", "low_close"]].max(axis=1)

    # Calculate Directional Movement
    df["up_move"] = df["high"] - df["high"].shift()
    df["down_move"] = df["low"].shift() - df["low"]

    df["plus_dm"] = np.where((df["up_move"] > df["down_move"]) & (df["up_move"] > 0), df["up_move"], 0)
    df["minus_dm"] = np.where((df["down_move"] > df["up_move"]) & (df["down_move"] > 0), df["down_move"], 0)

    # Calculate ADX
    df["+di"] = 100 * (df["plus_dm"].ewm(span=period).mean() / df["tr"].ewm(span=period).mean())
    df["-di"] = 100 * (df["minus_dm"].ewm(span=period).mean() / df["tr"].ewm(span=period).mean())
    df["dx"] = 100 * abs(df["+di"] - df["-di"]) / (df["+di"] + df["-di"])
    df["adx"] = df["dx"].ewm(span=period).mean()

    return df[["adx", "+di", "-di"]]


def calculate_atr(df: pd.DataFrame, period: int = 14) -> pd.Series:
    """
    Calculate Average True Range

    Args:
        df: DataFrame with OHLC data
        period: Period for ATR calculation

    Returns:
        pd.Series: ATR values
    """
    high_low = df["high"] - df["low"]
    high_close = abs(df["high"] - df["close"].shift())
    low_close = abs(df["low"] - df["close"].shift())

    ranges = pd.concat([high_low, high_close, low_close], axis=1)
    true_range = ranges.max(axis=1)

    return true_range.rolling(period).mean()


def calculate_hurst_exponent(price_series: pd.Series, max_lag: int = 20) -> float:
    """
    Calculate Hurst Exponent to determine long-term memory of time series
    H < 0.5: Mean reverting series
    H = 0.5: Random walk
    H > 0.5: Trending series

    Args:
        price_series: Array-like price data
        max_lag: Maximum lag for R/S calculation

    Returns:
        float: Hurst exponent
    """
    lags = range(2, max_lag)
    # Add small epsilon to avoid log(0)
    tau = [max(1e-8, np.sqrt(np.std(np.subtract(price_series[lag:], price_series[:-lag])))) for lag in lags]

    # Return the Hurst exponent from linear fit
    try:
        reg = np.polyfit(np.log(lags), np.log(tau), 1)
        return reg[0]  # Hurst exponent is the slope
    except (ValueError, RuntimeWarning):
        # Return 0.5 (random walk) if calculation fails
        return 0.5
>>>>>>> bbd07fab
<|MERGE_RESOLUTION|>--- conflicted
+++ resolved
@@ -1,535 +1,3 @@
-<<<<<<< HEAD
-import math
-
-from langchain_core.messages import HumanMessage
-
-from src.graph.state import AgentState, show_agent_reasoning
-
-import json
-import pandas as pd
-import numpy as np
-
-from src.tools.api import get_prices, prices_to_df
-from src.utils.progress import progress
-
-
-def safe_float(value, default=0.0):
-    """
-    Safely convert a value to float, handling NaN cases
-    
-    Args:
-        value: The value to convert (can be pandas scalar, numpy value, etc.)
-        default: Default value to return if the input is NaN or invalid
-    
-    Returns:
-        float: The converted value or default if NaN/invalid
-    """
-    try:
-        if pd.isna(value) or np.isnan(value):
-            return default
-        return float(value)
-    except (ValueError, TypeError, OverflowError):
-        return default
-
-
-##### Technical Analyst #####
-def technical_analyst_agent(state: AgentState):
-    """
-    Sophisticated technical analysis system that combines multiple trading strategies for multiple tickers:
-    1. Trend Following
-    2. Mean Reversion
-    3. Momentum
-    4. Volatility Analysis
-    5. Statistical Arbitrage Signals
-    """
-    data = state["data"]
-    start_date = data["start_date"]
-    end_date = data["end_date"]
-    tickers = data["tickers"]
-
-    # Initialize analysis for each ticker
-    technical_analysis = {}
-
-    for ticker in tickers:
-        progress.update_status("technical_analyst_agent", ticker, "Analyzing price data")
-
-        # Get the historical price data
-        prices = get_prices(
-            ticker=ticker,
-            start_date=start_date,
-            end_date=end_date,
-        )
-
-        if not prices:
-            progress.update_status("technical_analyst_agent", ticker, "Failed: No price data found")
-            continue
-
-        # Convert prices to a DataFrame
-        prices_df = prices_to_df(prices)
-
-        progress.update_status("technical_analyst_agent", ticker, "Calculating trend signals")
-        trend_signals = calculate_trend_signals(prices_df)
-
-        progress.update_status("technical_analyst_agent", ticker, "Calculating mean reversion")
-        mean_reversion_signals = calculate_mean_reversion_signals(prices_df)
-
-        progress.update_status("technical_analyst_agent", ticker, "Calculating momentum")
-        momentum_signals = calculate_momentum_signals(prices_df)
-
-        progress.update_status("technical_analyst_agent", ticker, "Analyzing volatility")
-        volatility_signals = calculate_volatility_signals(prices_df)
-
-        progress.update_status("technical_analyst_agent", ticker, "Statistical analysis")
-        stat_arb_signals = calculate_stat_arb_signals(prices_df)
-
-        # Combine all signals using a weighted ensemble approach
-        strategy_weights = {
-            "trend": 0.25,
-            "mean_reversion": 0.20,
-            "momentum": 0.25,
-            "volatility": 0.15,
-            "stat_arb": 0.15,
-        }
-
-        progress.update_status("technical_analyst_agent", ticker, "Combining signals")
-        combined_signal = weighted_signal_combination(
-            {
-                "trend": trend_signals,
-                "mean_reversion": mean_reversion_signals,
-                "momentum": momentum_signals,
-                "volatility": volatility_signals,
-                "stat_arb": stat_arb_signals,
-            },
-            strategy_weights,
-        )
-
-        # Generate detailed analysis report for this ticker
-        technical_analysis[ticker] = {
-            "signal": combined_signal["signal"],
-            "confidence": round(combined_signal["confidence"] * 100),
-            "strategy_signals": {
-                "trend_following": {
-                    "signal": trend_signals["signal"],
-                    "confidence": round(trend_signals["confidence"] * 100),
-                    "metrics": normalize_pandas(trend_signals["metrics"]),
-                },
-                "mean_reversion": {
-                    "signal": mean_reversion_signals["signal"],
-                    "confidence": round(mean_reversion_signals["confidence"] * 100),
-                    "metrics": normalize_pandas(mean_reversion_signals["metrics"]),
-                },
-                "momentum": {
-                    "signal": momentum_signals["signal"],
-                    "confidence": round(momentum_signals["confidence"] * 100),
-                    "metrics": normalize_pandas(momentum_signals["metrics"]),
-                },
-                "volatility": {
-                    "signal": volatility_signals["signal"],
-                    "confidence": round(volatility_signals["confidence"] * 100),
-                    "metrics": normalize_pandas(volatility_signals["metrics"]),
-                },
-                "statistical_arbitrage": {
-                    "signal": stat_arb_signals["signal"],
-                    "confidence": round(stat_arb_signals["confidence"] * 100),
-                    "metrics": normalize_pandas(stat_arb_signals["metrics"]),
-                },
-            },
-        }
-        progress.update_status("technical_analyst_agent", ticker, "Done", analysis=json.dumps(technical_analysis, indent=4))
-
-    # Create the technical analyst message
-    message = HumanMessage(
-        content=json.dumps(technical_analysis),
-        name="technical_analyst_agent",
-    )
-
-    if state["metadata"]["show_reasoning"]:
-        show_agent_reasoning(technical_analysis, "Technical Analyst")
-
-    # Add the signal to the analyst_signals list
-    state["data"]["analyst_signals"]["technical_analyst_agent"] = technical_analysis
-
-    progress.update_status("technical_analyst_agent", None, "Done")
-
-    return {
-        "messages": state["messages"] + [message],
-        "data": data,
-    }
-
-
-def calculate_trend_signals(prices_df):
-    """
-    Advanced trend following strategy using multiple timeframes and indicators
-    """
-    # Calculate EMAs for multiple timeframes
-    ema_8 = calculate_ema(prices_df, 8)
-    ema_21 = calculate_ema(prices_df, 21)
-    ema_55 = calculate_ema(prices_df, 55)
-
-    # Calculate ADX for trend strength
-    adx = calculate_adx(prices_df, 14)
-
-    # Determine trend direction and strength
-    short_trend = ema_8 > ema_21
-    medium_trend = ema_21 > ema_55
-
-    # Combine signals with confidence weighting
-    trend_strength = adx["adx"].iloc[-1] / 100.0
-
-    if short_trend.iloc[-1] and medium_trend.iloc[-1]:
-        signal = "bullish"
-        confidence = trend_strength
-    elif not short_trend.iloc[-1] and not medium_trend.iloc[-1]:
-        signal = "bearish"
-        confidence = trend_strength
-    else:
-        signal = "neutral"
-        confidence = 0.5
-
-    return {
-        "signal": signal,
-        "confidence": confidence,
-        "metrics": {
-            "adx": safe_float(adx["adx"].iloc[-1]),
-            "trend_strength": safe_float(trend_strength),
-        },
-    }
-
-
-def calculate_mean_reversion_signals(prices_df):
-    """
-    Mean reversion strategy using statistical measures and Bollinger Bands
-    """
-    # Calculate z-score of price relative to moving average
-    ma_50 = prices_df["close"].rolling(window=50).mean()
-    std_50 = prices_df["close"].rolling(window=50).std()
-    z_score = (prices_df["close"] - ma_50) / std_50
-
-    # Calculate Bollinger Bands
-    bb_upper, bb_lower = calculate_bollinger_bands(prices_df)
-
-    # Calculate RSI with multiple timeframes
-    rsi_14 = calculate_rsi(prices_df, 14)
-    rsi_28 = calculate_rsi(prices_df, 28)
-
-    # Mean reversion signals
-    price_vs_bb = (prices_df["close"].iloc[-1] - bb_lower.iloc[-1]) / (bb_upper.iloc[-1] - bb_lower.iloc[-1])
-
-    # Combine signals
-    if z_score.iloc[-1] < -2 and price_vs_bb < 0.2:
-        signal = "bullish"
-        confidence = min(abs(z_score.iloc[-1]) / 4, 1.0)
-    elif z_score.iloc[-1] > 2 and price_vs_bb > 0.8:
-        signal = "bearish"
-        confidence = min(abs(z_score.iloc[-1]) / 4, 1.0)
-    else:
-        signal = "neutral"
-        confidence = 0.5
-
-    return {
-        "signal": signal,
-        "confidence": confidence,
-        "metrics": {
-            "z_score": safe_float(z_score.iloc[-1]),
-            "price_vs_bb": safe_float(price_vs_bb),
-            "rsi_14": safe_float(rsi_14.iloc[-1]),
-            "rsi_28": safe_float(rsi_28.iloc[-1]),
-        },
-    }
-
-
-def calculate_momentum_signals(prices_df):
-    """
-    Multi-factor momentum strategy
-    """
-    # Price momentum
-    returns = prices_df["close"].pct_change()
-    mom_1m = returns.rolling(21).sum()
-    mom_3m = returns.rolling(63).sum()
-    mom_6m = returns.rolling(126).sum()
-
-    # Volume momentum
-    volume_ma = prices_df["volume"].rolling(21).mean()
-    volume_momentum = prices_df["volume"] / volume_ma
-
-    # Relative strength
-    # (would compare to market/sector in real implementation)
-
-    # Calculate momentum score
-    momentum_score = (0.4 * mom_1m + 0.3 * mom_3m + 0.3 * mom_6m).iloc[-1]
-
-    # Volume confirmation
-    volume_confirmation = volume_momentum.iloc[-1] > 1.0
-
-    if momentum_score > 0.05 and volume_confirmation:
-        signal = "bullish"
-        confidence = min(abs(momentum_score) * 5, 1.0)
-    elif momentum_score < -0.05 and volume_confirmation:
-        signal = "bearish"
-        confidence = min(abs(momentum_score) * 5, 1.0)
-    else:
-        signal = "neutral"
-        confidence = 0.5
-
-    return {
-        "signal": signal,
-        "confidence": confidence,
-        "metrics": {
-            "momentum_1m": safe_float(mom_1m.iloc[-1]),
-            "momentum_3m": safe_float(mom_3m.iloc[-1]),
-            "momentum_6m": safe_float(mom_6m.iloc[-1]),
-            "volume_momentum": safe_float(volume_momentum.iloc[-1]),
-        },
-    }
-
-
-def calculate_volatility_signals(prices_df):
-    """
-    Volatility-based trading strategy
-    """
-    # Calculate various volatility metrics
-    returns = prices_df["close"].pct_change()
-
-    # Historical volatility
-    hist_vol = returns.rolling(21).std() * math.sqrt(252)
-
-    # Volatility regime detection
-    vol_ma = hist_vol.rolling(63).mean()
-    vol_regime = hist_vol / vol_ma
-
-    # Volatility mean reversion
-    vol_z_score = (hist_vol - vol_ma) / hist_vol.rolling(63).std()
-
-    # ATR ratio
-    atr = calculate_atr(prices_df)
-    atr_ratio = atr / prices_df["close"]
-
-    # Generate signal based on volatility regime
-    current_vol_regime = vol_regime.iloc[-1]
-    vol_z = vol_z_score.iloc[-1]
-
-    if current_vol_regime < 0.8 and vol_z < -1:
-        signal = "bullish"  # Low vol regime, potential for expansion
-        confidence = min(abs(vol_z) / 3, 1.0)
-    elif current_vol_regime > 1.2 and vol_z > 1:
-        signal = "bearish"  # High vol regime, potential for contraction
-        confidence = min(abs(vol_z) / 3, 1.0)
-    else:
-        signal = "neutral"
-        confidence = 0.5
-
-    return {
-        "signal": signal,
-        "confidence": confidence,
-        "metrics": {
-            "historical_volatility": safe_float(hist_vol.iloc[-1]),
-            "volatility_regime": safe_float(current_vol_regime),
-            "volatility_z_score": safe_float(vol_z),
-            "atr_ratio": safe_float(atr_ratio.iloc[-1]),
-        },
-    }
-
-
-def calculate_stat_arb_signals(prices_df):
-    """
-    Statistical arbitrage signals based on price action analysis
-    """
-    # Calculate price distribution statistics
-    returns = prices_df["close"].pct_change()
-
-    # Skewness and kurtosis
-    skew = returns.rolling(63).skew()
-    kurt = returns.rolling(63).kurt()
-
-    # Test for mean reversion using Hurst exponent
-    hurst = calculate_hurst_exponent(prices_df["close"])
-
-    # Correlation analysis
-    # (would include correlation with related securities in real implementation)
-
-    # Generate signal based on statistical properties
-    if hurst < 0.4 and skew.iloc[-1] > 1:
-        signal = "bullish"
-        confidence = (0.5 - hurst) * 2
-    elif hurst < 0.4 and skew.iloc[-1] < -1:
-        signal = "bearish"
-        confidence = (0.5 - hurst) * 2
-    else:
-        signal = "neutral"
-        confidence = 0.5
-
-    return {
-        "signal": signal,
-        "confidence": confidence,
-        "metrics": {
-            "hurst_exponent": safe_float(hurst),
-            "skewness": safe_float(skew.iloc[-1]),
-            "kurtosis": safe_float(kurt.iloc[-1]),
-        },
-    }
-
-
-def weighted_signal_combination(signals, weights):
-    """
-    Combines multiple trading signals using a weighted approach
-    """
-    # Convert signals to numeric values
-    signal_values = {"bullish": 1, "neutral": 0, "bearish": -1}
-
-    weighted_sum = 0
-    total_confidence = 0
-
-    for strategy, signal in signals.items():
-        numeric_signal = signal_values[signal["signal"]]
-        weight = weights[strategy]
-        confidence = signal["confidence"]
-
-        weighted_sum += numeric_signal * weight * confidence
-        total_confidence += weight * confidence
-
-    # Normalize the weighted sum
-    if total_confidence > 0:
-        final_score = weighted_sum / total_confidence
-    else:
-        final_score = 0
-
-    # Convert back to signal
-    if final_score > 0.2:
-        signal = "bullish"
-    elif final_score < -0.2:
-        signal = "bearish"
-    else:
-        signal = "neutral"
-
-    return {"signal": signal, "confidence": abs(final_score)}
-
-
-def normalize_pandas(obj):
-    """Convert pandas Series/DataFrames to primitive Python types"""
-    if isinstance(obj, pd.Series):
-        return obj.tolist()
-    elif isinstance(obj, pd.DataFrame):
-        return obj.to_dict("records")
-    elif isinstance(obj, dict):
-        return {k: normalize_pandas(v) for k, v in obj.items()}
-    elif isinstance(obj, (list, tuple)):
-        return [normalize_pandas(item) for item in obj]
-    return obj
-
-
-def calculate_rsi(prices_df: pd.DataFrame, period: int = 14) -> pd.Series:
-    delta = prices_df["close"].diff()
-    gain = (delta.where(delta > 0, 0)).fillna(0)
-    loss = (-delta.where(delta < 0, 0)).fillna(0)
-    avg_gain = gain.rolling(window=period).mean()
-    avg_loss = loss.rolling(window=period).mean()
-    rs = avg_gain / avg_loss
-    rsi = 100 - (100 / (1 + rs))
-    return rsi
-
-
-def calculate_bollinger_bands(prices_df: pd.DataFrame, window: int = 20) -> tuple[pd.Series, pd.Series]:
-    sma = prices_df["close"].rolling(window).mean()
-    std_dev = prices_df["close"].rolling(window).std()
-    upper_band = sma + (std_dev * 2)
-    lower_band = sma - (std_dev * 2)
-    return upper_band, lower_band
-
-
-def calculate_ema(df: pd.DataFrame, window: int) -> pd.Series:
-    """
-    Calculate Exponential Moving Average
-
-    Args:
-        df: DataFrame with price data
-        window: EMA period
-
-    Returns:
-        pd.Series: EMA values
-    """
-    return df["close"].ewm(span=window, adjust=False).mean()
-
-
-def calculate_adx(df: pd.DataFrame, period: int = 14) -> pd.DataFrame:
-    """
-    Calculate Average Directional Index (ADX)
-
-    Args:
-        df: DataFrame with OHLC data
-        period: Period for calculations
-
-    Returns:
-        DataFrame with ADX values
-    """
-    # Calculate True Range
-    df["high_low"] = df["high"] - df["low"]
-    df["high_close"] = abs(df["high"] - df["close"].shift())
-    df["low_close"] = abs(df["low"] - df["close"].shift())
-    df["tr"] = df[["high_low", "high_close", "low_close"]].max(axis=1)
-
-    # Calculate Directional Movement
-    df["up_move"] = df["high"] - df["high"].shift()
-    df["down_move"] = df["low"].shift() - df["low"]
-
-    df["plus_dm"] = np.where((df["up_move"] > df["down_move"]) & (df["up_move"] > 0), df["up_move"], 0)
-    df["minus_dm"] = np.where((df["down_move"] > df["up_move"]) & (df["down_move"] > 0), df["down_move"], 0)
-
-    # Calculate ADX
-    df["+di"] = 100 * (df["plus_dm"].ewm(span=period).mean() / df["tr"].ewm(span=period).mean())
-    df["-di"] = 100 * (df["minus_dm"].ewm(span=period).mean() / df["tr"].ewm(span=period).mean())
-    df["dx"] = 100 * abs(df["+di"] - df["-di"]) / (df["+di"] + df["-di"])
-    df["adx"] = df["dx"].ewm(span=period).mean()
-
-    return df[["adx", "+di", "-di"]]
-
-
-def calculate_atr(df: pd.DataFrame, period: int = 14) -> pd.Series:
-    """
-    Calculate Average True Range
-
-    Args:
-        df: DataFrame with OHLC data
-        period: Period for ATR calculation
-
-    Returns:
-        pd.Series: ATR values
-    """
-    high_low = df["high"] - df["low"]
-    high_close = abs(df["high"] - df["close"].shift())
-    low_close = abs(df["low"] - df["close"].shift())
-
-    ranges = pd.concat([high_low, high_close, low_close], axis=1)
-    true_range = ranges.max(axis=1)
-
-    return true_range.rolling(period).mean()
-
-
-def calculate_hurst_exponent(price_series: pd.Series, max_lag: int = 20) -> float:
-    """
-    Calculate Hurst Exponent to determine long-term memory of time series
-    H < 0.5: Mean reverting series
-    H = 0.5: Random walk
-    H > 0.5: Trending series
-
-    Args:
-        price_series: Array-like price data
-        max_lag: Maximum lag for R/S calculation
-
-    Returns:
-        float: Hurst exponent
-    """
-    lags = range(2, max_lag)
-    # Add small epsilon to avoid log(0)
-    tau = [max(1e-8, np.sqrt(np.std(np.subtract(price_series[lag:], price_series[:-lag])))) for lag in lags]
-
-    # Return the Hurst exponent from linear fit
-    try:
-        reg = np.polyfit(np.log(lags), np.log(tau), 1)
-        return reg[0]  # Hurst exponent is the slope
-    except (ValueError, RuntimeWarning):
-        # Return 0.5 (random walk) if calculation fails
-        return 0.5
-=======
 import math
 
 from langchain_core.messages import HumanMessage
@@ -1059,5 +527,4 @@
         return reg[0]  # Hurst exponent is the slope
     except (ValueError, RuntimeWarning):
         # Return 0.5 (random walk) if calculation fails
-        return 0.5
->>>>>>> bbd07fab
+        return 0.5