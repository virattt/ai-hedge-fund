<<<<<<< HEAD
from src.graph.state import AgentState, show_agent_reasoning
from src.tools.api import get_financial_metrics, get_market_cap, search_line_items
from langchain_core.prompts import ChatPromptTemplate
from langchain_core.messages import HumanMessage
from pydantic import BaseModel
import json
from typing_extensions import Literal
from src.utils.progress import progress
from src.utils.llm import call_llm
import math


class BenGrahamSignal(BaseModel):
    signal: Literal["bullish", "bearish", "neutral"]
    confidence: float
    reasoning: str


def ben_graham_agent(state: AgentState):
    """
    Analyzes stocks using Benjamin Graham's classic value-investing principles:
    1. Earnings stability over multiple years.
    2. Solid financial strength (low debt, adequate liquidity).
    3. Discount to intrinsic value (e.g. Graham Number or net-net).
    4. Adequate margin of safety.
    """
    data = state["data"]
    end_date = data["end_date"]
    tickers = data["tickers"]

    analysis_data = {}
    graham_analysis = {}

    for ticker in tickers:
        progress.update_status("ben_graham_agent", ticker, "Fetching financial metrics")
        metrics = get_financial_metrics(ticker, end_date, period="annual", limit=10)

        progress.update_status("ben_graham_agent", ticker, "Gathering financial line items")
        financial_line_items = search_line_items(ticker, ["earnings_per_share", "revenue", "net_income", "book_value_per_share", "total_assets", "total_liabilities", "current_assets", "current_liabilities", "dividends_and_other_cash_distributions", "outstanding_shares"], end_date, period="annual", limit=10)

        progress.update_status("ben_graham_agent", ticker, "Getting market cap")
        market_cap = get_market_cap(ticker, end_date)

        # Perform sub-analyses
        progress.update_status("ben_graham_agent", ticker, "Analyzing earnings stability")
        earnings_analysis = analyze_earnings_stability(metrics, financial_line_items)

        progress.update_status("ben_graham_agent", ticker, "Analyzing financial strength")
        strength_analysis = analyze_financial_strength(financial_line_items)

        progress.update_status("ben_graham_agent", ticker, "Analyzing Graham valuation")
        valuation_analysis = analyze_valuation_graham(financial_line_items, market_cap)

        # Aggregate scoring
        total_score = earnings_analysis["score"] + strength_analysis["score"] + valuation_analysis["score"]
        max_possible_score = 15  # total possible from the three analysis functions

        # Map total_score to signal
        if total_score >= 0.7 * max_possible_score:
            signal = "bullish"
        elif total_score <= 0.3 * max_possible_score:
            signal = "bearish"
        else:
            signal = "neutral"

        analysis_data[ticker] = {"signal": signal, "score": total_score, "max_score": max_possible_score, "earnings_analysis": earnings_analysis, "strength_analysis": strength_analysis, "valuation_analysis": valuation_analysis}

        progress.update_status("ben_graham_agent", ticker, "Generating Ben Graham analysis")
        graham_output = generate_graham_output(
            ticker=ticker,
            analysis_data=analysis_data,
            model_name=state["metadata"]["model_name"],
            model_provider=state["metadata"]["model_provider"],
        )

        graham_analysis[ticker] = {"signal": graham_output.signal, "confidence": graham_output.confidence, "reasoning": graham_output.reasoning}

        progress.update_status("ben_graham_agent", ticker, "Done", analysis=graham_output.reasoning)

    # Wrap results in a single message for the chain
    message = HumanMessage(content=json.dumps(graham_analysis), name="ben_graham_agent")

    # Optionally display reasoning
    if state["metadata"]["show_reasoning"]:
        show_agent_reasoning(graham_analysis, "Ben Graham Agent")

    # Store signals in the overall state
    state["data"]["analyst_signals"]["ben_graham_agent"] = graham_analysis

    progress.update_status("ben_graham_agent", None, "Done")

    return {"messages": [message], "data": state["data"]}


def analyze_earnings_stability(metrics: list, financial_line_items: list) -> dict:
    """
    Graham wants at least several years of consistently positive earnings (ideally 5+).
    We'll check:
    1. Number of years with positive EPS.
    2. Growth in EPS from first to last period.
    """
    score = 0
    details = []

    if not metrics or not financial_line_items:
        return {"score": score, "details": "Insufficient data for earnings stability analysis"}

    eps_vals = []
    for item in financial_line_items:
        if item.earnings_per_share is not None:
            eps_vals.append(item.earnings_per_share)

    if len(eps_vals) < 2:
        details.append("Not enough multi-year EPS data.")
        return {"score": score, "details": "; ".join(details)}

    # 1. Consistently positive EPS
    positive_eps_years = sum(1 for e in eps_vals if e > 0)
    total_eps_years = len(eps_vals)
    if positive_eps_years == total_eps_years:
        score += 3
        details.append("EPS was positive in all available periods.")
    elif positive_eps_years >= (total_eps_years * 0.8):
        score += 2
        details.append("EPS was positive in most periods.")
    else:
        details.append("EPS was negative in multiple periods.")

    # 2. EPS growth from earliest to latest
    if eps_vals[0] > eps_vals[-1]:
        score += 1
        details.append("EPS grew from earliest to latest period.")
    else:
        details.append("EPS did not grow from earliest to latest period.")

    return {"score": score, "details": "; ".join(details)}


def analyze_financial_strength(financial_line_items: list) -> dict:
    """
    Graham checks liquidity (current ratio >= 2), manageable debt,
    and dividend record (preferably some history of dividends).
    """
    score = 0
    details = []

    if not financial_line_items:
        return {"score": score, "details": "No data for financial strength analysis"}

    latest_item = financial_line_items[0]
    total_assets = latest_item.total_assets or 0
    total_liabilities = latest_item.total_liabilities or 0
    current_assets = latest_item.current_assets or 0
    current_liabilities = latest_item.current_liabilities or 0

    # 1. Current ratio
    if current_liabilities > 0:
        current_ratio = current_assets / current_liabilities
        if current_ratio >= 2.0:
            score += 2
            details.append(f"Current ratio = {current_ratio:.2f} (>=2.0: solid).")
        elif current_ratio >= 1.5:
            score += 1
            details.append(f"Current ratio = {current_ratio:.2f} (moderately strong).")
        else:
            details.append(f"Current ratio = {current_ratio:.2f} (<1.5: weaker liquidity).")
    else:
        details.append("Cannot compute current ratio (missing or zero current_liabilities).")

    # 2. Debt vs. Assets
    if total_assets > 0:
        debt_ratio = total_liabilities / total_assets
        if debt_ratio < 0.5:
            score += 2
            details.append(f"Debt ratio = {debt_ratio:.2f}, under 0.50 (conservative).")
        elif debt_ratio < 0.8:
            score += 1
            details.append(f"Debt ratio = {debt_ratio:.2f}, somewhat high but could be acceptable.")
        else:
            details.append(f"Debt ratio = {debt_ratio:.2f}, quite high by Graham standards.")
    else:
        details.append("Cannot compute debt ratio (missing total_assets).")

    # 3. Dividend track record
    div_periods = [item.dividends_and_other_cash_distributions for item in financial_line_items if item.dividends_and_other_cash_distributions is not None]
    if div_periods:
        # In many data feeds, dividend outflow is shown as a negative number
        # (money going out to shareholders). We'll consider any negative as 'paid a dividend'.
        div_paid_years = sum(1 for d in div_periods if d < 0)
        if div_paid_years > 0:
            # e.g. if at least half the periods had dividends
            if div_paid_years >= (len(div_periods) // 2 + 1):
                score += 1
                details.append("Company paid dividends in the majority of the reported years.")
            else:
                details.append("Company has some dividend payments, but not most years.")
        else:
            details.append("Company did not pay dividends in these periods.")
    else:
        details.append("No dividend data available to assess payout consistency.")

    return {"score": score, "details": "; ".join(details)}


def analyze_valuation_graham(financial_line_items: list, market_cap: float) -> dict:
    """
    Core Graham approach to valuation:
    1. Net-Net Check: (Current Assets - Total Liabilities) vs. Market Cap
    2. Graham Number: sqrt(22.5 * EPS * Book Value per Share)
    3. Compare per-share price to Graham Number => margin of safety
    """
    if not financial_line_items or not market_cap or market_cap <= 0:
        return {"score": 0, "details": "Insufficient data to perform valuation"}

    latest = financial_line_items[0]
    current_assets = latest.current_assets or 0
    total_liabilities = latest.total_liabilities or 0
    book_value_ps = latest.book_value_per_share or 0
    eps = latest.earnings_per_share or 0
    shares_outstanding = latest.outstanding_shares or 0

    details = []
    score = 0

    # 1. Net-Net Check
    #   NCAV = Current Assets - Total Liabilities
    #   If NCAV > Market Cap => historically a strong buy signal
    net_current_asset_value = current_assets - total_liabilities
    if net_current_asset_value > 0 and shares_outstanding > 0:
        net_current_asset_value_per_share = net_current_asset_value / shares_outstanding
        price_per_share = market_cap / shares_outstanding if shares_outstanding else 0

        details.append(f"Net Current Asset Value = {net_current_asset_value:,.2f}")
        details.append(f"NCAV Per Share = {net_current_asset_value_per_share:,.2f}")
        details.append(f"Price Per Share = {price_per_share:,.2f}")

        if net_current_asset_value > market_cap:
            score += 4  # Very strong Graham signal
            details.append("Net-Net: NCAV > Market Cap (classic Graham deep value).")
        else:
            # For partial net-net discount
            if net_current_asset_value_per_share >= (price_per_share * 0.67):
                score += 2
                details.append("NCAV Per Share >= 2/3 of Price Per Share (moderate net-net discount).")
    else:
        details.append("NCAV not exceeding market cap or insufficient data for net-net approach.")

    # 2. Graham Number
    #   GrahamNumber = sqrt(22.5 * EPS * BVPS).
    #   Compare the result to the current price_per_share
    #   If GrahamNumber >> price, indicates undervaluation
    graham_number = None
    if eps > 0 and book_value_ps > 0:
        graham_number = math.sqrt(22.5 * eps * book_value_ps)
        details.append(f"Graham Number = {graham_number:.2f}")
    else:
        details.append("Unable to compute Graham Number (EPS or Book Value missing/<=0).")

    # 3. Margin of Safety relative to Graham Number
    if graham_number and shares_outstanding > 0:
        current_price = market_cap / shares_outstanding
        if current_price > 0:
            margin_of_safety = (graham_number - current_price) / current_price
            details.append(f"Margin of Safety (Graham Number) = {margin_of_safety:.2%}")
            if margin_of_safety > 0.5:
                score += 3
                details.append("Price is well below Graham Number (>=50% margin).")
            elif margin_of_safety > 0.2:
                score += 1
                details.append("Some margin of safety relative to Graham Number.")
            else:
                details.append("Price close to or above Graham Number, low margin of safety.")
        else:
            details.append("Current price is zero or invalid; can't compute margin of safety.")
    # else: already appended details for missing graham_number

    return {"score": score, "details": "; ".join(details)}


def generate_graham_output(
    ticker: str,
    analysis_data: dict[str, any],
    model_name: str,
    model_provider: str,
) -> BenGrahamSignal:
    """
    Generates an investment decision in the style of Benjamin Graham:
    - Value emphasis, margin of safety, net-nets, conservative balance sheet, stable earnings.
    - Return the result in a JSON structure: { signal, confidence, reasoning }.
    """

    template = ChatPromptTemplate.from_messages(
        [
            (
                "system",
                """You are a Benjamin Graham AI agent, making investment decisions using his principles:
            1. Insist on a margin of safety by buying below intrinsic value (e.g., using Graham Number, net-net).
            2. Emphasize the company's financial strength (low leverage, ample current assets).
            3. Prefer stable earnings over multiple years.
            4. Consider dividend record for extra safety.
            5. Avoid speculative or high-growth assumptions; focus on proven metrics.
            
            When providing your reasoning, be thorough and specific by:
            1. Explaining the key valuation metrics that influenced your decision the most (Graham Number, NCAV, P/E, etc.)
            2. Highlighting the specific financial strength indicators (current ratio, debt levels, etc.)
            3. Referencing the stability or instability of earnings over time
            4. Providing quantitative evidence with precise numbers
            5. Comparing current metrics to Graham's specific thresholds (e.g., "Current ratio of 2.5 exceeds Graham's minimum of 2.0")
            6. Using Benjamin Graham's conservative, analytical voice and style in your explanation
            
            For example, if bullish: "The stock trades at a 35% discount to net current asset value, providing an ample margin of safety. The current ratio of 2.5 and debt-to-equity of 0.3 indicate strong financial position..."
            For example, if bearish: "Despite consistent earnings, the current price of $50 exceeds our calculated Graham Number of $35, offering no margin of safety. Additionally, the current ratio of only 1.2 falls below Graham's preferred 2.0 threshold..."
                        
            Return a rational recommendation: bullish, bearish, or neutral, with a confidence level (0-100) and thorough reasoning.
            """,
            ),
            (
                "human",
                """Based on the following analysis, create a Graham-style investment signal:

            Analysis Data for {ticker}:
            {analysis_data}

            Return JSON exactly in this format:
            {{
              "signal": "bullish" or "bearish" or "neutral",
              "confidence": float (0-100),
              "reasoning": "string"
            }}
            """,
            ),
        ]
    )

    prompt = template.invoke({"analysis_data": json.dumps(analysis_data, indent=2), "ticker": ticker})

    def create_default_ben_graham_signal():
        return BenGrahamSignal(signal="neutral", confidence=0.0, reasoning="Error in generating analysis; defaulting to neutral.")

    return call_llm(
        prompt=prompt,
        model_name=model_name,
        model_provider=model_provider,
        pydantic_model=BenGrahamSignal,
        agent_name="ben_graham_agent",
        default_factory=create_default_ben_graham_signal,
    )
=======
from src.graph.state import AgentState, show_agent_reasoning
from src.tools.api import get_financial_metrics, get_market_cap, search_line_items
from langchain_core.prompts import ChatPromptTemplate
from langchain_core.messages import HumanMessage
from pydantic import BaseModel
import json
from typing_extensions import Literal
from src.utils.progress import progress
from src.utils.llm import call_llm
import math


class BenGrahamSignal(BaseModel):
    signal: Literal["bullish", "bearish", "neutral"]
    confidence: float
    reasoning: str


def ben_graham_agent(state: AgentState):
    """
    Analyzes stocks using Benjamin Graham's classic value-investing principles:
    1. Earnings stability over multiple years.
    2. Solid financial strength (low debt, adequate liquidity).
    3. Discount to intrinsic value (e.g. Graham Number or net-net).
    4. Adequate margin of safety.
    """
    data = state["data"]
    end_date = data["end_date"]
    tickers = data["tickers"]

    analysis_data = {}
    graham_analysis = {}

    for ticker in tickers:
        progress.update_status("ben_graham_agent", ticker, "Fetching financial metrics")
        metrics = get_financial_metrics(ticker, end_date, period="annual", limit=10)

        progress.update_status("ben_graham_agent", ticker, "Gathering financial line items")
        financial_line_items = search_line_items(ticker, ["earnings_per_share", "revenue", "net_income", "book_value_per_share", "total_assets", "total_liabilities", "current_assets", "current_liabilities", "dividends_and_other_cash_distributions", "outstanding_shares"], end_date, period="annual", limit=10)

        progress.update_status("ben_graham_agent", ticker, "Getting market cap")
        market_cap = get_market_cap(ticker, end_date)

        # Perform sub-analyses
        progress.update_status("ben_graham_agent", ticker, "Analyzing earnings stability")
        earnings_analysis = analyze_earnings_stability(metrics, financial_line_items)

        progress.update_status("ben_graham_agent", ticker, "Analyzing financial strength")
        strength_analysis = analyze_financial_strength(financial_line_items)

        progress.update_status("ben_graham_agent", ticker, "Analyzing Graham valuation")
        valuation_analysis = analyze_valuation_graham(financial_line_items, market_cap)

        # Aggregate scoring
        total_score = earnings_analysis["score"] + strength_analysis["score"] + valuation_analysis["score"]
        max_possible_score = 15  # total possible from the three analysis functions

        # Map total_score to signal
        if total_score >= 0.7 * max_possible_score:
            signal = "bullish"
        elif total_score <= 0.3 * max_possible_score:
            signal = "bearish"
        else:
            signal = "neutral"

        analysis_data[ticker] = {"signal": signal, "score": total_score, "max_score": max_possible_score, "earnings_analysis": earnings_analysis, "strength_analysis": strength_analysis, "valuation_analysis": valuation_analysis}

        progress.update_status("ben_graham_agent", ticker, "Generating Ben Graham analysis")
        graham_output = generate_graham_output(
            ticker=ticker,
            analysis_data=analysis_data,
            state=state,
        )

        graham_analysis[ticker] = {"signal": graham_output.signal, "confidence": graham_output.confidence, "reasoning": graham_output.reasoning}

        progress.update_status("ben_graham_agent", ticker, "Done", analysis=graham_output.reasoning)

    # Wrap results in a single message for the chain
    message = HumanMessage(content=json.dumps(graham_analysis), name="ben_graham_agent")

    # Optionally display reasoning
    if state["metadata"]["show_reasoning"]:
        show_agent_reasoning(graham_analysis, "Ben Graham Agent")

    # Store signals in the overall state
    state["data"]["analyst_signals"]["ben_graham_agent"] = graham_analysis

    progress.update_status("ben_graham_agent", None, "Done")

    return {"messages": [message], "data": state["data"]}


def analyze_earnings_stability(metrics: list, financial_line_items: list) -> dict:
    """
    Graham wants at least several years of consistently positive earnings (ideally 5+).
    We'll check:
    1. Number of years with positive EPS.
    2. Growth in EPS from first to last period.
    """
    score = 0
    details = []

    if not metrics or not financial_line_items:
        return {"score": score, "details": "Insufficient data for earnings stability analysis"}

    eps_vals = []
    for item in financial_line_items:
        if item.earnings_per_share is not None:
            eps_vals.append(item.earnings_per_share)

    if len(eps_vals) < 2:
        details.append("Not enough multi-year EPS data.")
        return {"score": score, "details": "; ".join(details)}

    # 1. Consistently positive EPS
    positive_eps_years = sum(1 for e in eps_vals if e > 0)
    total_eps_years = len(eps_vals)
    if positive_eps_years == total_eps_years:
        score += 3
        details.append("EPS was positive in all available periods.")
    elif positive_eps_years >= (total_eps_years * 0.8):
        score += 2
        details.append("EPS was positive in most periods.")
    else:
        details.append("EPS was negative in multiple periods.")

    # 2. EPS growth from earliest to latest
    if eps_vals[0] > eps_vals[-1]:
        score += 1
        details.append("EPS grew from earliest to latest period.")
    else:
        details.append("EPS did not grow from earliest to latest period.")

    return {"score": score, "details": "; ".join(details)}


def analyze_financial_strength(financial_line_items: list) -> dict:
    """
    Graham checks liquidity (current ratio >= 2), manageable debt,
    and dividend record (preferably some history of dividends).
    """
    score = 0
    details = []

    if not financial_line_items:
        return {"score": score, "details": "No data for financial strength analysis"}

    latest_item = financial_line_items[0]
    total_assets = latest_item.total_assets or 0
    total_liabilities = latest_item.total_liabilities or 0
    current_assets = latest_item.current_assets or 0
    current_liabilities = latest_item.current_liabilities or 0

    # 1. Current ratio
    if current_liabilities > 0:
        current_ratio = current_assets / current_liabilities
        if current_ratio >= 2.0:
            score += 2
            details.append(f"Current ratio = {current_ratio:.2f} (>=2.0: solid).")
        elif current_ratio >= 1.5:
            score += 1
            details.append(f"Current ratio = {current_ratio:.2f} (moderately strong).")
        else:
            details.append(f"Current ratio = {current_ratio:.2f} (<1.5: weaker liquidity).")
    else:
        details.append("Cannot compute current ratio (missing or zero current_liabilities).")

    # 2. Debt vs. Assets
    if total_assets > 0:
        debt_ratio = total_liabilities / total_assets
        if debt_ratio < 0.5:
            score += 2
            details.append(f"Debt ratio = {debt_ratio:.2f}, under 0.50 (conservative).")
        elif debt_ratio < 0.8:
            score += 1
            details.append(f"Debt ratio = {debt_ratio:.2f}, somewhat high but could be acceptable.")
        else:
            details.append(f"Debt ratio = {debt_ratio:.2f}, quite high by Graham standards.")
    else:
        details.append("Cannot compute debt ratio (missing total_assets).")

    # 3. Dividend track record
    div_periods = [item.dividends_and_other_cash_distributions for item in financial_line_items if item.dividends_and_other_cash_distributions is not None]
    if div_periods:
        # In many data feeds, dividend outflow is shown as a negative number
        # (money going out to shareholders). We'll consider any negative as 'paid a dividend'.
        div_paid_years = sum(1 for d in div_periods if d < 0)
        if div_paid_years > 0:
            # e.g. if at least half the periods had dividends
            if div_paid_years >= (len(div_periods) // 2 + 1):
                score += 1
                details.append("Company paid dividends in the majority of the reported years.")
            else:
                details.append("Company has some dividend payments, but not most years.")
        else:
            details.append("Company did not pay dividends in these periods.")
    else:
        details.append("No dividend data available to assess payout consistency.")

    return {"score": score, "details": "; ".join(details)}


def analyze_valuation_graham(financial_line_items: list, market_cap: float) -> dict:
    """
    Core Graham approach to valuation:
    1. Net-Net Check: (Current Assets - Total Liabilities) vs. Market Cap
    2. Graham Number: sqrt(22.5 * EPS * Book Value per Share)
    3. Compare per-share price to Graham Number => margin of safety
    """
    if not financial_line_items or not market_cap or market_cap <= 0:
        return {"score": 0, "details": "Insufficient data to perform valuation"}

    latest = financial_line_items[0]
    current_assets = latest.current_assets or 0
    total_liabilities = latest.total_liabilities or 0
    book_value_ps = latest.book_value_per_share or 0
    eps = latest.earnings_per_share or 0
    shares_outstanding = latest.outstanding_shares or 0

    details = []
    score = 0

    # 1. Net-Net Check
    #   NCAV = Current Assets - Total Liabilities
    #   If NCAV > Market Cap => historically a strong buy signal
    net_current_asset_value = current_assets - total_liabilities
    if net_current_asset_value > 0 and shares_outstanding > 0:
        net_current_asset_value_per_share = net_current_asset_value / shares_outstanding
        price_per_share = market_cap / shares_outstanding if shares_outstanding else 0

        details.append(f"Net Current Asset Value = {net_current_asset_value:,.2f}")
        details.append(f"NCAV Per Share = {net_current_asset_value_per_share:,.2f}")
        details.append(f"Price Per Share = {price_per_share:,.2f}")

        if net_current_asset_value > market_cap:
            score += 4  # Very strong Graham signal
            details.append("Net-Net: NCAV > Market Cap (classic Graham deep value).")
        else:
            # For partial net-net discount
            if net_current_asset_value_per_share >= (price_per_share * 0.67):
                score += 2
                details.append("NCAV Per Share >= 2/3 of Price Per Share (moderate net-net discount).")
    else:
        details.append("NCAV not exceeding market cap or insufficient data for net-net approach.")

    # 2. Graham Number
    #   GrahamNumber = sqrt(22.5 * EPS * BVPS).
    #   Compare the result to the current price_per_share
    #   If GrahamNumber >> price, indicates undervaluation
    graham_number = None
    if eps > 0 and book_value_ps > 0:
        graham_number = math.sqrt(22.5 * eps * book_value_ps)
        details.append(f"Graham Number = {graham_number:.2f}")
    else:
        details.append("Unable to compute Graham Number (EPS or Book Value missing/<=0).")

    # 3. Margin of Safety relative to Graham Number
    if graham_number and shares_outstanding > 0:
        current_price = market_cap / shares_outstanding
        if current_price > 0:
            margin_of_safety = (graham_number - current_price) / current_price
            details.append(f"Margin of Safety (Graham Number) = {margin_of_safety:.2%}")
            if margin_of_safety > 0.5:
                score += 3
                details.append("Price is well below Graham Number (>=50% margin).")
            elif margin_of_safety > 0.2:
                score += 1
                details.append("Some margin of safety relative to Graham Number.")
            else:
                details.append("Price close to or above Graham Number, low margin of safety.")
        else:
            details.append("Current price is zero or invalid; can't compute margin of safety.")
    # else: already appended details for missing graham_number

    return {"score": score, "details": "; ".join(details)}


def generate_graham_output(
    ticker: str,
    analysis_data: dict[str, any],
    state: AgentState,
) -> BenGrahamSignal:
    """
    Generates an investment decision in the style of Benjamin Graham:
    - Value emphasis, margin of safety, net-nets, conservative balance sheet, stable earnings.
    - Return the result in a JSON structure: { signal, confidence, reasoning }.
    """

    template = ChatPromptTemplate.from_messages(
        [
            (
                "system",
                """You are a Benjamin Graham AI agent, making investment decisions using his principles:
            1. Insist on a margin of safety by buying below intrinsic value (e.g., using Graham Number, net-net).
            2. Emphasize the company's financial strength (low leverage, ample current assets).
            3. Prefer stable earnings over multiple years.
            4. Consider dividend record for extra safety.
            5. Avoid speculative or high-growth assumptions; focus on proven metrics.
            
            When providing your reasoning, be thorough and specific by:
            1. Explaining the key valuation metrics that influenced your decision the most (Graham Number, NCAV, P/E, etc.)
            2. Highlighting the specific financial strength indicators (current ratio, debt levels, etc.)
            3. Referencing the stability or instability of earnings over time
            4. Providing quantitative evidence with precise numbers
            5. Comparing current metrics to Graham's specific thresholds (e.g., "Current ratio of 2.5 exceeds Graham's minimum of 2.0")
            6. Using Benjamin Graham's conservative, analytical voice and style in your explanation
            
            For example, if bullish: "The stock trades at a 35% discount to net current asset value, providing an ample margin of safety. The current ratio of 2.5 and debt-to-equity of 0.3 indicate strong financial position..."
            For example, if bearish: "Despite consistent earnings, the current price of $50 exceeds our calculated Graham Number of $35, offering no margin of safety. Additionally, the current ratio of only 1.2 falls below Graham's preferred 2.0 threshold..."
                        
            Return a rational recommendation: bullish, bearish, or neutral, with a confidence level (0-100) and thorough reasoning.
            """,
            ),
            (
                "human",
                """Based on the following analysis, create a Graham-style investment signal:

            Analysis Data for {ticker}:
            {analysis_data}

            Return JSON exactly in this format:
            {{
              "signal": "bullish" or "bearish" or "neutral",
              "confidence": float (0-100),
              "reasoning": "string"
            }}
            """,
            ),
        ]
    )

    prompt = template.invoke({"analysis_data": json.dumps(analysis_data, indent=2), "ticker": ticker})

    def create_default_ben_graham_signal():
        return BenGrahamSignal(signal="neutral", confidence=0.0, reasoning="Error in generating analysis; defaulting to neutral.")

    return call_llm(
        prompt=prompt,
        pydantic_model=BenGrahamSignal,
        agent_name="ben_graham_agent",
        state=state,
        default_factory=create_default_ben_graham_signal,
    )
>>>>>>> bbd07fab
<|MERGE_RESOLUTION|>--- conflicted
+++ resolved
@@ -1,4 +1,3 @@
-<<<<<<< HEAD
 from src.graph.state import AgentState, show_agent_reasoning
 from src.tools.api import get_financial_metrics, get_market_cap, search_line_items
 from langchain_core.prompts import ChatPromptTemplate
@@ -70,8 +69,7 @@
         graham_output = generate_graham_output(
             ticker=ticker,
             analysis_data=analysis_data,
-            model_name=state["metadata"]["model_name"],
-            model_provider=state["metadata"]["model_provider"],
+            state=state,
         )
 
         graham_analysis[ticker] = {"signal": graham_output.signal, "confidence": graham_output.confidence, "reasoning": graham_output.reasoning}
@@ -281,8 +279,7 @@
 def generate_graham_output(
     ticker: str,
     analysis_data: dict[str, any],
-    model_name: str,
-    model_provider: str,
+    state: AgentState,
 ) -> BenGrahamSignal:
     """
     Generates an investment decision in the style of Benjamin Graham:
@@ -340,355 +337,8 @@
 
     return call_llm(
         prompt=prompt,
-        model_name=model_name,
-        model_provider=model_provider,
-        pydantic_model=BenGrahamSignal,
-        agent_name="ben_graham_agent",
-        default_factory=create_default_ben_graham_signal,
-    )
-=======
-from src.graph.state import AgentState, show_agent_reasoning
-from src.tools.api import get_financial_metrics, get_market_cap, search_line_items
-from langchain_core.prompts import ChatPromptTemplate
-from langchain_core.messages import HumanMessage
-from pydantic import BaseModel
-import json
-from typing_extensions import Literal
-from src.utils.progress import progress
-from src.utils.llm import call_llm
-import math
-
-
-class BenGrahamSignal(BaseModel):
-    signal: Literal["bullish", "bearish", "neutral"]
-    confidence: float
-    reasoning: str
-
-
-def ben_graham_agent(state: AgentState):
-    """
-    Analyzes stocks using Benjamin Graham's classic value-investing principles:
-    1. Earnings stability over multiple years.
-    2. Solid financial strength (low debt, adequate liquidity).
-    3. Discount to intrinsic value (e.g. Graham Number or net-net).
-    4. Adequate margin of safety.
-    """
-    data = state["data"]
-    end_date = data["end_date"]
-    tickers = data["tickers"]
-
-    analysis_data = {}
-    graham_analysis = {}
-
-    for ticker in tickers:
-        progress.update_status("ben_graham_agent", ticker, "Fetching financial metrics")
-        metrics = get_financial_metrics(ticker, end_date, period="annual", limit=10)
-
-        progress.update_status("ben_graham_agent", ticker, "Gathering financial line items")
-        financial_line_items = search_line_items(ticker, ["earnings_per_share", "revenue", "net_income", "book_value_per_share", "total_assets", "total_liabilities", "current_assets", "current_liabilities", "dividends_and_other_cash_distributions", "outstanding_shares"], end_date, period="annual", limit=10)
-
-        progress.update_status("ben_graham_agent", ticker, "Getting market cap")
-        market_cap = get_market_cap(ticker, end_date)
-
-        # Perform sub-analyses
-        progress.update_status("ben_graham_agent", ticker, "Analyzing earnings stability")
-        earnings_analysis = analyze_earnings_stability(metrics, financial_line_items)
-
-        progress.update_status("ben_graham_agent", ticker, "Analyzing financial strength")
-        strength_analysis = analyze_financial_strength(financial_line_items)
-
-        progress.update_status("ben_graham_agent", ticker, "Analyzing Graham valuation")
-        valuation_analysis = analyze_valuation_graham(financial_line_items, market_cap)
-
-        # Aggregate scoring
-        total_score = earnings_analysis["score"] + strength_analysis["score"] + valuation_analysis["score"]
-        max_possible_score = 15  # total possible from the three analysis functions
-
-        # Map total_score to signal
-        if total_score >= 0.7 * max_possible_score:
-            signal = "bullish"
-        elif total_score <= 0.3 * max_possible_score:
-            signal = "bearish"
-        else:
-            signal = "neutral"
-
-        analysis_data[ticker] = {"signal": signal, "score": total_score, "max_score": max_possible_score, "earnings_analysis": earnings_analysis, "strength_analysis": strength_analysis, "valuation_analysis": valuation_analysis}
-
-        progress.update_status("ben_graham_agent", ticker, "Generating Ben Graham analysis")
-        graham_output = generate_graham_output(
-            ticker=ticker,
-            analysis_data=analysis_data,
-            state=state,
-        )
-
-        graham_analysis[ticker] = {"signal": graham_output.signal, "confidence": graham_output.confidence, "reasoning": graham_output.reasoning}
-
-        progress.update_status("ben_graham_agent", ticker, "Done", analysis=graham_output.reasoning)
-
-    # Wrap results in a single message for the chain
-    message = HumanMessage(content=json.dumps(graham_analysis), name="ben_graham_agent")
-
-    # Optionally display reasoning
-    if state["metadata"]["show_reasoning"]:
-        show_agent_reasoning(graham_analysis, "Ben Graham Agent")
-
-    # Store signals in the overall state
-    state["data"]["analyst_signals"]["ben_graham_agent"] = graham_analysis
-
-    progress.update_status("ben_graham_agent", None, "Done")
-
-    return {"messages": [message], "data": state["data"]}
-
-
-def analyze_earnings_stability(metrics: list, financial_line_items: list) -> dict:
-    """
-    Graham wants at least several years of consistently positive earnings (ideally 5+).
-    We'll check:
-    1. Number of years with positive EPS.
-    2. Growth in EPS from first to last period.
-    """
-    score = 0
-    details = []
-
-    if not metrics or not financial_line_items:
-        return {"score": score, "details": "Insufficient data for earnings stability analysis"}
-
-    eps_vals = []
-    for item in financial_line_items:
-        if item.earnings_per_share is not None:
-            eps_vals.append(item.earnings_per_share)
-
-    if len(eps_vals) < 2:
-        details.append("Not enough multi-year EPS data.")
-        return {"score": score, "details": "; ".join(details)}
-
-    # 1. Consistently positive EPS
-    positive_eps_years = sum(1 for e in eps_vals if e > 0)
-    total_eps_years = len(eps_vals)
-    if positive_eps_years == total_eps_years:
-        score += 3
-        details.append("EPS was positive in all available periods.")
-    elif positive_eps_years >= (total_eps_years * 0.8):
-        score += 2
-        details.append("EPS was positive in most periods.")
-    else:
-        details.append("EPS was negative in multiple periods.")
-
-    # 2. EPS growth from earliest to latest
-    if eps_vals[0] > eps_vals[-1]:
-        score += 1
-        details.append("EPS grew from earliest to latest period.")
-    else:
-        details.append("EPS did not grow from earliest to latest period.")
-
-    return {"score": score, "details": "; ".join(details)}
-
-
-def analyze_financial_strength(financial_line_items: list) -> dict:
-    """
-    Graham checks liquidity (current ratio >= 2), manageable debt,
-    and dividend record (preferably some history of dividends).
-    """
-    score = 0
-    details = []
-
-    if not financial_line_items:
-        return {"score": score, "details": "No data for financial strength analysis"}
-
-    latest_item = financial_line_items[0]
-    total_assets = latest_item.total_assets or 0
-    total_liabilities = latest_item.total_liabilities or 0
-    current_assets = latest_item.current_assets or 0
-    current_liabilities = latest_item.current_liabilities or 0
-
-    # 1. Current ratio
-    if current_liabilities > 0:
-        current_ratio = current_assets / current_liabilities
-        if current_ratio >= 2.0:
-            score += 2
-            details.append(f"Current ratio = {current_ratio:.2f} (>=2.0: solid).")
-        elif current_ratio >= 1.5:
-            score += 1
-            details.append(f"Current ratio = {current_ratio:.2f} (moderately strong).")
-        else:
-            details.append(f"Current ratio = {current_ratio:.2f} (<1.5: weaker liquidity).")
-    else:
-        details.append("Cannot compute current ratio (missing or zero current_liabilities).")
-
-    # 2. Debt vs. Assets
-    if total_assets > 0:
-        debt_ratio = total_liabilities / total_assets
-        if debt_ratio < 0.5:
-            score += 2
-            details.append(f"Debt ratio = {debt_ratio:.2f}, under 0.50 (conservative).")
-        elif debt_ratio < 0.8:
-            score += 1
-            details.append(f"Debt ratio = {debt_ratio:.2f}, somewhat high but could be acceptable.")
-        else:
-            details.append(f"Debt ratio = {debt_ratio:.2f}, quite high by Graham standards.")
-    else:
-        details.append("Cannot compute debt ratio (missing total_assets).")
-
-    # 3. Dividend track record
-    div_periods = [item.dividends_and_other_cash_distributions for item in financial_line_items if item.dividends_and_other_cash_distributions is not None]
-    if div_periods:
-        # In many data feeds, dividend outflow is shown as a negative number
-        # (money going out to shareholders). We'll consider any negative as 'paid a dividend'.
-        div_paid_years = sum(1 for d in div_periods if d < 0)
-        if div_paid_years > 0:
-            # e.g. if at least half the periods had dividends
-            if div_paid_years >= (len(div_periods) // 2 + 1):
-                score += 1
-                details.append("Company paid dividends in the majority of the reported years.")
-            else:
-                details.append("Company has some dividend payments, but not most years.")
-        else:
-            details.append("Company did not pay dividends in these periods.")
-    else:
-        details.append("No dividend data available to assess payout consistency.")
-
-    return {"score": score, "details": "; ".join(details)}
-
-
-def analyze_valuation_graham(financial_line_items: list, market_cap: float) -> dict:
-    """
-    Core Graham approach to valuation:
-    1. Net-Net Check: (Current Assets - Total Liabilities) vs. Market Cap
-    2. Graham Number: sqrt(22.5 * EPS * Book Value per Share)
-    3. Compare per-share price to Graham Number => margin of safety
-    """
-    if not financial_line_items or not market_cap or market_cap <= 0:
-        return {"score": 0, "details": "Insufficient data to perform valuation"}
-
-    latest = financial_line_items[0]
-    current_assets = latest.current_assets or 0
-    total_liabilities = latest.total_liabilities or 0
-    book_value_ps = latest.book_value_per_share or 0
-    eps = latest.earnings_per_share or 0
-    shares_outstanding = latest.outstanding_shares or 0
-
-    details = []
-    score = 0
-
-    # 1. Net-Net Check
-    #   NCAV = Current Assets - Total Liabilities
-    #   If NCAV > Market Cap => historically a strong buy signal
-    net_current_asset_value = current_assets - total_liabilities
-    if net_current_asset_value > 0 and shares_outstanding > 0:
-        net_current_asset_value_per_share = net_current_asset_value / shares_outstanding
-        price_per_share = market_cap / shares_outstanding if shares_outstanding else 0
-
-        details.append(f"Net Current Asset Value = {net_current_asset_value:,.2f}")
-        details.append(f"NCAV Per Share = {net_current_asset_value_per_share:,.2f}")
-        details.append(f"Price Per Share = {price_per_share:,.2f}")
-
-        if net_current_asset_value > market_cap:
-            score += 4  # Very strong Graham signal
-            details.append("Net-Net: NCAV > Market Cap (classic Graham deep value).")
-        else:
-            # For partial net-net discount
-            if net_current_asset_value_per_share >= (price_per_share * 0.67):
-                score += 2
-                details.append("NCAV Per Share >= 2/3 of Price Per Share (moderate net-net discount).")
-    else:
-        details.append("NCAV not exceeding market cap or insufficient data for net-net approach.")
-
-    # 2. Graham Number
-    #   GrahamNumber = sqrt(22.5 * EPS * BVPS).
-    #   Compare the result to the current price_per_share
-    #   If GrahamNumber >> price, indicates undervaluation
-    graham_number = None
-    if eps > 0 and book_value_ps > 0:
-        graham_number = math.sqrt(22.5 * eps * book_value_ps)
-        details.append(f"Graham Number = {graham_number:.2f}")
-    else:
-        details.append("Unable to compute Graham Number (EPS or Book Value missing/<=0).")
-
-    # 3. Margin of Safety relative to Graham Number
-    if graham_number and shares_outstanding > 0:
-        current_price = market_cap / shares_outstanding
-        if current_price > 0:
-            margin_of_safety = (graham_number - current_price) / current_price
-            details.append(f"Margin of Safety (Graham Number) = {margin_of_safety:.2%}")
-            if margin_of_safety > 0.5:
-                score += 3
-                details.append("Price is well below Graham Number (>=50% margin).")
-            elif margin_of_safety > 0.2:
-                score += 1
-                details.append("Some margin of safety relative to Graham Number.")
-            else:
-                details.append("Price close to or above Graham Number, low margin of safety.")
-        else:
-            details.append("Current price is zero or invalid; can't compute margin of safety.")
-    # else: already appended details for missing graham_number
-
-    return {"score": score, "details": "; ".join(details)}
-
-
-def generate_graham_output(
-    ticker: str,
-    analysis_data: dict[str, any],
-    state: AgentState,
-) -> BenGrahamSignal:
-    """
-    Generates an investment decision in the style of Benjamin Graham:
-    - Value emphasis, margin of safety, net-nets, conservative balance sheet, stable earnings.
-    - Return the result in a JSON structure: { signal, confidence, reasoning }.
-    """
-
-    template = ChatPromptTemplate.from_messages(
-        [
-            (
-                "system",
-                """You are a Benjamin Graham AI agent, making investment decisions using his principles:
-            1. Insist on a margin of safety by buying below intrinsic value (e.g., using Graham Number, net-net).
-            2. Emphasize the company's financial strength (low leverage, ample current assets).
-            3. Prefer stable earnings over multiple years.
-            4. Consider dividend record for extra safety.
-            5. Avoid speculative or high-growth assumptions; focus on proven metrics.
-            
-            When providing your reasoning, be thorough and specific by:
-            1. Explaining the key valuation metrics that influenced your decision the most (Graham Number, NCAV, P/E, etc.)
-            2. Highlighting the specific financial strength indicators (current ratio, debt levels, etc.)
-            3. Referencing the stability or instability of earnings over time
-            4. Providing quantitative evidence with precise numbers
-            5. Comparing current metrics to Graham's specific thresholds (e.g., "Current ratio of 2.5 exceeds Graham's minimum of 2.0")
-            6. Using Benjamin Graham's conservative, analytical voice and style in your explanation
-            
-            For example, if bullish: "The stock trades at a 35% discount to net current asset value, providing an ample margin of safety. The current ratio of 2.5 and debt-to-equity of 0.3 indicate strong financial position..."
-            For example, if bearish: "Despite consistent earnings, the current price of $50 exceeds our calculated Graham Number of $35, offering no margin of safety. Additionally, the current ratio of only 1.2 falls below Graham's preferred 2.0 threshold..."
-                        
-            Return a rational recommendation: bullish, bearish, or neutral, with a confidence level (0-100) and thorough reasoning.
-            """,
-            ),
-            (
-                "human",
-                """Based on the following analysis, create a Graham-style investment signal:
-
-            Analysis Data for {ticker}:
-            {analysis_data}
-
-            Return JSON exactly in this format:
-            {{
-              "signal": "bullish" or "bearish" or "neutral",
-              "confidence": float (0-100),
-              "reasoning": "string"
-            }}
-            """,
-            ),
-        ]
-    )
-
-    prompt = template.invoke({"analysis_data": json.dumps(analysis_data, indent=2), "ticker": ticker})
-
-    def create_default_ben_graham_signal():
-        return BenGrahamSignal(signal="neutral", confidence=0.0, reasoning="Error in generating analysis; defaulting to neutral.")
-
-    return call_llm(
-        prompt=prompt,
         pydantic_model=BenGrahamSignal,
         agent_name="ben_graham_agent",
         state=state,
         default_factory=create_default_ben_graham_signal,
-    )
->>>>>>> bbd07fab
+    )