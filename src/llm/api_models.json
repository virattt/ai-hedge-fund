--- conflicted
+++ resolved
@@ -1,166 +1,72 @@
-<<<<<<< HEAD
-[
-  {
-    "display_name": "[anthropic] claude haiku 3.5",
-    "model_name": "claude-3-5-haiku-latest",
-    "provider": "Anthropic"
-  },
-  {
-    "display_name": "[anthropic] claude sonnet 4",
-    "model_name": "claude-sonnet-4-20250514",
-    "provider": "Anthropic"
-  },
-  {
-    "display_name": "[anthropic] claude opus 4",
-    "model_name": "claude-opus-4-20250514",
-    "provider": "Anthropic"
-  },
-  {
-    "display_name": "[anthropic] custom",
-    "model_name": "-",
-    "provider": "Anthropic"
-  },
-  {
-    "display_name": "[deepseek] deepseek r1",
-    "model_name": "deepseek-reasoner",
-    "provider": "DeepSeek"
-  },
-  {
-    "display_name": "[deepseek] deepseek v3",
-    "model_name": "deepseek-chat",
-    "provider": "DeepSeek"
-  },
-  {
-    "display_name": "[deepseek] custom",
-    "model_name": "-",
-    "provider": "DeepSeek"
-  },
-  {
-    "display_name": "[gemini] gemini 2.5 flash",
-    "model_name": "gemini-2.5-flash-preview-05-20",
-    "provider": "Gemini"
-  },
-  {
-    "display_name": "[gemini] gemini 2.5 pro",
-    "model_name": "gemini-2.5-pro-exp-03-25",
-    "provider": "Gemini"
-  },
-  {
-    "display_name": "[gemini] custom",
-    "model_name": "-",
-    "provider": "Gemini"
-  },
-  {
-    "display_name": "[groq] llama 4 scout (17b)",
-    "model_name": "meta-llama/llama-4-scout-17b-16e-instruct",
-    "provider": "Groq"
-  },
-  {
-    "display_name": "[groq] llama 4 maverick (17b)",
-    "model_name": "meta-llama/llama-4-maverick-17b-128e-instruct",
-    "provider": "Groq"
-  },
-  {
-    "display_name": "[groq] custom",
-    "model_name": "-",
-    "provider": "Groq"
-  },
-  {
-    "display_name": "[openai] gpt 4.5",
-    "model_name": "gpt-4.5-preview",
-    "provider": "OpenAI"
-  },
-  {
-    "display_name": "[openai] gpt 4o",
-    "model_name": "gpt-4o",
-    "provider": "OpenAI"
-  },
-  {
-    "display_name": "[openai] o3",
-    "model_name": "o3",
-    "provider": "OpenAI"
-  },
-  {
-    "display_name": "[openai] o4 mini",
-    "model_name": "o4-mini",
-    "provider": "OpenAI"
-  },
-  {
-    "display_name": "[openai] custom",
-    "model_name": "-",
-    "provider": "OpenAI"
-  }
-=======
-[
-  {
-    "display_name": "Claude Haiku 3.5",
-    "model_name": "claude-3-5-haiku-latest",
-    "provider": "Anthropic"
-  },
-  {
-    "display_name": "Claude Sonnet 4",
-    "model_name": "claude-sonnet-4-20250514",
-    "provider": "Anthropic"
-  },
-  {
-    "display_name": "Claude Opus 4",
-    "model_name": "claude-opus-4-20250514",
-    "provider": "Anthropic"
-  },
-  {
-    "display_name": "DeepSeek R1",
-    "model_name": "deepseek-reasoner",
-    "provider": "DeepSeek"
-  },
-  {
-    "display_name": "DeepSeek V3",
-    "model_name": "deepseek-chat",
-    "provider": "DeepSeek"
-  },
-  {
-    "display_name": "Gemini 2.5 Flash",
-    "model_name": "gemini-2.5-flash-preview-05-20",
-    "provider": "Gemini"
-  },
-  {
-    "display_name": "Gemini 2.5 Pro",
-    "model_name": "gemini-2.5-pro-preview-06-05",
-    "provider": "Gemini"
-  },
-  {
-    "display_name": "Llama 4 Scout (17b)",
-    "model_name": "meta-llama/llama-4-scout-17b-16e-instruct",
-    "provider": "Groq"
-  },
-  {
-    "display_name": "Llama 4 Maverick (17b)",
-    "model_name": "meta-llama/llama-4-maverick-17b-128e-instruct",
-    "provider": "Groq"
-  },
-  {
-    "display_name": "GPT 4o",
-    "model_name": "gpt-4o",
-    "provider": "OpenAI"
-  },
-  {
-    "display_name": "GPT 4.1",
-    "model_name": "gpt-4.1-2025-04-14",
-    "provider": "OpenAI"
-  },
-  {
-    "display_name": "GPT 4.5",
-    "model_name": "gpt-4.5-preview",
-    "provider": "OpenAI"
-  },
-  {
-    "display_name": "o3",
-    "model_name": "o3",
-    "provider": "OpenAI"
-  },
-  {
-    "display_name": "o4 Mini",
-    "model_name": "o4-mini",
-    "provider": "OpenAI"
-  }
->>>>>>> bbd07fab
+[
+  {
+    "display_name": "Claude Haiku 3.5",
+    "model_name": "claude-3-5-haiku-latest",
+    "provider": "Anthropic"
+  },
+  {
+    "display_name": "Claude Sonnet 4",
+    "model_name": "claude-sonnet-4-20250514",
+    "provider": "Anthropic"
+  },
+  {
+    "display_name": "Claude Opus 4",
+    "model_name": "claude-opus-4-20250514",
+    "provider": "Anthropic"
+  },
+  {
+    "display_name": "DeepSeek R1",
+    "model_name": "deepseek-reasoner",
+    "provider": "DeepSeek"
+  },
+  {
+    "display_name": "DeepSeek V3",
+    "model_name": "deepseek-chat",
+    "provider": "DeepSeek"
+  },
+  {
+    "display_name": "Gemini 2.5 Flash",
+    "model_name": "gemini-2.5-flash-preview-05-20",
+    "provider": "Gemini"
+  },
+  {
+    "display_name": "Gemini 2.5 Pro",
+    "model_name": "gemini-2.5-pro-preview-06-05",
+    "provider": "Gemini"
+  },
+  {
+    "display_name": "Llama 4 Scout (17b)",
+    "model_name": "meta-llama/llama-4-scout-17b-16e-instruct",
+    "provider": "Groq"
+  },
+  {
+    "display_name": "Llama 4 Maverick (17b)",
+    "model_name": "meta-llama/llama-4-maverick-17b-128e-instruct",
+    "provider": "Groq"
+  },
+  {
+    "display_name": "GPT 4o",
+    "model_name": "gpt-4o",
+    "provider": "OpenAI"
+  },
+  {
+    "display_name": "GPT 4.1",
+    "model_name": "gpt-4.1-2025-04-14",
+    "provider": "OpenAI"
+  },
+  {
+    "display_name": "GPT 4.5",
+    "model_name": "gpt-4.5-preview",
+    "provider": "OpenAI"
+  },
+  {
+    "display_name": "o3",
+    "model_name": "o3",
+    "provider": "OpenAI"
+  },
+  {
+    "display_name": "o4 Mini",
+    "model_name": "o4-mini",
+    "provider": "OpenAI"
+  }
 ]