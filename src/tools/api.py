import datetime
import os
import pandas as pd
import requests
import time

from src.data.cache import get_cache
from src.data.models import (
    CompanyNews,
    CompanyNewsResponse,
    FinancialMetrics,
    FinancialMetricsResponse,
    Price,
    PriceResponse,
    LineItem,
    LineItemResponse,
    InsiderTrade,
    InsiderTradeResponse,
    CompanyFactsResponse,
)

# Global cache instance
_cache = get_cache()
API_FAILURE_THRESHOLD = 5  # Number of consecutive failures before stopping retries


def _make_api_request(url: str, headers: dict, method: str = "GET", json_data: dict = None, max_retries: int = 3) -> requests.Response:
    """
    Make an API request with rate limiting handling and moderate backoff.
    
    Args:
        url: The URL to request
        headers: Headers to include in the request
        method: HTTP method (GET or POST)
        json_data: JSON data for POST requests
        max_retries: Maximum number of retries (default: 3)
    
    Returns:
        requests.Response: The response object
    
    Raises:
        Exception: If the request fails with a non-429 error
    """
    for attempt in range(max_retries + 1):  # +1 for initial attempt
        if method.upper() == "POST":
            response = requests.post(url, headers=headers, json=json_data)
        else:
            response = requests.get(url, headers=headers)
        
        if response.status_code == 429 and attempt < max_retries:
            # Linear backoff: 60s, 90s, 120s, 150s...
            delay = 60 + (30 * attempt)
            print(f"Rate limited (429). Attempt {attempt + 1}/{max_retries + 1}. Waiting {delay}s before retrying...")
            time.sleep(delay)
            continue
        
        # Return the response (whether success, other errors, or final 429)
        return response


def get_prices(ticker: str, start_date: str, end_date: str) -> list[Price]:
    """Fetch price data from cache or API."""
    # Create a cache key that includes all parameters to ensure exact matches
    cache_key = f"{ticker}_{start_date}_{end_date}"
    
    # Check cache first - simple exact match
    if cached_data := _cache.get_prices(cache_key):
        return [Price(**price) for price in cached_data]

    # If not in cache, fetch from API
    headers = {}
    if api_key := os.environ.get("FINANCIAL_DATASETS_API_KEY"):
        headers["X-API-KEY"] = api_key

    url = f"https://api.financialdatasets.ai/prices/?ticker={ticker}&interval=day&interval_multiplier=1&start_date={start_date}&end_date={end_date}"
    response = _make_api_request(url, headers)
    if response.status_code != 200:
        raise Exception(f"Error fetching data: {ticker} - {response.status_code} - {response.text}")

    # Parse response with Pydantic model
    price_response = PriceResponse(**response.json())
    prices = price_response.prices

    if not prices:
        return []

    # Cache the results using the comprehensive cache key
    _cache.set_prices(cache_key, [p.model_dump() for p in prices])
    return prices


def get_financial_metrics(
    ticker: str,
    end_date: str,
    period: str = "ttm",
    limit: int = 10,
) -> list[FinancialMetrics]:
    """Fetch financial metrics from cache or API."""
    # Create a cache key that includes all parameters to ensure exact matches
    cache_key = f"{ticker}_{period}_{end_date}_{limit}"
    
    # Check cache first - simple exact match
    if cached_data := _cache.get_financial_metrics(cache_key):
        return [FinancialMetrics(**metric) for metric in cached_data]

    # If not in cache, fetch from API
    headers = {}
    if api_key := os.environ.get("FINANCIAL_DATASETS_API_KEY"):
        headers["X-API-KEY"] = api_key

    url = f"https://api.financialdatasets.ai/financial-metrics/?ticker={ticker}&report_period_lte={end_date}&limit={limit}&period={period}"
    response = _make_api_request(url, headers)
    if response.status_code != 200:
        raise Exception(f"Error fetching data: {ticker} - {response.status_code} - {response.text}")

    # Parse response with Pydantic model
    metrics_response = FinancialMetricsResponse(**response.json())
    financial_metrics = metrics_response.financial_metrics

    if not financial_metrics:
        return []

    # Cache the results as dicts using the comprehensive cache key
    _cache.set_financial_metrics(cache_key, [m.model_dump() for m in financial_metrics])
    return financial_metrics


def search_line_items(
    ticker: str,
    line_items: list[str],
    end_date: str,
    period: str = "ttm",
    limit: int = 10,
) -> list[LineItem]:
    """Fetch line items from API."""
    # If not in cache or insufficient data, fetch from API
    headers = {}
    if api_key := os.environ.get("FINANCIAL_DATASETS_API_KEY"):
        headers["X-API-KEY"] = api_key

    url = "https://api.financialdatasets.ai/financials/search/line-items"

    body = {
        "tickers": [ticker],
        "line_items": line_items,
        "end_date": end_date,
        "period": period,
        "limit": limit,
    }
    response = _make_api_request(url, headers, method="POST", json_data=body)
    if response.status_code != 200:
        raise Exception(f"Error fetching data: {ticker} - {response.status_code} - {response.text}")
    data = response.json()
    response_model = LineItemResponse(**data)
    search_results = response_model.search_results
    if not search_results:
        return []

    # Cache the results
    return search_results[:limit]


def get_insider_trades(
    ticker: str,
    end_date: str,
    start_date: str | None = None,
    limit: int = 1000,
) -> list[InsiderTrade]:
    """Fetch insider trades from cache or API."""
    # Create a cache key that includes all parameters to ensure exact matches
    cache_key = f"{ticker}_{start_date or 'none'}_{end_date}_{limit}"
    
    # Check cache first - simple exact match
    if cached_data := _cache.get_insider_trades(cache_key):
        return [InsiderTrade(**trade) for trade in cached_data]

    # If not in cache, fetch from API
    headers = {}
    if api_key := os.environ.get("FINANCIAL_DATASETS_API_KEY"):
        headers["X-API-KEY"] = api_key

    all_trades = []
    current_end_date = end_date

    while True:
        url = f"https://api.financialdatasets.ai/insider-trades/?ticker={ticker}&filing_date_lte={current_end_date}"
        if start_date:
            url += f"&filing_date_gte={start_date}"
        url += f"&limit={limit}"

        response = _make_api_request(url, headers)
        if response.status_code != 200:
            raise Exception(f"Error fetching data: {ticker} - {response.status_code} - {response.text}")

        data = response.json()
        response_model = InsiderTradeResponse(**data)
        insider_trades = response_model.insider_trades

        if not insider_trades:
            break

        all_trades.extend(insider_trades)

        # Only continue pagination if we have a start_date and got a full page
        if not start_date or len(insider_trades) < limit:
            break

        # Update end_date to the oldest filing date from current batch for next iteration
        current_end_date = min(trade.filing_date for trade in insider_trades).split("T")[0]

        # If we've reached or passed the start_date, we can stop
        if current_end_date <= start_date:
            break

    if not all_trades:
        return []

    # Cache the results using the comprehensive cache key
    _cache.set_insider_trades(cache_key, [trade.model_dump() for trade in all_trades])
    return all_trades


def get_company_news(
    ticker: str,
    end_date: str,
    start_date: str | None = None,
    limit: int = 1000,
) -> list[CompanyNews]:
    """Fetch company news from cache or API."""
    # Create a cache key that includes all parameters to ensure exact matches
    cache_key = f"{ticker}_{start_date or 'none'}_{end_date}_{limit}"
    
    # Check cache first - simple exact match
    if cached_data := _cache.get_company_news(cache_key):
        return [CompanyNews(**news) for news in cached_data]

    # If not in cache, fetch from API
    headers = {}
    if api_key := os.environ.get("FINANCIAL_DATASETS_API_KEY"):
        headers["X-API-KEY"] = api_key

    all_news = []
    current_end_date = end_date

    while True:
        company_news = None
        url = f"https://api.financialdatasets.ai/news/?ticker={ticker}&end_date={current_end_date}"
        if start_date:
            url += f"&start_date={start_date}"
        url += f"&limit={limit}"

<<<<<<< HEAD
        leaf_retry = 0
        while leaf_retry < API_FAILURE_THRESHOLD:
            leaf_retry += 1
            try:
                # Attempt to fetch the news data
                response = requests.get(url, headers=headers, timeout=10)
                if response.status_code == 200:
                    data = response.json()
                    response_model = CompanyNewsResponse(**data)
                    company_news = response_model.news
                    break  # Exit retry loop on success
                else:
                    print(f"Failed due to non-200 status: {response.status_code}")
            except requests.exceptions.RequestException as e:
                print(f"Error handling company news response: {ticker} - {e}")    
            if leaf_retry < API_FAILURE_THRESHOLD:
                print(f"Retrying... ({leaf_retry}/3)")
            else:
                print(f"Max retries reached for company news: {ticker}. Skipping.")
=======
        response = _make_api_request(url, headers)
        if response.status_code != 200:
            raise Exception(f"Error fetching data: {ticker} - {response.status_code} - {response.text}")

        data = response.json()
        response_model = CompanyNewsResponse(**data)
        company_news = response_model.news
>>>>>>> 418f7d9c

        if not company_news:
            break

        all_news.extend(company_news)

        # Only continue pagination if we have a start_date and got a full page
        if not start_date or len(company_news) < limit:
            break

        # Update end_date to the oldest date from current batch for next iteration
        new_end_date = min(news.date for news in company_news).split("T")[0]
        if new_end_date == current_end_date:
            # IF the new end date is the same as the current, we have to skip to avoid infinite loop
            print(f"New end date {new_end_date} is the same as current end date {current_end_date}. ")
            current_end_date = datetime.datetime.strptime(new_end_date, "%Y-%m-%d") - datetime.timedelta(days=1)
            current_end_date = current_end_date.strftime("%Y-%m-%d")
        else:
            current_end_date = new_end_date

        # If we've reached or passed the start_date, we can stop
        if current_end_date <= start_date:
            break

    if not all_news:
        return []

    # Cache the results using the comprehensive cache key
    _cache.set_company_news(cache_key, [news.model_dump() for news in all_news])
    return all_news


def get_market_cap(
    ticker: str,
    end_date: str,
) -> float | None:
    """Fetch market cap from the API."""
    # Check if end_date is today
    if end_date == datetime.datetime.now().strftime("%Y-%m-%d"):
        # Get the market cap from company facts API
        headers = {}
        if api_key := os.environ.get("FINANCIAL_DATASETS_API_KEY"):
            headers["X-API-KEY"] = api_key

        url = f"https://api.financialdatasets.ai/company/facts/?ticker={ticker}"
        response = _make_api_request(url, headers)
        if response.status_code != 200:
            print(f"Error fetching company facts: {ticker} - {response.status_code}")
            return None

        data = response.json()
        response_model = CompanyFactsResponse(**data)
        return response_model.company_facts.market_cap

    financial_metrics = get_financial_metrics(ticker, end_date)
    if not financial_metrics:
        return None

    market_cap = financial_metrics[0].market_cap

    if not market_cap:
        return None

    return market_cap


def prices_to_df(prices: list[Price]) -> pd.DataFrame:
    """Convert prices to a DataFrame."""
    df = pd.DataFrame([p.model_dump() for p in prices])
    df["Date"] = pd.to_datetime(df["time"])
    df.set_index("Date", inplace=True)
    numeric_cols = ["open", "close", "high", "low", "volume"]
    for col in numeric_cols:
        df[col] = pd.to_numeric(df[col], errors="coerce")
    df.sort_index(inplace=True)
    return df


# Update the get_price_data function to use the new functions
def get_price_data(ticker: str, start_date: str, end_date: str) -> pd.DataFrame:
    prices = get_prices(ticker, start_date, end_date)
    return prices_to_df(prices)<|MERGE_RESOLUTION|>--- conflicted
+++ resolved
@@ -22,7 +22,6 @@
 # Global cache instance
 _cache = get_cache()
 API_FAILURE_THRESHOLD = 5  # Number of consecutive failures before stopping retries
-
 
 def _make_api_request(url: str, headers: dict, method: str = "GET", json_data: dict = None, max_retries: int = 3) -> requests.Response:
     """
@@ -249,27 +248,6 @@
             url += f"&start_date={start_date}"
         url += f"&limit={limit}"
 
-<<<<<<< HEAD
-        leaf_retry = 0
-        while leaf_retry < API_FAILURE_THRESHOLD:
-            leaf_retry += 1
-            try:
-                # Attempt to fetch the news data
-                response = requests.get(url, headers=headers, timeout=10)
-                if response.status_code == 200:
-                    data = response.json()
-                    response_model = CompanyNewsResponse(**data)
-                    company_news = response_model.news
-                    break  # Exit retry loop on success
-                else:
-                    print(f"Failed due to non-200 status: {response.status_code}")
-            except requests.exceptions.RequestException as e:
-                print(f"Error handling company news response: {ticker} - {e}")    
-            if leaf_retry < API_FAILURE_THRESHOLD:
-                print(f"Retrying... ({leaf_retry}/3)")
-            else:
-                print(f"Max retries reached for company news: {ticker}. Skipping.")
-=======
         response = _make_api_request(url, headers)
         if response.status_code != 200:
             raise Exception(f"Error fetching data: {ticker} - {response.status_code} - {response.text}")
@@ -277,7 +255,6 @@
         data = response.json()
         response_model = CompanyNewsResponse(**data)
         company_news = response_model.news
->>>>>>> 418f7d9c
 
         if not company_news:
             break
