--- conflicted
+++ resolved
@@ -1,305 +1,3 @@
-<<<<<<< HEAD
-import datetime
-import os
-import pandas as pd
-import requests
-
-from src.data.cache import get_cache
-from src.data.models import (
-    CompanyNews,
-    CompanyNewsResponse,
-    FinancialMetrics,
-    FinancialMetricsResponse,
-    Price,
-    PriceResponse,
-    LineItem,
-    LineItemResponse,
-    InsiderTrade,
-    InsiderTradeResponse,
-    CompanyFactsResponse,
-)
-
-# Global cache instance
-_cache = get_cache()
-
-
-def get_prices(ticker: str, start_date: str, end_date: str) -> list[Price]:
-    """Fetch price data from cache or API."""
-    # Check cache first
-    if cached_data := _cache.get_prices(ticker):
-        # Filter cached data by date range and convert to Price objects
-        filtered_data = [Price(**price) for price in cached_data if start_date <= price["time"] <= end_date]
-        if filtered_data:
-            return filtered_data
-
-    # If not in cache or no data in range, fetch from API
-    headers = {}
-    if api_key := os.environ.get("FINANCIAL_DATASETS_API_KEY"):
-        headers["X-API-KEY"] = api_key
-
-    url = f"https://api.financialdatasets.ai/prices/?ticker={ticker}&interval=day&interval_multiplier=1&start_date={start_date}&end_date={end_date}"
-    response = requests.get(url, headers=headers)
-    if response.status_code != 200:
-        raise Exception(f"Error fetching data: {ticker} - {response.status_code} - {response.text}")
-
-    # Parse response with Pydantic model
-    price_response = PriceResponse(**response.json())
-    prices = price_response.prices
-
-    if not prices:
-        return []
-
-    # Cache the results as dicts
-    _cache.set_prices(ticker, [p.model_dump() for p in prices])
-    return prices
-
-
-def get_financial_metrics(
-    ticker: str,
-    end_date: str,
-    period: str = "ttm",
-    limit: int = 10,
-) -> list[FinancialMetrics]:
-    """Fetch financial metrics from cache or API."""
-    # Check cache first
-    if cached_data := _cache.get_financial_metrics(ticker):
-        # Filter cached data by date and limit
-        filtered_data = [FinancialMetrics(**metric) for metric in cached_data if metric["report_period"] <= end_date]
-        filtered_data.sort(key=lambda x: x.report_period, reverse=True)
-        if filtered_data:
-            return filtered_data[:limit]
-
-    # If not in cache or insufficient data, fetch from API
-    headers = {}
-    if api_key := os.environ.get("FINANCIAL_DATASETS_API_KEY"):
-        headers["X-API-KEY"] = api_key
-
-    url = f"https://api.financialdatasets.ai/financial-metrics/?ticker={ticker}&report_period_lte={end_date}&limit={limit}&period={period}"
-    response = requests.get(url, headers=headers)
-    if response.status_code != 200:
-        raise Exception(f"Error fetching data: {ticker} - {response.status_code} - {response.text}")
-
-    # Parse response with Pydantic model
-    metrics_response = FinancialMetricsResponse(**response.json())
-    # Return the FinancialMetrics objects directly instead of converting to dict
-    financial_metrics = metrics_response.financial_metrics
-
-    if not financial_metrics:
-        return []
-
-    # Cache the results as dicts
-    _cache.set_financial_metrics(ticker, [m.model_dump() for m in financial_metrics])
-    return financial_metrics
-
-
-def search_line_items(
-    ticker: str,
-    line_items: list[str],
-    end_date: str,
-    period: str = "ttm",
-    limit: int = 10,
-) -> list[LineItem]:
-    """Fetch line items from API."""
-    # If not in cache or insufficient data, fetch from API
-    headers = {}
-    if api_key := os.environ.get("FINANCIAL_DATASETS_API_KEY"):
-        headers["X-API-KEY"] = api_key
-
-    url = "https://api.financialdatasets.ai/financials/search/line-items"
-
-    body = {
-        "tickers": [ticker],
-        "line_items": line_items,
-        "end_date": end_date,
-        "period": period,
-        "limit": limit,
-    }
-    response = requests.post(url, headers=headers, json=body)
-    if response.status_code != 200:
-        raise Exception(f"Error fetching data: {ticker} - {response.status_code} - {response.text}")
-    data = response.json()
-    response_model = LineItemResponse(**data)
-    search_results = response_model.search_results
-    if not search_results:
-        return []
-
-    # Cache the results
-    return search_results[:limit]
-
-
-def get_insider_trades(
-    ticker: str,
-    end_date: str,
-    start_date: str | None = None,
-    limit: int = 1000,
-) -> list[InsiderTrade]:
-    """Fetch insider trades from cache or API."""
-    # Check cache first
-    if cached_data := _cache.get_insider_trades(ticker):
-        # Filter cached data by date range
-        filtered_data = [InsiderTrade(**trade) for trade in cached_data if (start_date is None or (trade.get("transaction_date") or trade["filing_date"]) >= start_date) and (trade.get("transaction_date") or trade["filing_date"]) <= end_date]
-        filtered_data.sort(key=lambda x: x.transaction_date or x.filing_date, reverse=True)
-        if filtered_data:
-            return filtered_data
-
-    # If not in cache or insufficient data, fetch from API
-    headers = {}
-    if api_key := os.environ.get("FINANCIAL_DATASETS_API_KEY"):
-        headers["X-API-KEY"] = api_key
-
-    all_trades = []
-    current_end_date = end_date
-
-    while True:
-        url = f"https://api.financialdatasets.ai/insider-trades/?ticker={ticker}&filing_date_lte={current_end_date}"
-        if start_date:
-            url += f"&filing_date_gte={start_date}"
-        url += f"&limit={limit}"
-
-        response = requests.get(url, headers=headers)
-        if response.status_code != 200:
-            raise Exception(f"Error fetching data: {ticker} - {response.status_code} - {response.text}")
-
-        data = response.json()
-        response_model = InsiderTradeResponse(**data)
-        insider_trades = response_model.insider_trades
-
-        if not insider_trades:
-            break
-
-        all_trades.extend(insider_trades)
-
-        # Only continue pagination if we have a start_date and got a full page
-        if not start_date or len(insider_trades) < limit:
-            break
-
-        # Update end_date to the oldest filing date from current batch for next iteration
-        current_end_date = min(trade.filing_date for trade in insider_trades).split("T")[0]
-
-        # If we've reached or passed the start_date, we can stop
-        if current_end_date <= start_date:
-            break
-
-    if not all_trades:
-        return []
-
-    # Cache the results
-    _cache.set_insider_trades(ticker, [trade.model_dump() for trade in all_trades])
-    return all_trades
-
-
-def get_company_news(
-    ticker: str,
-    end_date: str,
-    start_date: str | None = None,
-    limit: int = 1000,
-) -> list[CompanyNews]:
-    """Fetch company news from cache or API."""
-    # Check cache first
-    if cached_data := _cache.get_company_news(ticker):
-        # Filter cached data by date range
-        filtered_data = [CompanyNews(**news) for news in cached_data if (start_date is None or news["date"] >= start_date) and news["date"] <= end_date]
-        filtered_data.sort(key=lambda x: x.date, reverse=True)
-        if filtered_data:
-            return filtered_data
-
-    # If not in cache or insufficient data, fetch from API
-    headers = {}
-    if api_key := os.environ.get("FINANCIAL_DATASETS_API_KEY"):
-        headers["X-API-KEY"] = api_key
-
-    all_news = []
-    current_end_date = end_date
-
-    while True:
-        url = f"https://api.financialdatasets.ai/news/?ticker={ticker}&end_date={current_end_date}"
-        if start_date:
-            url += f"&start_date={start_date}"
-        url += f"&limit={limit}"
-
-        response = requests.get(url, headers=headers)
-        if response.status_code != 200:
-            raise Exception(f"Error fetching data: {ticker} - {response.status_code} - {response.text}")
-
-        data = response.json()
-        response_model = CompanyNewsResponse(**data)
-        company_news = response_model.news
-
-        if not company_news:
-            break
-
-        all_news.extend(company_news)
-
-        # Only continue pagination if we have a start_date and got a full page
-        if not start_date or len(company_news) < limit:
-            break
-
-        # Update end_date to the oldest date from current batch for next iteration
-        current_end_date = min(news.date for news in company_news).split("T")[0]
-
-        # If we've reached or passed the start_date, we can stop
-        if current_end_date <= start_date:
-            break
-
-    if not all_news:
-        return []
-
-    # Cache the results
-    _cache.set_company_news(ticker, [news.model_dump() for news in all_news])
-    return all_news
-
-
-def get_market_cap(
-    ticker: str,
-    end_date: str,
-) -> float | None:
-    """Fetch market cap from the API."""
-    # Check if end_date is today
-    if end_date == datetime.datetime.now().strftime("%Y-%m-%d"):
-        # Get the market cap from company facts API
-        headers = {}
-        if api_key := os.environ.get("FINANCIAL_DATASETS_API_KEY"):
-            headers["X-API-KEY"] = api_key
-
-        url = f"https://api.financialdatasets.ai/company/facts/?ticker={ticker}"
-        response = requests.get(url, headers=headers)
-        if response.status_code != 200:
-            print(f"Error fetching company facts: {ticker} - {response.status_code}")
-            return None
-
-        data = response.json()
-        response_model = CompanyFactsResponse(**data)
-        return response_model.company_facts.market_cap
-
-    financial_metrics = get_financial_metrics(ticker, end_date)
-    if not financial_metrics:
-        return None
-
-    market_cap = financial_metrics[0].market_cap
-
-    if not market_cap:
-        return None
-
-    return market_cap
-
-
-def prices_to_df(prices: list[Price]) -> pd.DataFrame:
-    """Convert prices to a DataFrame."""
-    df = pd.DataFrame([p.model_dump() for p in prices])
-    df["Date"] = pd.to_datetime(df["time"])
-    df.set_index("Date", inplace=True)
-    numeric_cols = ["open", "close", "high", "low", "volume"]
-    for col in numeric_cols:
-        df[col] = pd.to_numeric(df[col], errors="coerce")
-    df.sort_index(inplace=True)
-    return df
-
-
-# Update the get_price_data function to use the new functions
-def get_price_data(ticker: str, start_date: str, end_date: str) -> pd.DataFrame:
-    prices = get_prices(ticker, start_date, end_date)
-    return prices_to_df(prices)
-=======
 import datetime
 import os
 import pandas as pd
@@ -630,5 +328,4 @@
 # Update the get_price_data function to use the new functions
 def get_price_data(ticker: str, start_date: str, end_date: str) -> pd.DataFrame:
     prices = get_prices(ticker, start_date, end_date)
-    return prices_to_df(prices)
->>>>>>> bbd07fab
+    return prices_to_df(prices)