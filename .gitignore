--- conflicted
+++ resolved
@@ -41,10 +41,8 @@
 # graph
 *.png
 
-<<<<<<< HEAD
-# gradio
-.gradio
-=======
 # Txt files
 *.txt
->>>>>>> 3056a246
+
+# gradio
+.gradio