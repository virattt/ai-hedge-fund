--- conflicted
+++ resolved
@@ -18,14 +18,11 @@
 numpy = "^1.24.0"
 python-dotenv = "1.0.0"
 matplotlib = "^3.9.2"
-<<<<<<< HEAD
 gradio = "^5.9.1"
-=======
 tabulate = "^0.9.0"
 colorama = "^0.4.6"
 questionary = "^2.1.0"
 rich = "^13.9.4"
->>>>>>> 46375ac9
 
 [tool.poetry.group.dev.dependencies]
 pytest = "^7.4.0"
