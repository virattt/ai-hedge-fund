<<<<<<< HEAD
# AI Hedge Fund [WIP] 🚧

This project is currently a work in progress. To track progress, please get updates [here](https://x.com/virattt).

The AI Hedge Fund app is a complete system with both frontend and backend components that enables you to run an AI-powered hedge fund trading system through a web interface on your own computer.

<img width="1692" alt="Screenshot 2025-05-15 at 8 57 56 PM" src="https://github.com/user-attachments/assets/2173fa5b-1029-49dd-8b04-d7583616de1b" />


## Overview

The AI Hedge Fund consists of:

- **Backend**: A FastAPI application that provides a REST API to run the hedge fund trading system and backtester
- **Frontend**: A React/Vite application that offers a user-friendly interface to visualize and control the hedge fund operations

## Quick Setup

Follow these steps to get both the frontend and backend running:

### Prerequisites

- Node.js and npm for the frontend
- Python 3.8+ and Poetry for the backend

### Installation

1. Clone the repository:
```bash
git clone https://github.com/virattt/ai-hedge-fund.git
cd ai-hedge-fund
```

2. Set up your environment variables:
```bash
# Create .env file for your API keys (in the root directory)
cp .env.example .env
```

3. Edit the .env file to add your API keys:
```bash
# For running LLMs hosted by openai (gpt-4o, gpt-4o-mini, etc.)
OPENAI_API_KEY=your-openai-api-key

# For running LLMs hosted by groq (deepseek, llama3, etc.)
GROQ_API_KEY=your-groq-api-key

# For getting financial data to power the hedge fund
FINANCIAL_DATASETS_API_KEY=your-financial-datasets-api-key
```

4. Install Poetry (if not already installed):
```bash
curl -sSL https://install.python-poetry.org | python3 -
```

5. Install root project dependencies:
```bash
# From the root directory
poetry install
```

6. Install backend app dependencies:
```bash
# Navigate to the backend directory
cd app/backend
pip install -r requirements.txt  # If there's a requirements.txt file
# OR
poetry install  # If there's a pyproject.toml in the backend directory
```

7. Install frontend app dependencies:
```bash
cd app/frontend
npm install  # or pnpm install or yarn install
```

### Running the Application

1. Start the backend server:
```bash
# In one terminal, from the backend directory
cd app/backend
poetry run uvicorn main:app --reload
```

2. Start the frontend application:
```bash
# In another terminal, from the frontend directory
cd app/frontend
npm run dev
```

You can now access:
- Frontend application: http://localhost:5173
- Backend API: http://localhost:8000
- API Documentation: http://localhost:8000/docs

## Detailed Documentation

For more detailed information:
- [Backend Documentation](./backend/README.md)
- [Frontend Documentation](./frontend/README.md)

## Disclaimer

This project is for **educational and research purposes only**.

- Not intended for real trading or investment
- No warranties or guarantees provided
- Creator assumes no liability for financial losses
- Consult a financial advisor for investment decisions

By using this software, you agree to use it solely for learning purposes. 
=======
# AI Hedge Fund [WIP] 🚧

This project is currently a work in progress. To track progress, please get updates [here](https://x.com/virattt).

The AI Hedge Fund app is a complete system with both frontend and backend components that enables you to run an AI-powered hedge fund trading system through a web interface on your own computer.

<img width="1692" alt="Screenshot 2025-05-15 at 8 57 56 PM" src="https://github.com/user-attachments/assets/2173fa5b-1029-49dd-8b04-d7583616de1b" />


## Overview

The AI Hedge Fund consists of:

- **Backend**: A FastAPI application that provides a REST API to run the hedge fund trading system and backtester
- **Frontend**: A React/Vite application that offers a user-friendly interface to visualize and control the hedge fund operations

## Table of Contents

- [🚀 Quick Start (For Non-Technical Users)](#-quick-start-for-non-technical-users)
  - [Option 1: Using 1-Line Shell Script (Recommended)](#option-1-using-1-line-shell-script-recommended)
  - [Option 2: Using npm (Alternative)](#option-2-using-npm-alternative)
- [🛠️ Manual Setup (For Developers)](#️-manual-setup-for-developers)
  - [Prerequisites](#prerequisites)
  - [Installation](#installation)
  - [Running the Application](#running-the-application)
- [Detailed Documentation](#detailed-documentation)
- [Disclaimer](#disclaimer)

## 🚀 Quick Start (For Non-Technical Users)

**One-line setup and run command:**

### Option 1: Using 1-Line Shell Script (Recommended)

#### For Mac/Linux:
```bash
./run.sh
```

If you get a "permission denied" error, run this first:
```bash
chmod +x run.sh && ./run.sh
```

Or alternatively, you can run:
```bash
bash run.sh
```

#### For Windows:
```cmd
run.bat
```

### Option 2: Using npm (Alternative)
```bash
cd app && npm install && npm run setup
```

**That's it!** These scripts will:
1. Check for required dependencies (Node.js, Python, Poetry)
2. Install all dependencies automatically
3. Start both frontend and backend services
4. **Automatically open your web browser** to the application

**Requirements:**
- [Node.js](https://nodejs.org/) (includes npm)
- [Python 3](https://python.org/)
- [Poetry](https://python-poetry.org/)

**After running, you can access:**
- Frontend (Web Interface): http://localhost:5173
- Backend API: http://localhost:8000
- API Documentation: http://localhost:8000/docs

---

## 🛠️ Manual Setup (For Developers)

If you prefer to set up each component manually or need more control:

### Prerequisites

- Node.js and npm for the frontend
- Python 3.8+ and Poetry for the backend

### Installation

1. Clone the repository:
```bash
git clone https://github.com/virattt/ai-hedge-fund.git
cd ai-hedge-fund
```

2. Set up your environment variables:
```bash
# Create .env file for your API keys (in the root directory)
cp .env.example .env
```

3. Edit the .env file to add your API keys:
```bash
# For running LLMs hosted by openai (gpt-4o, gpt-4o-mini, etc.)
OPENAI_API_KEY=your-openai-api-key

# For running LLMs hosted by groq (deepseek, llama3, etc.)
GROQ_API_KEY=your-groq-api-key

# For getting financial data to power the hedge fund
FINANCIAL_DATASETS_API_KEY=your-financial-datasets-api-key
```

4. Install Poetry (if not already installed):
```bash
curl -sSL https://install.python-poetry.org | python3 -
```

5. Install root project dependencies:
```bash
# From the root directory
poetry install
```

6. Install backend app dependencies:
```bash
# Navigate to the backend directory
cd app/backend
pip install -r requirements.txt  # If there's a requirements.txt file
# OR
poetry install  # If there's a pyproject.toml in the backend directory
```

7. Install frontend app dependencies:
```bash
cd app/frontend
npm install  # or pnpm install or yarn install
```

### Running the Application

1. Start the backend server:
```bash
# In one terminal, from the backend directory
cd app/backend
poetry run uvicorn main:app --reload
```

2. Start the frontend application:
```bash
# In another terminal, from the frontend directory
cd app/frontend
npm run dev
```

You can now access:
- Frontend application: http://localhost:5173
- Backend API: http://localhost:8000
- API Documentation: http://localhost:8000/docs

## Detailed Documentation

For more detailed information:
- [Backend Documentation](./backend/README.md)
- [Frontend Documentation](./frontend/README.md)

## Disclaimer

This project is for **educational and research purposes only**.

- Not intended for real trading or investment
- No warranties or guarantees provided
- Creator assumes no liability for financial losses
- Consult a financial advisor for investment decisions

By using this software, you agree to use it solely for learning purposes. 
>>>>>>> bbd07fab
<|MERGE_RESOLUTION|>--- conflicted
+++ resolved
@@ -1,119 +1,3 @@
-<<<<<<< HEAD
-# AI Hedge Fund [WIP] 🚧
-
-This project is currently a work in progress. To track progress, please get updates [here](https://x.com/virattt).
-
-The AI Hedge Fund app is a complete system with both frontend and backend components that enables you to run an AI-powered hedge fund trading system through a web interface on your own computer.
-
-<img width="1692" alt="Screenshot 2025-05-15 at 8 57 56 PM" src="https://github.com/user-attachments/assets/2173fa5b-1029-49dd-8b04-d7583616de1b" />
-
-
-## Overview
-
-The AI Hedge Fund consists of:
-
-- **Backend**: A FastAPI application that provides a REST API to run the hedge fund trading system and backtester
-- **Frontend**: A React/Vite application that offers a user-friendly interface to visualize and control the hedge fund operations
-
-## Quick Setup
-
-Follow these steps to get both the frontend and backend running:
-
-### Prerequisites
-
-- Node.js and npm for the frontend
-- Python 3.8+ and Poetry for the backend
-
-### Installation
-
-1. Clone the repository:
-```bash
-git clone https://github.com/virattt/ai-hedge-fund.git
-cd ai-hedge-fund
-```
-
-2. Set up your environment variables:
-```bash
-# Create .env file for your API keys (in the root directory)
-cp .env.example .env
-```
-
-3. Edit the .env file to add your API keys:
-```bash
-# For running LLMs hosted by openai (gpt-4o, gpt-4o-mini, etc.)
-OPENAI_API_KEY=your-openai-api-key
-
-# For running LLMs hosted by groq (deepseek, llama3, etc.)
-GROQ_API_KEY=your-groq-api-key
-
-# For getting financial data to power the hedge fund
-FINANCIAL_DATASETS_API_KEY=your-financial-datasets-api-key
-```
-
-4. Install Poetry (if not already installed):
-```bash
-curl -sSL https://install.python-poetry.org | python3 -
-```
-
-5. Install root project dependencies:
-```bash
-# From the root directory
-poetry install
-```
-
-6. Install backend app dependencies:
-```bash
-# Navigate to the backend directory
-cd app/backend
-pip install -r requirements.txt  # If there's a requirements.txt file
-# OR
-poetry install  # If there's a pyproject.toml in the backend directory
-```
-
-7. Install frontend app dependencies:
-```bash
-cd app/frontend
-npm install  # or pnpm install or yarn install
-```
-
-### Running the Application
-
-1. Start the backend server:
-```bash
-# In one terminal, from the backend directory
-cd app/backend
-poetry run uvicorn main:app --reload
-```
-
-2. Start the frontend application:
-```bash
-# In another terminal, from the frontend directory
-cd app/frontend
-npm run dev
-```
-
-You can now access:
-- Frontend application: http://localhost:5173
-- Backend API: http://localhost:8000
-- API Documentation: http://localhost:8000/docs
-
-## Detailed Documentation
-
-For more detailed information:
-- [Backend Documentation](./backend/README.md)
-- [Frontend Documentation](./frontend/README.md)
-
-## Disclaimer
-
-This project is for **educational and research purposes only**.
-
-- Not intended for real trading or investment
-- No warranties or guarantees provided
-- Creator assumes no liability for financial losses
-- Consult a financial advisor for investment decisions
-
-By using this software, you agree to use it solely for learning purposes. 
-=======
 # AI Hedge Fund [WIP] 🚧
 
 This project is currently a work in progress. To track progress, please get updates [here](https://x.com/virattt).
@@ -288,5 +172,4 @@
 - Creator assumes no liability for financial losses
 - Consult a financial advisor for investment decisions
 
-By using this software, you agree to use it solely for learning purposes. 
->>>>>>> bbd07fab
+By using this software, you agree to use it solely for learning purposes. 