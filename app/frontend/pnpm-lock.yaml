<<<<<<< HEAD
lockfileVersion: '9.0'

settings:
  autoInstallPeers: true
  excludeLinksFromLockfile: false

importers:

  .:
    dependencies:
      '@radix-ui/react-accordion':
        specifier: ^1.2.10
        version: 1.2.10(@types/react-dom@18.3.7(@types/react@18.3.20))(@types/react@18.3.20)(react-dom@18.3.1(react@18.3.1))(react@18.3.1)
      '@radix-ui/react-dialog':
        specifier: ^1.1.13
        version: 1.1.13(@types/react-dom@18.3.7(@types/react@18.3.20))(@types/react@18.3.20)(react-dom@18.3.1(react@18.3.1))(react@18.3.1)
      '@radix-ui/react-popover':
        specifier: ^1.1.13
        version: 1.1.13(@types/react-dom@18.3.7(@types/react@18.3.20))(@types/react@18.3.20)(react-dom@18.3.1(react@18.3.1))(react@18.3.1)
      '@radix-ui/react-separator':
        specifier: ^1.1.6
        version: 1.1.6(@types/react-dom@18.3.7(@types/react@18.3.20))(@types/react@18.3.20)(react-dom@18.3.1(react@18.3.1))(react@18.3.1)
      '@radix-ui/react-slot':
        specifier: ^1.2.0
        version: 1.2.0(@types/react@18.3.20)(react@18.3.1)
      '@radix-ui/react-tabs':
        specifier: ^1.1.11
        version: 1.1.11(@types/react-dom@18.3.7(@types/react@18.3.20))(@types/react@18.3.20)(react-dom@18.3.1(react@18.3.1))(react@18.3.1)
      '@radix-ui/react-tooltip':
        specifier: ^1.2.6
        version: 1.2.6(@types/react-dom@18.3.7(@types/react@18.3.20))(@types/react@18.3.20)(react-dom@18.3.1(react@18.3.1))(react@18.3.1)
      '@xyflow/react':
        specifier: ^12.5.1
        version: 12.6.0(@types/react@18.3.20)(react-dom@18.3.1(react@18.3.1))(react@18.3.1)
      class-variance-authority:
        specifier: ^0.7.1
        version: 0.7.1
      clsx:
        specifier: ^2.1.1
        version: 2.1.1
      cmdk:
        specifier: ^1.1.1
        version: 1.1.1(@types/react-dom@18.3.7(@types/react@18.3.20))(@types/react@18.3.20)(react-dom@18.3.1(react@18.3.1))(react@18.3.1)
      lucide-react:
        specifier: ^0.507.0
        version: 0.507.0(react@18.3.1)
      next-themes:
        specifier: ^0.4.6
        version: 0.4.6(react-dom@18.3.1(react@18.3.1))(react@18.3.1)
      react:
        specifier: ^18.2.0
        version: 18.3.1
      react-dom:
        specifier: ^18.2.0
        version: 18.3.1(react@18.3.1)
      react-resizable-panels:
        specifier: ^3.0.1
        version: 3.0.1(react-dom@18.3.1(react@18.3.1))(react@18.3.1)
      shadcn-ui:
        specifier: ^0.9.5
        version: 0.9.5
      tailwind-merge:
        specifier: ^3.2.0
        version: 3.2.0
    devDependencies:
      '@tailwindcss/typography':
        specifier: ^0.5.16
        version: 0.5.16(tailwindcss@3.4.17)
      '@types/node':
        specifier: ^22.15.3
        version: 22.15.3
      '@types/react':
        specifier: ^18.2.53
        version: 18.3.20
      '@types/react-dom':
        specifier: ^18.2.18
        version: 18.3.7(@types/react@18.3.20)
      '@typescript-eslint/eslint-plugin':
        specifier: ^6.20.0
        version: 6.21.0(@typescript-eslint/parser@6.21.0(eslint@8.57.1)(typescript@5.8.3))(eslint@8.57.1)(typescript@5.8.3)
      '@typescript-eslint/parser':
        specifier: ^6.20.0
        version: 6.21.0(eslint@8.57.1)(typescript@5.8.3)
      '@vitejs/plugin-react':
        specifier: ^4.2.1
        version: 4.4.1(vite@5.4.19(@types/node@22.15.3)(lightningcss@1.29.2))
      autoprefixer:
        specifier: ^10.4.21
        version: 10.4.21(postcss@8.5.3)
      eslint:
        specifier: ^8.56.0
        version: 8.57.1
      eslint-plugin-react-hooks:
        specifier: ^4.6.0
        version: 4.6.2(eslint@8.57.1)
      eslint-plugin-react-refresh:
        specifier: ^0.4.5
        version: 0.4.20(eslint@8.57.1)
      postcss:
        specifier: ^8.5.3
        version: 8.5.3
      tailwindcss:
        specifier: ^3.4.1
        version: 3.4.17
      tailwindcss-animate:
        specifier: ^1.0.7
        version: 1.0.7(tailwindcss@3.4.17)
      typescript:
        specifier: ^5.3.3
        version: 5.8.3
      vite:
        specifier: ^5.0.12
        version: 5.4.19(@types/node@22.15.3)(lightningcss@1.29.2)

packages:

  '@alloc/quick-lru@5.2.0':
    resolution: {integrity: sha512-UrcABB+4bUrFABwbluTIBErXwvbsU/V7TZWfmbgJfbkwiBuziS9gxdODUyuiecfdGQ85jglMW6juS3+z5TsKLw==}
    engines: {node: '>=10'}

  '@ampproject/remapping@2.3.0':
    resolution: {integrity: sha512-30iZtAPgz+LTIYoeivqYo853f02jBYSd5uGnGpkFV0M3xOt9aN73erkgYAmZU43x4VfqcnLxW9Kpg3R5LC4YYw==}
    engines: {node: '>=6.0.0'}

  '@babel/code-frame@7.27.1':
    resolution: {integrity: sha512-cjQ7ZlQ0Mv3b47hABuTevyTuYN4i+loJKGeV9flcCgIK37cCXRh+L1bd3iBHlynerhQ7BhCkn2BPbQUL+rGqFg==}
    engines: {node: '>=6.9.0'}

  '@babel/compat-data@7.27.1':
    resolution: {integrity: sha512-Q+E+rd/yBzNQhXkG+zQnF58e4zoZfBedaxwzPmicKsiK3nt8iJYrSrDbjwFFDGC4f+rPafqRaPH6TsDoSvMf7A==}
    engines: {node: '>=6.9.0'}

  '@babel/core@7.27.1':
    resolution: {integrity: sha512-IaaGWsQqfsQWVLqMn9OB92MNN7zukfVA4s7KKAI0KfrrDsZ0yhi5uV4baBuLuN7n3vsZpwP8asPPcVwApxvjBQ==}
    engines: {node: '>=6.9.0'}

  '@babel/generator@7.27.1':
    resolution: {integrity: sha512-UnJfnIpc/+JO0/+KRVQNGU+y5taA5vCbwN8+azkX6beii/ZF+enZJSOKo11ZSzGJjlNfJHfQtmQT8H+9TXPG2w==}
    engines: {node: '>=6.9.0'}

  '@babel/helper-compilation-targets@7.27.1':
    resolution: {integrity: sha512-2YaDd/Rd9E598B5+WIc8wJPmWETiiJXFYVE60oX8FDohv7rAUU3CQj+A1MgeEmcsk2+dQuEjIe/GDvig0SqL4g==}
    engines: {node: '>=6.9.0'}

  '@babel/helper-module-imports@7.27.1':
    resolution: {integrity: sha512-0gSFWUPNXNopqtIPQvlD5WgXYI5GY2kP2cCvoT8kczjbfcfuIljTbcWrulD1CIPIX2gt1wghbDy08yE1p+/r3w==}
    engines: {node: '>=6.9.0'}

  '@babel/helper-module-transforms@7.27.1':
    resolution: {integrity: sha512-9yHn519/8KvTU5BjTVEEeIM3w9/2yXNKoD82JifINImhpKkARMJKPP59kLo+BafpdN5zgNeIcS4jsGDmd3l58g==}
    engines: {node: '>=6.9.0'}
    peerDependencies:
      '@babel/core': ^7.0.0

  '@babel/helper-plugin-utils@7.27.1':
    resolution: {integrity: sha512-1gn1Up5YXka3YYAHGKpbideQ5Yjf1tDa9qYcgysz+cNCXukyLl6DjPXhD3VRwSb8c0J9tA4b2+rHEZtc6R0tlw==}
    engines: {node: '>=6.9.0'}

  '@babel/helper-string-parser@7.27.1':
    resolution: {integrity: sha512-qMlSxKbpRlAridDExk92nSobyDdpPijUq2DW6oDnUqd0iOGxmQjyqhMIihI9+zv4LPyZdRje2cavWPbCbWm3eA==}
    engines: {node: '>=6.9.0'}

  '@babel/helper-validator-identifier@7.27.1':
    resolution: {integrity: sha512-D2hP9eA+Sqx1kBZgzxZh0y1trbuU+JoDkiEwqhQ36nodYqJwyEIhPSdMNd7lOm/4io72luTPWH20Yda0xOuUow==}
    engines: {node: '>=6.9.0'}

  '@babel/helper-validator-option@7.27.1':
    resolution: {integrity: sha512-YvjJow9FxbhFFKDSuFnVCe2WxXk1zWc22fFePVNEaWJEu8IrZVlda6N0uHwzZrUM1il7NC9Mlp4MaJYbYd9JSg==}
    engines: {node: '>=6.9.0'}

  '@babel/helpers@7.27.1':
    resolution: {integrity: sha512-FCvFTm0sWV8Fxhpp2McP5/W53GPllQ9QeQ7SiqGWjMf/LVG07lFa5+pgK05IRhVwtvafT22KF+ZSnM9I545CvQ==}
    engines: {node: '>=6.9.0'}

  '@babel/parser@7.27.1':
    resolution: {integrity: sha512-I0dZ3ZpCrJ1c04OqlNsQcKiZlsrXf/kkE4FXzID9rIOYICsAbA8mMDzhW/luRNAHdCNt7os/u8wenklZDlUVUQ==}
    engines: {node: '>=6.0.0'}
    hasBin: true

  '@babel/plugin-transform-react-jsx-self@7.27.1':
    resolution: {integrity: sha512-6UzkCs+ejGdZ5mFFC/OCUrv028ab2fp1znZmCZjAOBKiBK2jXD1O+BPSfX8X2qjJ75fZBMSnQn3Rq2mrBJK2mw==}
    engines: {node: '>=6.9.0'}
    peerDependencies:
      '@babel/core': ^7.0.0-0

  '@babel/plugin-transform-react-jsx-source@7.27.1':
    resolution: {integrity: sha512-zbwoTsBruTeKB9hSq73ha66iFeJHuaFkUbwvqElnygoNbj/jHRsSeokowZFN3CZ64IvEqcmmkVe89OPXc7ldAw==}
    engines: {node: '>=6.9.0'}
    peerDependencies:
      '@babel/core': ^7.0.0-0

  '@babel/template@7.27.1':
    resolution: {integrity: sha512-Fyo3ghWMqkHHpHQCoBs2VnYjR4iWFFjguTDEqA5WgZDOrFesVjMhMM2FSqTKSoUSDO1VQtavj8NFpdRBEvJTtg==}
    engines: {node: '>=6.9.0'}

  '@babel/traverse@7.27.1':
    resolution: {integrity: sha512-ZCYtZciz1IWJB4U61UPu4KEaqyfj+r5T1Q5mqPo+IBpcG9kHv30Z0aD8LXPgC1trYa6rK0orRyAhqUgk4MjmEg==}
    engines: {node: '>=6.9.0'}

  '@babel/types@7.27.1':
    resolution: {integrity: sha512-+EzkxvLNfiUeKMgy/3luqfsCWFRXLb7U6wNQTk60tovuckwB15B191tJWvpp4HjiQWdJkCxO3Wbvc6jlk3Xb2Q==}
    engines: {node: '>=6.9.0'}

  '@esbuild/aix-ppc64@0.21.5':
    resolution: {integrity: sha512-1SDgH6ZSPTlggy1yI6+Dbkiz8xzpHJEVAlF/AM1tHPLsf5STom9rwtjE4hKAF20FfXXNTFqEYXyJNWh1GiZedQ==}
    engines: {node: '>=12'}
    cpu: [ppc64]
    os: [aix]

  '@esbuild/android-arm64@0.21.5':
    resolution: {integrity: sha512-c0uX9VAUBQ7dTDCjq+wdyGLowMdtR/GoC2U5IYk/7D1H1JYC0qseD7+11iMP2mRLN9RcCMRcjC4YMclCzGwS/A==}
    engines: {node: '>=12'}
    cpu: [arm64]
    os: [android]

  '@esbuild/android-arm@0.21.5':
    resolution: {integrity: sha512-vCPvzSjpPHEi1siZdlvAlsPxXl7WbOVUBBAowWug4rJHb68Ox8KualB+1ocNvT5fjv6wpkX6o/iEpbDrf68zcg==}
    engines: {node: '>=12'}
    cpu: [arm]
    os: [android]

  '@esbuild/android-x64@0.21.5':
    resolution: {integrity: sha512-D7aPRUUNHRBwHxzxRvp856rjUHRFW1SdQATKXH2hqA0kAZb1hKmi02OpYRacl0TxIGz/ZmXWlbZgjwWYaCakTA==}
    engines: {node: '>=12'}
    cpu: [x64]
    os: [android]

  '@esbuild/darwin-arm64@0.21.5':
    resolution: {integrity: sha512-DwqXqZyuk5AiWWf3UfLiRDJ5EDd49zg6O9wclZ7kUMv2WRFr4HKjXp/5t8JZ11QbQfUS6/cRCKGwYhtNAY88kQ==}
    engines: {node: '>=12'}
    cpu: [arm64]
    os: [darwin]

  '@esbuild/darwin-x64@0.21.5':
    resolution: {integrity: sha512-se/JjF8NlmKVG4kNIuyWMV/22ZaerB+qaSi5MdrXtd6R08kvs2qCN4C09miupktDitvh8jRFflwGFBQcxZRjbw==}
    engines: {node: '>=12'}
    cpu: [x64]
    os: [darwin]

  '@esbuild/freebsd-arm64@0.21.5':
    resolution: {integrity: sha512-5JcRxxRDUJLX8JXp/wcBCy3pENnCgBR9bN6JsY4OmhfUtIHe3ZW0mawA7+RDAcMLrMIZaf03NlQiX9DGyB8h4g==}
    engines: {node: '>=12'}
    cpu: [arm64]
    os: [freebsd]

  '@esbuild/freebsd-x64@0.21.5':
    resolution: {integrity: sha512-J95kNBj1zkbMXtHVH29bBriQygMXqoVQOQYA+ISs0/2l3T9/kj42ow2mpqerRBxDJnmkUDCaQT/dfNXWX/ZZCQ==}
    engines: {node: '>=12'}
    cpu: [x64]
    os: [freebsd]

  '@esbuild/linux-arm64@0.21.5':
    resolution: {integrity: sha512-ibKvmyYzKsBeX8d8I7MH/TMfWDXBF3db4qM6sy+7re0YXya+K1cem3on9XgdT2EQGMu4hQyZhan7TeQ8XkGp4Q==}
    engines: {node: '>=12'}
    cpu: [arm64]
    os: [linux]

  '@esbuild/linux-arm@0.21.5':
    resolution: {integrity: sha512-bPb5AHZtbeNGjCKVZ9UGqGwo8EUu4cLq68E95A53KlxAPRmUyYv2D6F0uUI65XisGOL1hBP5mTronbgo+0bFcA==}
    engines: {node: '>=12'}
    cpu: [arm]
    os: [linux]

  '@esbuild/linux-ia32@0.21.5':
    resolution: {integrity: sha512-YvjXDqLRqPDl2dvRODYmmhz4rPeVKYvppfGYKSNGdyZkA01046pLWyRKKI3ax8fbJoK5QbxblURkwK/MWY18Tg==}
    engines: {node: '>=12'}
    cpu: [ia32]
    os: [linux]

  '@esbuild/linux-loong64@0.21.5':
    resolution: {integrity: sha512-uHf1BmMG8qEvzdrzAqg2SIG/02+4/DHB6a9Kbya0XDvwDEKCoC8ZRWI5JJvNdUjtciBGFQ5PuBlpEOXQj+JQSg==}
    engines: {node: '>=12'}
    cpu: [loong64]
    os: [linux]

  '@esbuild/linux-mips64el@0.21.5':
    resolution: {integrity: sha512-IajOmO+KJK23bj52dFSNCMsz1QP1DqM6cwLUv3W1QwyxkyIWecfafnI555fvSGqEKwjMXVLokcV5ygHW5b3Jbg==}
    engines: {node: '>=12'}
    cpu: [mips64el]
    os: [linux]

  '@esbuild/linux-ppc64@0.21.5':
    resolution: {integrity: sha512-1hHV/Z4OEfMwpLO8rp7CvlhBDnjsC3CttJXIhBi+5Aj5r+MBvy4egg7wCbe//hSsT+RvDAG7s81tAvpL2XAE4w==}
    engines: {node: '>=12'}
    cpu: [ppc64]
    os: [linux]

  '@esbuild/linux-riscv64@0.21.5':
    resolution: {integrity: sha512-2HdXDMd9GMgTGrPWnJzP2ALSokE/0O5HhTUvWIbD3YdjME8JwvSCnNGBnTThKGEB91OZhzrJ4qIIxk/SBmyDDA==}
    engines: {node: '>=12'}
    cpu: [riscv64]
    os: [linux]

  '@esbuild/linux-s390x@0.21.5':
    resolution: {integrity: sha512-zus5sxzqBJD3eXxwvjN1yQkRepANgxE9lgOW2qLnmr8ikMTphkjgXu1HR01K4FJg8h1kEEDAqDcZQtbrRnB41A==}
    engines: {node: '>=12'}
    cpu: [s390x]
    os: [linux]

  '@esbuild/linux-x64@0.21.5':
    resolution: {integrity: sha512-1rYdTpyv03iycF1+BhzrzQJCdOuAOtaqHTWJZCWvijKD2N5Xu0TtVC8/+1faWqcP9iBCWOmjmhoH94dH82BxPQ==}
    engines: {node: '>=12'}
    cpu: [x64]
    os: [linux]

  '@esbuild/netbsd-x64@0.21.5':
    resolution: {integrity: sha512-Woi2MXzXjMULccIwMnLciyZH4nCIMpWQAs049KEeMvOcNADVxo0UBIQPfSmxB3CWKedngg7sWZdLvLczpe0tLg==}
    engines: {node: '>=12'}
    cpu: [x64]
    os: [netbsd]

  '@esbuild/openbsd-x64@0.21.5':
    resolution: {integrity: sha512-HLNNw99xsvx12lFBUwoT8EVCsSvRNDVxNpjZ7bPn947b8gJPzeHWyNVhFsaerc0n3TsbOINvRP2byTZ5LKezow==}
    engines: {node: '>=12'}
    cpu: [x64]
    os: [openbsd]

  '@esbuild/sunos-x64@0.21.5':
    resolution: {integrity: sha512-6+gjmFpfy0BHU5Tpptkuh8+uw3mnrvgs+dSPQXQOv3ekbordwnzTVEb4qnIvQcYXq6gzkyTnoZ9dZG+D4garKg==}
    engines: {node: '>=12'}
    cpu: [x64]
    os: [sunos]

  '@esbuild/win32-arm64@0.21.5':
    resolution: {integrity: sha512-Z0gOTd75VvXqyq7nsl93zwahcTROgqvuAcYDUr+vOv8uHhNSKROyU961kgtCD1e95IqPKSQKH7tBTslnS3tA8A==}
    engines: {node: '>=12'}
    cpu: [arm64]
    os: [win32]

  '@esbuild/win32-ia32@0.21.5':
    resolution: {integrity: sha512-SWXFF1CL2RVNMaVs+BBClwtfZSvDgtL//G/smwAc5oVK/UPu2Gu9tIaRgFmYFFKrmg3SyAjSrElf0TiJ1v8fYA==}
    engines: {node: '>=12'}
    cpu: [ia32]
    os: [win32]

  '@esbuild/win32-x64@0.21.5':
    resolution: {integrity: sha512-tQd/1efJuzPC6rCFwEvLtci/xNFcTZknmXs98FYDfGE4wP9ClFV98nyKrzJKVPMhdDnjzLhdUyMX4PsQAPjwIw==}
    engines: {node: '>=12'}
    cpu: [x64]
    os: [win32]

  '@eslint-community/eslint-utils@4.6.1':
    resolution: {integrity: sha512-KTsJMmobmbrFLe3LDh0PC2FXpcSYJt/MLjlkh/9LEnmKYLSYmT/0EW9JWANjeoemiuZrmogti0tW5Ch+qNUYDw==}
    engines: {node: ^12.22.0 || ^14.17.0 || >=16.0.0}
    peerDependencies:
      eslint: ^6.0.0 || ^7.0.0 || >=8.0.0

  '@eslint-community/regexpp@4.12.1':
    resolution: {integrity: sha512-CCZCDJuduB9OUkFkY2IgppNZMi2lBQgD2qzwXkEia16cge2pijY/aXi96CJMquDMn3nJdlPV1A5KrJEXwfLNzQ==}
    engines: {node: ^12.0.0 || ^14.0.0 || >=16.0.0}

  '@eslint/eslintrc@2.1.4':
    resolution: {integrity: sha512-269Z39MS6wVJtsoUl10L60WdkhJVdPG24Q4eZTH3nnF6lpvSShEK3wQjDX9JRWAUPvPh7COouPpU9IrqaZFvtQ==}
    engines: {node: ^12.22.0 || ^14.17.0 || >=16.0.0}

  '@eslint/js@8.57.1':
    resolution: {integrity: sha512-d9zaMRSTIKDLhctzH12MtXvJKSSUhaHcjV+2Z+GK+EEY7XKpP5yR4x+N3TAcHTcu963nIr+TMcCb4DBCYX1z6Q==}
    engines: {node: ^12.22.0 || ^14.17.0 || >=16.0.0}

  '@floating-ui/core@1.7.0':
    resolution: {integrity: sha512-FRdBLykrPPA6P76GGGqlex/e7fbe0F1ykgxHYNXQsH/iTEtjMj/f9bpY5oQqbjt5VgZvgz/uKXbGuROijh3VLA==}

  '@floating-ui/dom@1.7.0':
    resolution: {integrity: sha512-lGTor4VlXcesUMh1cupTUTDoCxMb0V6bm3CnxHzQcw8Eaf1jQbgQX4i02fYgT0vJ82tb5MZ4CZk1LRGkktJCzg==}

  '@floating-ui/react-dom@2.1.2':
    resolution: {integrity: sha512-06okr5cgPzMNBy+Ycse2A6udMi4bqwW/zgBF/rwjcNqWkyr82Mcg8b0vjX8OJpZFy/FKjJmw6wV7t44kK6kW7A==}
    peerDependencies:
      react: '>=16.8.0'
      react-dom: '>=16.8.0'

  '@floating-ui/utils@0.2.9':
    resolution: {integrity: sha512-MDWhGtE+eHw5JW7lq4qhc5yRLS11ERl1c7Z6Xd0a58DozHES6EnNNwUWbMiG4J9Cgj053Bhk8zvlhFYKVhULwg==}

  '@humanwhocodes/config-array@0.13.0':
    resolution: {integrity: sha512-DZLEEqFWQFiyK6h5YIeynKx7JlvCYWL0cImfSRXZ9l4Sg2efkFGTuFf6vzXjK1cq6IYkU+Eg/JizXw+TD2vRNw==}
    engines: {node: '>=10.10.0'}
    deprecated: Use @eslint/config-array instead

  '@humanwhocodes/module-importer@1.0.1':
    resolution: {integrity: sha512-bxveV4V8v5Yb4ncFTT3rPSgZBOpCkjfK0y4oVVVJwIuDVBRMDXrPyXRL988i5ap9m9bnyEEjWfm5WkBmtffLfA==}
    engines: {node: '>=12.22'}

  '@humanwhocodes/object-schema@2.0.3':
    resolution: {integrity: sha512-93zYdMES/c1D69yZiKDBj0V24vqNzB/koF26KPaagAfd3P/4gUlh3Dys5ogAK+Exi9QyzlD8x/08Zt7wIKcDcA==}
    deprecated: Use @eslint/object-schema instead

  '@isaacs/cliui@8.0.2':
    resolution: {integrity: sha512-O8jcjabXaleOG9DQ0+ARXWZBTfnP4WNAqzuiJK7ll44AmxGKv/J2M4TPjxjY3znBCfvBXFzucm1twdyFybFqEA==}
    engines: {node: '>=12'}

  '@jridgewell/gen-mapping@0.3.8':
    resolution: {integrity: sha512-imAbBGkb+ebQyxKgzv5Hu2nmROxoDOXHh80evxdoXNOrvAnVx7zimzc1Oo5h9RlfV4vPXaE2iM5pOFbvOCClWA==}
    engines: {node: '>=6.0.0'}

  '@jridgewell/resolve-uri@3.1.2':
    resolution: {integrity: sha512-bRISgCIjP20/tbWSPWMEi54QVPRZExkuD9lJL+UIxUKtwVJA8wW1Trb1jMs1RFXo1CBTNZ/5hpC9QvmKWdopKw==}
    engines: {node: '>=6.0.0'}

  '@jridgewell/set-array@1.2.1':
    resolution: {integrity: sha512-R8gLRTZeyp03ymzP/6Lil/28tGeGEzhx1q2k703KGWRAI1VdvPIXdG70VJc2pAMw3NA6JKL5hhFu1sJX0Mnn/A==}
    engines: {node: '>=6.0.0'}

  '@jridgewell/sourcemap-codec@1.5.0':
    resolution: {integrity: sha512-gv3ZRaISU3fjPAgNsriBRqGWQL6quFx04YMPW/zD8XMLsU32mhCCbfbO6KZFLjvYpCZ8zyDEgqsgf+PwPaM7GQ==}

  '@jridgewell/trace-mapping@0.3.25':
    resolution: {integrity: sha512-vNk6aEwybGtawWmy/PzwnGDOjCkLWSD2wqvjGGAgOAwCGWySYXfYoxt00IJkTF+8Lb57DwOb3Aa0o9CApepiYQ==}

  '@nodelib/fs.scandir@2.1.5':
    resolution: {integrity: sha512-vq24Bq3ym5HEQm2NKCr3yXDwjc7vTsEThRDnkp2DK9p1uqLR+DHurm/NOTo0KG7HYHU7eppKZj3MyqYuMBf62g==}
    engines: {node: '>= 8'}

  '@nodelib/fs.stat@2.0.5':
    resolution: {integrity: sha512-RkhPPp2zrqDAQA/2jNhnztcPAlv64XdhIp7a7454A5ovI7Bukxgt7MX7udwAu3zg1DcpPU0rz3VV1SeaqvY4+A==}
    engines: {node: '>= 8'}

  '@nodelib/fs.walk@1.2.8':
    resolution: {integrity: sha512-oGB+UxlgWcgQkgwo8GcEGwemoTFt3FIO9ababBmaGwXIoBKZ+GTy0pP185beGg7Llih/NSHSV2XAs1lnznocSg==}
    engines: {node: '>= 8'}

  '@pkgjs/parseargs@0.11.0':
    resolution: {integrity: sha512-+1VkjdD0QBLPodGrJUeqarH8VAIvQODIbwh9XpP5Syisf7YoQgsJKPNFoqqLQlu+VQ/tVSshMR6loPMn8U+dPg==}
    engines: {node: '>=14'}

  '@radix-ui/primitive@1.1.2':
    resolution: {integrity: sha512-XnbHrrprsNqZKQhStrSwgRUQzoCI1glLzdw79xiZPoofhGICeZRSQ3dIxAKH1gb3OHfNf4d6f+vAv3kil2eggA==}

  '@radix-ui/react-accordion@1.2.10':
    resolution: {integrity: sha512-x+URzV1siKmeXPSUIQ22L81qp2eOhjpy3tgteF+zOr4d1u0qJnFuyBF4MoQRhmKP6ivDxlvDAvqaF77gh7DOIw==}
    peerDependencies:
      '@types/react': '*'
      '@types/react-dom': '*'
      react: ^16.8 || ^17.0 || ^18.0 || ^19.0 || ^19.0.0-rc
      react-dom: ^16.8 || ^17.0 || ^18.0 || ^19.0 || ^19.0.0-rc
    peerDependenciesMeta:
      '@types/react':
        optional: true
      '@types/react-dom':
        optional: true

  '@radix-ui/react-arrow@1.1.6':
    resolution: {integrity: sha512-2JMfHJf/eVnwq+2dewT3C0acmCWD3XiVA1Da+jTDqo342UlU13WvXtqHhG+yJw5JeQmu4ue2eMy6gcEArLBlcw==}
    peerDependencies:
      '@types/react': '*'
      '@types/react-dom': '*'
      react: ^16.8 || ^17.0 || ^18.0 || ^19.0 || ^19.0.0-rc
      react-dom: ^16.8 || ^17.0 || ^18.0 || ^19.0 || ^19.0.0-rc
    peerDependenciesMeta:
      '@types/react':
        optional: true
      '@types/react-dom':
        optional: true

  '@radix-ui/react-collapsible@1.1.10':
    resolution: {integrity: sha512-O2mcG3gZNkJ/Ena34HurA3llPOEA/M4dJtIRMa6y/cknRDC8XY5UZBInKTsUwW5cUue9A4k0wi1XU5fKBzKe1w==}
    peerDependencies:
      '@types/react': '*'
      '@types/react-dom': '*'
      react: ^16.8 || ^17.0 || ^18.0 || ^19.0 || ^19.0.0-rc
      react-dom: ^16.8 || ^17.0 || ^18.0 || ^19.0 || ^19.0.0-rc
    peerDependenciesMeta:
      '@types/react':
        optional: true
      '@types/react-dom':
        optional: true

  '@radix-ui/react-collection@1.1.6':
    resolution: {integrity: sha512-PbhRFK4lIEw9ADonj48tiYWzkllz81TM7KVYyyMMw2cwHO7D5h4XKEblL8NlaRisTK3QTe6tBEhDccFUryxHBQ==}
    peerDependencies:
      '@types/react': '*'
      '@types/react-dom': '*'
      react: ^16.8 || ^17.0 || ^18.0 || ^19.0 || ^19.0.0-rc
      react-dom: ^16.8 || ^17.0 || ^18.0 || ^19.0 || ^19.0.0-rc
    peerDependenciesMeta:
      '@types/react':
        optional: true
      '@types/react-dom':
        optional: true

  '@radix-ui/react-compose-refs@1.1.2':
    resolution: {integrity: sha512-z4eqJvfiNnFMHIIvXP3CY57y2WJs5g2v3X0zm9mEJkrkNv4rDxu+sg9Jh8EkXyeqBkB7SOcboo9dMVqhyrACIg==}
    peerDependencies:
      '@types/react': '*'
      react: ^16.8 || ^17.0 || ^18.0 || ^19.0 || ^19.0.0-rc
    peerDependenciesMeta:
      '@types/react':
        optional: true

  '@radix-ui/react-context@1.1.2':
    resolution: {integrity: sha512-jCi/QKUM2r1Ju5a3J64TH2A5SpKAgh0LpknyqdQ4m6DCV0xJ2HG1xARRwNGPQfi1SLdLWZ1OJz6F4OMBBNiGJA==}
    peerDependencies:
      '@types/react': '*'
      react: ^16.8 || ^17.0 || ^18.0 || ^19.0 || ^19.0.0-rc
    peerDependenciesMeta:
      '@types/react':
        optional: true

  '@radix-ui/react-dialog@1.1.13':
    resolution: {integrity: sha512-ARFmqUyhIVS3+riWzwGTe7JLjqwqgnODBUZdqpWar/z1WFs9z76fuOs/2BOWCR+YboRn4/WN9aoaGVwqNRr8VA==}
    peerDependencies:
      '@types/react': '*'
      '@types/react-dom': '*'
      react: ^16.8 || ^17.0 || ^18.0 || ^19.0 || ^19.0.0-rc
      react-dom: ^16.8 || ^17.0 || ^18.0 || ^19.0 || ^19.0.0-rc
    peerDependenciesMeta:
      '@types/react':
        optional: true
      '@types/react-dom':
        optional: true

  '@radix-ui/react-direction@1.1.1':
    resolution: {integrity: sha512-1UEWRX6jnOA2y4H5WczZ44gOOjTEmlqv1uNW4GAJEO5+bauCBhv8snY65Iw5/VOS/ghKN9gr2KjnLKxrsvoMVw==}
    peerDependencies:
      '@types/react': '*'
      react: ^16.8 || ^17.0 || ^18.0 || ^19.0 || ^19.0.0-rc
    peerDependenciesMeta:
      '@types/react':
        optional: true

  '@radix-ui/react-dismissable-layer@1.1.9':
    resolution: {integrity: sha512-way197PiTvNp+WBP7svMJasHl+vibhWGQDb6Mgf5mhEWJkgb85z7Lfl9TUdkqpWsf8GRNmoopx9ZxCyDzmgRMQ==}
    peerDependencies:
      '@types/react': '*'
      '@types/react-dom': '*'
      react: ^16.8 || ^17.0 || ^18.0 || ^19.0 || ^19.0.0-rc
      react-dom: ^16.8 || ^17.0 || ^18.0 || ^19.0 || ^19.0.0-rc
    peerDependenciesMeta:
      '@types/react':
        optional: true
      '@types/react-dom':
        optional: true

  '@radix-ui/react-focus-guards@1.1.2':
    resolution: {integrity: sha512-fyjAACV62oPV925xFCrH8DR5xWhg9KYtJT4s3u54jxp+L/hbpTY2kIeEFFbFe+a/HCE94zGQMZLIpVTPVZDhaA==}
    peerDependencies:
      '@types/react': '*'
      react: ^16.8 || ^17.0 || ^18.0 || ^19.0 || ^19.0.0-rc
    peerDependenciesMeta:
      '@types/react':
        optional: true

  '@radix-ui/react-focus-scope@1.1.6':
    resolution: {integrity: sha512-r9zpYNUQY+2jWHWZGyddQLL9YHkM/XvSFHVcWs7bdVuxMAnCwTAuy6Pf47Z4nw7dYcUou1vg/VgjjrrH03VeBw==}
    peerDependencies:
      '@types/react': '*'
      '@types/react-dom': '*'
      react: ^16.8 || ^17.0 || ^18.0 || ^19.0 || ^19.0.0-rc
      react-dom: ^16.8 || ^17.0 || ^18.0 || ^19.0 || ^19.0.0-rc
    peerDependenciesMeta:
      '@types/react':
        optional: true
      '@types/react-dom':
        optional: true

  '@radix-ui/react-id@1.1.1':
    resolution: {integrity: sha512-kGkGegYIdQsOb4XjsfM97rXsiHaBwco+hFI66oO4s9LU+PLAC5oJ7khdOVFxkhsmlbpUqDAvXw11CluXP+jkHg==}
    peerDependencies:
      '@types/react': '*'
      react: ^16.8 || ^17.0 || ^18.0 || ^19.0 || ^19.0.0-rc
    peerDependenciesMeta:
      '@types/react':
        optional: true

  '@radix-ui/react-popover@1.1.13':
    resolution: {integrity: sha512-84uqQV3omKDR076izYgcha6gdpN8m3z6w/AeJ83MSBJYVG/AbOHdLjAgsPZkeC/kt+k64moXFCnio8BbqXszlw==}
    peerDependencies:
      '@types/react': '*'
      '@types/react-dom': '*'
      react: ^16.8 || ^17.0 || ^18.0 || ^19.0 || ^19.0.0-rc
      react-dom: ^16.8 || ^17.0 || ^18.0 || ^19.0 || ^19.0.0-rc
    peerDependenciesMeta:
      '@types/react':
        optional: true
      '@types/react-dom':
        optional: true

  '@radix-ui/react-popper@1.2.6':
    resolution: {integrity: sha512-7iqXaOWIjDBfIG7aq8CUEeCSsQMLFdn7VEE8TaFz704DtEzpPHR7w/uuzRflvKgltqSAImgcmxQ7fFX3X7wasg==}
    peerDependencies:
      '@types/react': '*'
      '@types/react-dom': '*'
      react: ^16.8 || ^17.0 || ^18.0 || ^19.0 || ^19.0.0-rc
      react-dom: ^16.8 || ^17.0 || ^18.0 || ^19.0 || ^19.0.0-rc
    peerDependenciesMeta:
      '@types/react':
        optional: true
      '@types/react-dom':
        optional: true

  '@radix-ui/react-portal@1.1.8':
    resolution: {integrity: sha512-hQsTUIn7p7fxCPvao/q6wpbxmCwgLrlz+nOrJgC+RwfZqWY/WN+UMqkXzrtKbPrF82P43eCTl3ekeKuyAQbFeg==}
    peerDependencies:
      '@types/react': '*'
      '@types/react-dom': '*'
      react: ^16.8 || ^17.0 || ^18.0 || ^19.0 || ^19.0.0-rc
      react-dom: ^16.8 || ^17.0 || ^18.0 || ^19.0 || ^19.0.0-rc
    peerDependenciesMeta:
      '@types/react':
        optional: true
      '@types/react-dom':
        optional: true

  '@radix-ui/react-presence@1.1.4':
    resolution: {integrity: sha512-ueDqRbdc4/bkaQT3GIpLQssRlFgWaL/U2z/S31qRwwLWoxHLgry3SIfCwhxeQNbirEUXFa+lq3RL3oBYXtcmIA==}
    peerDependencies:
      '@types/react': '*'
      '@types/react-dom': '*'
      react: ^16.8 || ^17.0 || ^18.0 || ^19.0 || ^19.0.0-rc
      react-dom: ^16.8 || ^17.0 || ^18.0 || ^19.0 || ^19.0.0-rc
    peerDependenciesMeta:
      '@types/react':
        optional: true
      '@types/react-dom':
        optional: true

  '@radix-ui/react-primitive@2.1.2':
    resolution: {integrity: sha512-uHa+l/lKfxuDD2zjN/0peM/RhhSmRjr5YWdk/37EnSv1nJ88uvG85DPexSm8HdFQROd2VdERJ6ynXbkCFi+APw==}
    peerDependencies:
      '@types/react': '*'
      '@types/react-dom': '*'
      react: ^16.8 || ^17.0 || ^18.0 || ^19.0 || ^19.0.0-rc
      react-dom: ^16.8 || ^17.0 || ^18.0 || ^19.0 || ^19.0.0-rc
    peerDependenciesMeta:
      '@types/react':
        optional: true
      '@types/react-dom':
        optional: true

  '@radix-ui/react-roving-focus@1.1.9':
    resolution: {integrity: sha512-ZzrIFnMYHHCNqSNCsuN6l7wlewBEq0O0BCSBkabJMFXVO51LRUTq71gLP1UxFvmrXElqmPjA5VX7IqC9VpazAQ==}
    peerDependencies:
      '@types/react': '*'
      '@types/react-dom': '*'
      react: ^16.8 || ^17.0 || ^18.0 || ^19.0 || ^19.0.0-rc
      react-dom: ^16.8 || ^17.0 || ^18.0 || ^19.0 || ^19.0.0-rc
    peerDependenciesMeta:
      '@types/react':
        optional: true
      '@types/react-dom':
        optional: true

  '@radix-ui/react-separator@1.1.6':
    resolution: {integrity: sha512-Izof3lPpbCfTM7WDta+LRkz31jem890VjEvpVRoWQNKpDUMMVffuyq854XPGP1KYGWWmjmYvHvPFeocWhFCy1w==}
    peerDependencies:
      '@types/react': '*'
      '@types/react-dom': '*'
      react: ^16.8 || ^17.0 || ^18.0 || ^19.0 || ^19.0.0-rc
      react-dom: ^16.8 || ^17.0 || ^18.0 || ^19.0 || ^19.0.0-rc
    peerDependenciesMeta:
      '@types/react':
        optional: true
      '@types/react-dom':
        optional: true

  '@radix-ui/react-slot@1.2.0':
    resolution: {integrity: sha512-ujc+V6r0HNDviYqIK3rW4ffgYiZ8g5DEHrGJVk4x7kTlLXRDILnKX9vAUYeIsLOoDpDJ0ujpqMkjH4w2ofuo6w==}
    peerDependencies:
      '@types/react': '*'
      react: ^16.8 || ^17.0 || ^18.0 || ^19.0 || ^19.0.0-rc
    peerDependenciesMeta:
      '@types/react':
        optional: true

  '@radix-ui/react-slot@1.2.2':
    resolution: {integrity: sha512-y7TBO4xN4Y94FvcWIOIh18fM4R1A8S4q1jhoz4PNzOoHsFcN8pogcFmZrTYAm4F9VRUrWP/Mw7xSKybIeRI+CQ==}
    peerDependencies:
      '@types/react': '*'
      react: ^16.8 || ^17.0 || ^18.0 || ^19.0 || ^19.0.0-rc
    peerDependenciesMeta:
      '@types/react':
        optional: true

  '@radix-ui/react-tabs@1.1.11':
    resolution: {integrity: sha512-4FiKSVoXqPP/KfzlB7lwwqoFV6EPwkrrqGp9cUYXjwDYHhvpnqq79P+EPHKcdoTE7Rl8w/+6s9rTlsfXHES9GA==}
    peerDependencies:
      '@types/react': '*'
      '@types/react-dom': '*'
      react: ^16.8 || ^17.0 || ^18.0 || ^19.0 || ^19.0.0-rc
      react-dom: ^16.8 || ^17.0 || ^18.0 || ^19.0 || ^19.0.0-rc
    peerDependenciesMeta:
      '@types/react':
        optional: true
      '@types/react-dom':
        optional: true

  '@radix-ui/react-tooltip@1.2.6':
    resolution: {integrity: sha512-zYb+9dc9tkoN2JjBDIIPLQtk3gGyz8FMKoqYTb8EMVQ5a5hBcdHPECrsZVI4NpPAUOixhkoqg7Hj5ry5USowfA==}
    peerDependencies:
      '@types/react': '*'
      '@types/react-dom': '*'
      react: ^16.8 || ^17.0 || ^18.0 || ^19.0 || ^19.0.0-rc
      react-dom: ^16.8 || ^17.0 || ^18.0 || ^19.0 || ^19.0.0-rc
    peerDependenciesMeta:
      '@types/react':
        optional: true
      '@types/react-dom':
        optional: true

  '@radix-ui/react-use-callback-ref@1.1.1':
    resolution: {integrity: sha512-FkBMwD+qbGQeMu1cOHnuGB6x4yzPjho8ap5WtbEJ26umhgqVXbhekKUQO+hZEL1vU92a3wHwdp0HAcqAUF5iDg==}
    peerDependencies:
      '@types/react': '*'
      react: ^16.8 || ^17.0 || ^18.0 || ^19.0 || ^19.0.0-rc
    peerDependenciesMeta:
      '@types/react':
        optional: true

  '@radix-ui/react-use-controllable-state@1.2.2':
    resolution: {integrity: sha512-BjasUjixPFdS+NKkypcyyN5Pmg83Olst0+c6vGov0diwTEo6mgdqVR6hxcEgFuh4QrAs7Rc+9KuGJ9TVCj0Zzg==}
    peerDependencies:
      '@types/react': '*'
      react: ^16.8 || ^17.0 || ^18.0 || ^19.0 || ^19.0.0-rc
    peerDependenciesMeta:
      '@types/react':
        optional: true

  '@radix-ui/react-use-effect-event@0.0.2':
    resolution: {integrity: sha512-Qp8WbZOBe+blgpuUT+lw2xheLP8q0oatc9UpmiemEICxGvFLYmHm9QowVZGHtJlGbS6A6yJ3iViad/2cVjnOiA==}
    peerDependencies:
      '@types/react': '*'
      react: ^16.8 || ^17.0 || ^18.0 || ^19.0 || ^19.0.0-rc
    peerDependenciesMeta:
      '@types/react':
        optional: true

  '@radix-ui/react-use-escape-keydown@1.1.1':
    resolution: {integrity: sha512-Il0+boE7w/XebUHyBjroE+DbByORGR9KKmITzbR7MyQ4akpORYP/ZmbhAr0DG7RmmBqoOnZdy2QlvajJ2QA59g==}
    peerDependencies:
      '@types/react': '*'
      react: ^16.8 || ^17.0 || ^18.0 || ^19.0 || ^19.0.0-rc
    peerDependenciesMeta:
      '@types/react':
        optional: true

  '@radix-ui/react-use-layout-effect@1.1.1':
    resolution: {integrity: sha512-RbJRS4UWQFkzHTTwVymMTUv8EqYhOp8dOOviLj2ugtTiXRaRQS7GLGxZTLL1jWhMeoSCf5zmcZkqTl9IiYfXcQ==}
    peerDependencies:
      '@types/react': '*'
      react: ^16.8 || ^17.0 || ^18.0 || ^19.0 || ^19.0.0-rc
    peerDependenciesMeta:
      '@types/react':
        optional: true

  '@radix-ui/react-use-rect@1.1.1':
    resolution: {integrity: sha512-QTYuDesS0VtuHNNvMh+CjlKJ4LJickCMUAqjlE3+j8w+RlRpwyX3apEQKGFzbZGdo7XNG1tXa+bQqIE7HIXT2w==}
    peerDependencies:
      '@types/react': '*'
      react: ^16.8 || ^17.0 || ^18.0 || ^19.0 || ^19.0.0-rc
    peerDependenciesMeta:
      '@types/react':
        optional: true

  '@radix-ui/react-use-size@1.1.1':
    resolution: {integrity: sha512-ewrXRDTAqAXlkl6t/fkXWNAhFX9I+CkKlw6zjEwk86RSPKwZr3xpBRso655aqYafwtnbpHLj6toFzmd6xdVptQ==}
    peerDependencies:
      '@types/react': '*'
      react: ^16.8 || ^17.0 || ^18.0 || ^19.0 || ^19.0.0-rc
    peerDependenciesMeta:
      '@types/react':
        optional: true

  '@radix-ui/react-visually-hidden@1.2.2':
    resolution: {integrity: sha512-ORCmRUbNiZIv6uV5mhFrhsIKw4UX/N3syZtyqvry61tbGm4JlgQuSn0hk5TwCARsCjkcnuRkSdCE3xfb+ADHew==}
    peerDependencies:
      '@types/react': '*'
      '@types/react-dom': '*'
      react: ^16.8 || ^17.0 || ^18.0 || ^19.0 || ^19.0.0-rc
      react-dom: ^16.8 || ^17.0 || ^18.0 || ^19.0 || ^19.0.0-rc
    peerDependenciesMeta:
      '@types/react':
        optional: true
      '@types/react-dom':
        optional: true

  '@radix-ui/rect@1.1.1':
    resolution: {integrity: sha512-HPwpGIzkl28mWyZqG52jiqDJ12waP11Pa1lGoiyUkIEuMLBP0oeK/C89esbXrxsky5we7dfd8U58nm0SgAWpVw==}

  '@rollup/rollup-android-arm-eabi@4.40.1':
    resolution: {integrity: sha512-kxz0YeeCrRUHz3zyqvd7n+TVRlNyTifBsmnmNPtk3hQURUyG9eAB+usz6DAwagMusjx/zb3AjvDUvhFGDAexGw==}
    cpu: [arm]
    os: [android]

  '@rollup/rollup-android-arm64@4.40.1':
    resolution: {integrity: sha512-PPkxTOisoNC6TpnDKatjKkjRMsdaWIhyuMkA4UsBXT9WEZY4uHezBTjs6Vl4PbqQQeu6oION1w2voYZv9yquCw==}
    cpu: [arm64]
    os: [android]

  '@rollup/rollup-darwin-arm64@4.40.1':
    resolution: {integrity: sha512-VWXGISWFY18v/0JyNUy4A46KCFCb9NVsH+1100XP31lud+TzlezBbz24CYzbnA4x6w4hx+NYCXDfnvDVO6lcAA==}
    cpu: [arm64]
    os: [darwin]

  '@rollup/rollup-darwin-x64@4.40.1':
    resolution: {integrity: sha512-nIwkXafAI1/QCS7pxSpv/ZtFW6TXcNUEHAIA9EIyw5OzxJZQ1YDrX+CL6JAIQgZ33CInl1R6mHet9Y/UZTg2Bw==}
    cpu: [x64]
    os: [darwin]

  '@rollup/rollup-freebsd-arm64@4.40.1':
    resolution: {integrity: sha512-BdrLJ2mHTrIYdaS2I99mriyJfGGenSaP+UwGi1kB9BLOCu9SR8ZpbkmmalKIALnRw24kM7qCN0IOm6L0S44iWw==}
    cpu: [arm64]
    os: [freebsd]

  '@rollup/rollup-freebsd-x64@4.40.1':
    resolution: {integrity: sha512-VXeo/puqvCG8JBPNZXZf5Dqq7BzElNJzHRRw3vjBE27WujdzuOPecDPc/+1DcdcTptNBep3861jNq0mYkT8Z6Q==}
    cpu: [x64]
    os: [freebsd]

  '@rollup/rollup-linux-arm-gnueabihf@4.40.1':
    resolution: {integrity: sha512-ehSKrewwsESPt1TgSE/na9nIhWCosfGSFqv7vwEtjyAqZcvbGIg4JAcV7ZEh2tfj/IlfBeZjgOXm35iOOjadcg==}
    cpu: [arm]
    os: [linux]

  '@rollup/rollup-linux-arm-musleabihf@4.40.1':
    resolution: {integrity: sha512-m39iO/aaurh5FVIu/F4/Zsl8xppd76S4qoID8E+dSRQvTyZTOI2gVk3T4oqzfq1PtcvOfAVlwLMK3KRQMaR8lg==}
    cpu: [arm]
    os: [linux]

  '@rollup/rollup-linux-arm64-gnu@4.40.1':
    resolution: {integrity: sha512-Y+GHnGaku4aVLSgrT0uWe2o2Rq8te9hi+MwqGF9r9ORgXhmHK5Q71N757u0F8yU1OIwUIFy6YiJtKjtyktk5hg==}
    cpu: [arm64]
    os: [linux]

  '@rollup/rollup-linux-arm64-musl@4.40.1':
    resolution: {integrity: sha512-jEwjn3jCA+tQGswK3aEWcD09/7M5wGwc6+flhva7dsQNRZZTe30vkalgIzV4tjkopsTS9Jd7Y1Bsj6a4lzz8gQ==}
    cpu: [arm64]
    os: [linux]

  '@rollup/rollup-linux-loongarch64-gnu@4.40.1':
    resolution: {integrity: sha512-ySyWikVhNzv+BV/IDCsrraOAZ3UaC8SZB67FZlqVwXwnFhPihOso9rPOxzZbjp81suB1O2Topw+6Ug3JNegejQ==}
    cpu: [loong64]
    os: [linux]

  '@rollup/rollup-linux-powerpc64le-gnu@4.40.1':
    resolution: {integrity: sha512-BvvA64QxZlh7WZWqDPPdt0GH4bznuL6uOO1pmgPnnv86rpUpc8ZxgZwcEgXvo02GRIZX1hQ0j0pAnhwkhwPqWg==}
    cpu: [ppc64]
    os: [linux]

  '@rollup/rollup-linux-riscv64-gnu@4.40.1':
    resolution: {integrity: sha512-EQSP+8+1VuSulm9RKSMKitTav89fKbHymTf25n5+Yr6gAPZxYWpj3DzAsQqoaHAk9YX2lwEyAf9S4W8F4l3VBQ==}
    cpu: [riscv64]
    os: [linux]

  '@rollup/rollup-linux-riscv64-musl@4.40.1':
    resolution: {integrity: sha512-n/vQ4xRZXKuIpqukkMXZt9RWdl+2zgGNx7Uda8NtmLJ06NL8jiHxUawbwC+hdSq1rrw/9CghCpEONor+l1e2gA==}
    cpu: [riscv64]
    os: [linux]

  '@rollup/rollup-linux-s390x-gnu@4.40.1':
    resolution: {integrity: sha512-h8d28xzYb98fMQKUz0w2fMc1XuGzLLjdyxVIbhbil4ELfk5/orZlSTpF/xdI9C8K0I8lCkq+1En2RJsawZekkg==}
    cpu: [s390x]
    os: [linux]

  '@rollup/rollup-linux-x64-gnu@4.40.1':
    resolution: {integrity: sha512-XiK5z70PEFEFqcNj3/zRSz/qX4bp4QIraTy9QjwJAb/Z8GM7kVUsD0Uk8maIPeTyPCP03ChdI+VVmJriKYbRHQ==}
    cpu: [x64]
    os: [linux]

  '@rollup/rollup-linux-x64-musl@4.40.1':
    resolution: {integrity: sha512-2BRORitq5rQ4Da9blVovzNCMaUlyKrzMSvkVR0D4qPuOy/+pMCrh1d7o01RATwVy+6Fa1WBw+da7QPeLWU/1mQ==}
    cpu: [x64]
    os: [linux]

  '@rollup/rollup-win32-arm64-msvc@4.40.1':
    resolution: {integrity: sha512-b2bcNm9Kbde03H+q+Jjw9tSfhYkzrDUf2d5MAd1bOJuVplXvFhWz7tRtWvD8/ORZi7qSCy0idW6tf2HgxSXQSg==}
    cpu: [arm64]
    os: [win32]

  '@rollup/rollup-win32-ia32-msvc@4.40.1':
    resolution: {integrity: sha512-DfcogW8N7Zg7llVEfpqWMZcaErKfsj9VvmfSyRjCyo4BI3wPEfrzTtJkZG6gKP/Z92wFm6rz2aDO7/JfiR/whA==}
    cpu: [ia32]
    os: [win32]

  '@rollup/rollup-win32-x64-msvc@4.40.1':
    resolution: {integrity: sha512-ECyOuDeH3C1I8jH2MK1RtBJW+YPMvSfT0a5NN0nHfQYnDSJ6tUiZH3gzwVP5/Kfh/+Tt7tpWVF9LXNTnhTJ3kA==}
    cpu: [x64]
    os: [win32]

  '@tailwindcss/typography@0.5.16':
    resolution: {integrity: sha512-0wDLwCVF5V3x3b1SGXPCDcdsbDHMBe+lkFzBRaHeLvNi+nrrnZ1lA18u+OTWO8iSWU2GxUOCvlXtDuqftc1oiA==}
    peerDependencies:
      tailwindcss: '>=3.0.0 || insiders || >=4.0.0-alpha.20 || >=4.0.0-beta.1'

  '@types/babel__core@7.20.5':
    resolution: {integrity: sha512-qoQprZvz5wQFJwMDqeseRXWv3rqMvhgpbXFfVyWhbx9X47POIA6i/+dXefEmZKoAgOaTdaIgNSMqMIU61yRyzA==}

  '@types/babel__generator@7.27.0':
    resolution: {integrity: sha512-ufFd2Xi92OAVPYsy+P4n7/U7e68fex0+Ee8gSG9KX7eo084CWiQ4sdxktvdl0bOPupXtVJPY19zk6EwWqUQ8lg==}

  '@types/babel__template@7.4.4':
    resolution: {integrity: sha512-h/NUaSyG5EyxBIp8YRxo4RMe2/qQgvyowRwVMzhYhBCONbW8PUsg4lkFMrhgZhUe5z3L3MiLDuvyJ/CaPa2A8A==}

  '@types/babel__traverse@7.20.7':
    resolution: {integrity: sha512-dkO5fhS7+/oos4ciWxyEyjWe48zmG6wbCheo/G2ZnHx4fs3EU6YC6UM8rk56gAjNJ9P3MTH2jo5jb92/K6wbng==}

  '@types/d3-color@3.1.3':
    resolution: {integrity: sha512-iO90scth9WAbmgv7ogoq57O9YpKmFBbmoEoCHDB2xMBY0+/KVrqAaCDyCE16dUspeOvIxFFRI+0sEtqDqy2b4A==}

  '@types/d3-drag@3.0.7':
    resolution: {integrity: sha512-HE3jVKlzU9AaMazNufooRJ5ZpWmLIoc90A37WU2JMmeq28w1FQqCZswHZ3xR+SuxYftzHq6WU6KJHvqxKzTxxQ==}

  '@types/d3-interpolate@3.0.4':
    resolution: {integrity: sha512-mgLPETlrpVV1YRJIglr4Ez47g7Yxjl1lj7YKsiMCb27VJH9W8NVM6Bb9d8kkpG/uAQS5AmbA48q2IAolKKo1MA==}

  '@types/d3-selection@3.0.11':
    resolution: {integrity: sha512-bhAXu23DJWsrI45xafYpkQ4NtcKMwWnAC/vKrd2l+nxMFuvOT3XMYTIj2opv8vq8AO5Yh7Qac/nSeP/3zjTK0w==}

  '@types/d3-transition@3.0.9':
    resolution: {integrity: sha512-uZS5shfxzO3rGlu0cC3bjmMFKsXv+SmZZcgp0KD22ts4uGXp5EVYGzu/0YdwZeKmddhcAccYtREJKkPfXkZuCg==}

  '@types/d3-zoom@3.0.8':
    resolution: {integrity: sha512-iqMC4/YlFCSlO8+2Ii1GGGliCAY4XdeG748w5vQUbevlbDu0zSjH/+jojorQVBK/se0j6DUFNPBGSqD3YWYnDw==}

  '@types/estree@1.0.7':
    resolution: {integrity: sha512-w28IoSUCJpidD/TGviZwwMJckNESJZXFu7NBZ5YJ4mEUnNraUn9Pm8HSZm/jDF1pDWYKspWE7oVphigUPRakIQ==}

  '@types/json-schema@7.0.15':
    resolution: {integrity: sha512-5+fP8P8MFNC+AyZCDxrB2pkZFPGzqQWUzpSeuuVLvm8VMcorNYavBqoFcxK8bQz4Qsbn4oUEEem4wDLfcysGHA==}

  '@types/node@22.15.3':
    resolution: {integrity: sha512-lX7HFZeHf4QG/J7tBZqrCAXwz9J5RD56Y6MpP0eJkka8p+K0RY/yBTW7CYFJ4VGCclxqOLKmiGP5juQc6MKgcw==}

  '@types/prop-types@15.7.14':
    resolution: {integrity: sha512-gNMvNH49DJ7OJYv+KAKn0Xp45p8PLl6zo2YnvDIbTd4J6MER2BmWN49TG7n9LvkyihINxeKW8+3bfS2yDC9dzQ==}

  '@types/react-dom@18.3.7':
    resolution: {integrity: sha512-MEe3UeoENYVFXzoXEWsvcpg6ZvlrFNlOQ7EOsvhI3CfAXwzPfO8Qwuxd40nepsYKqyyVQnTdEfv68q91yLcKrQ==}
    peerDependencies:
      '@types/react': ^18.0.0

  '@types/react@18.3.20':
    resolution: {integrity: sha512-IPaCZN7PShZK/3t6Q87pfTkRm6oLTd4vztyoj+cbHUF1g3FfVb2tFIL79uCRKEfv16AhqDMBywP2VW3KIZUvcg==}

  '@types/semver@7.7.0':
    resolution: {integrity: sha512-k107IF4+Xr7UHjwDc7Cfd6PRQfbdkiRabXGRjo07b4WyPahFBZCZ1sE+BNxYIJPPg73UkfOsVOLwqVc/6ETrIA==}

  '@typescript-eslint/eslint-plugin@6.21.0':
    resolution: {integrity: sha512-oy9+hTPCUFpngkEZUSzbf9MxI65wbKFoQYsgPdILTfbUldp5ovUuphZVe4i30emU9M/kP+T64Di0mxl7dSw3MA==}
    engines: {node: ^16.0.0 || >=18.0.0}
    peerDependencies:
      '@typescript-eslint/parser': ^6.0.0 || ^6.0.0-alpha
      eslint: ^7.0.0 || ^8.0.0
      typescript: '*'
    peerDependenciesMeta:
      typescript:
        optional: true

  '@typescript-eslint/parser@6.21.0':
    resolution: {integrity: sha512-tbsV1jPne5CkFQCgPBcDOt30ItF7aJoZL997JSF7MhGQqOeT3svWRYxiqlfA5RUdlHN6Fi+EI9bxqbdyAUZjYQ==}
    engines: {node: ^16.0.0 || >=18.0.0}
    peerDependencies:
      eslint: ^7.0.0 || ^8.0.0
      typescript: '*'
    peerDependenciesMeta:
      typescript:
        optional: true

  '@typescript-eslint/scope-manager@6.21.0':
    resolution: {integrity: sha512-OwLUIWZJry80O99zvqXVEioyniJMa+d2GrqpUTqi5/v5D5rOrppJVBPa0yKCblcigC0/aYAzxxqQ1B+DS2RYsg==}
    engines: {node: ^16.0.0 || >=18.0.0}

  '@typescript-eslint/type-utils@6.21.0':
    resolution: {integrity: sha512-rZQI7wHfao8qMX3Rd3xqeYSMCL3SoiSQLBATSiVKARdFGCYSRvmViieZjqc58jKgs8Y8i9YvVVhRbHSTA4VBag==}
    engines: {node: ^16.0.0 || >=18.0.0}
    peerDependencies:
      eslint: ^7.0.0 || ^8.0.0
      typescript: '*'
    peerDependenciesMeta:
      typescript:
        optional: true

  '@typescript-eslint/types@6.21.0':
    resolution: {integrity: sha512-1kFmZ1rOm5epu9NZEZm1kckCDGj5UJEf7P1kliH4LKu/RkwpsfqqGmY2OOcUs18lSlQBKLDYBOGxRVtrMN5lpg==}
    engines: {node: ^16.0.0 || >=18.0.0}

  '@typescript-eslint/typescript-estree@6.21.0':
    resolution: {integrity: sha512-6npJTkZcO+y2/kr+z0hc4HwNfrrP4kNYh57ek7yCNlrBjWQ1Y0OS7jiZTkgumrvkX5HkEKXFZkkdFNkaW2wmUQ==}
    engines: {node: ^16.0.0 || >=18.0.0}
    peerDependencies:
      typescript: '*'
    peerDependenciesMeta:
      typescript:
        optional: true

  '@typescript-eslint/utils@6.21.0':
    resolution: {integrity: sha512-NfWVaC8HP9T8cbKQxHcsJBY5YE1O33+jpMwN45qzWWaPDZgLIbo12toGMWnmhvCpd3sIxkpDw3Wv1B3dYrbDQQ==}
    engines: {node: ^16.0.0 || >=18.0.0}
    peerDependencies:
      eslint: ^7.0.0 || ^8.0.0

  '@typescript-eslint/visitor-keys@6.21.0':
    resolution: {integrity: sha512-JJtkDduxLi9bivAB+cYOVMtbkqdPOhZ+ZI5LC47MIRrDV4Yn2o+ZnW10Nkmr28xRpSpdJ6Sm42Hjf2+REYXm0A==}
    engines: {node: ^16.0.0 || >=18.0.0}

  '@ungap/structured-clone@1.3.0':
    resolution: {integrity: sha512-WmoN8qaIAo7WTYWbAZuG8PYEhn5fkz7dZrqTBZ7dtt//lL2Gwms1IcnQ5yHqjDfX8Ft5j4YzDM23f87zBfDe9g==}

  '@vitejs/plugin-react@4.4.1':
    resolution: {integrity: sha512-IpEm5ZmeXAP/osiBXVVP5KjFMzbWOonMs0NaQQl+xYnUAcq4oHUBsF2+p4MgKWG4YMmFYJU8A6sxRPuowllm6w==}
    engines: {node: ^14.18.0 || >=16.0.0}
    peerDependencies:
      vite: ^4.2.0 || ^5.0.0 || ^6.0.0

  '@xyflow/react@12.6.0':
    resolution: {integrity: sha512-YzsSK4SlpC6e9Ki1g6O9B1UH7xvz/bzWF+tJ+vWDD8Am5xJmFn0jYnCEuqvzvH8dRKb1NFBmyuqEGqWN39xXsA==}
    peerDependencies:
      react: '>=17'
      react-dom: '>=17'

  '@xyflow/system@0.0.57':
    resolution: {integrity: sha512-1YpBo0WgmZLR5wQw9Jvk3Tu0gISi/oYc4uSimrDuAsA/G2rGleulLrKkM59uuT/QU5m6DYC2VdBDAzjSNMGuBA==}

  acorn-jsx@5.3.2:
    resolution: {integrity: sha512-rq9s+JNhf0IChjtDXxllJ7g41oZk5SlXtp0LHwyA5cejwn7vKmKp4pPri6YEePv2PU65sAsegbXtIinmDFDXgQ==}
    peerDependencies:
      acorn: ^6.0.0 || ^7.0.0 || ^8.0.0

  acorn@8.14.1:
    resolution: {integrity: sha512-OvQ/2pUDKmgfCg++xsTX1wGxfTaszcHVcTctW4UJB4hibJx2HXxxO5UmVgyjMa+ZDsiaf5wWLXYpRWMmBI0QHg==}
    engines: {node: '>=0.4.0'}
    hasBin: true

  ajv@6.12.6:
    resolution: {integrity: sha512-j3fVLgvTo527anyYyJOGTYJbG+vnnQYvE0m5mmkc1TK+nxAppkCLMIL0aZ4dblVCNoGShhm+kzE4ZUykBoMg4g==}

  ansi-regex@5.0.1:
    resolution: {integrity: sha512-quJQXlTSUGL2LH9SUXo8VwsY4soanhgo6LNSm84E1LBcE8s3O0wpdiRzyR9z/ZZJMlMWv37qOOb9pdJlMUEKFQ==}
    engines: {node: '>=8'}

  ansi-regex@6.1.0:
    resolution: {integrity: sha512-7HSX4QQb4CspciLpVFwyRe79O3xsIZDDLER21kERQ71oaPodF8jL725AgJMFAYbooIqolJoRLuM81SpeUkpkvA==}
    engines: {node: '>=12'}

  ansi-styles@4.3.0:
    resolution: {integrity: sha512-zbB9rCJAT1rbjiVDb2hqKFHNYLxgtk8NURxZ3IZwD3F6NtxbXZQCnnSi1Lkx+IDohdPlFp222wVALIheZJQSEg==}
    engines: {node: '>=8'}

  ansi-styles@6.2.1:
    resolution: {integrity: sha512-bN798gFfQX+viw3R7yrGWRqnrN2oRkEkUjjl4JNn4E8GxxbjtG3FbrEIIY3l8/hrwUwIeCZvi4QuOTP4MErVug==}
    engines: {node: '>=12'}

  any-promise@1.3.0:
    resolution: {integrity: sha512-7UvmKalWRt1wgjL1RrGxoSJW/0QZFIegpeGvZG9kjp8vrRu55XTHbwnqq2GpXm9uLbcuhxm3IqX9OB4MZR1b2A==}

  anymatch@3.1.3:
    resolution: {integrity: sha512-KMReFUr0B4t+D+OBkjR3KYqvocp2XaSzO55UcB6mgQMd3KbcE+mWTyvVV7D/zsdEbNnV6acZUutkiHQXvTr1Rw==}
    engines: {node: '>= 8'}

  arg@5.0.2:
    resolution: {integrity: sha512-PYjyFOLKQ9y57JvQ6QLo8dAgNqswh8M1RMJYdQduT6xbWSgK36P/Z/v+p888pM69jMMfS8Xd8F6I1kQ/I9HUGg==}

  argparse@2.0.1:
    resolution: {integrity: sha512-8+9WqebbFzpX9OR+Wa6O29asIogeRMzcGtAINdpMHHyAg10f05aSFVBbcEqGf/PXw1EjAZ+q2/bEBg3DvurK3Q==}

  aria-hidden@1.2.4:
    resolution: {integrity: sha512-y+CcFFwelSXpLZk/7fMB2mUbGtX9lKycf1MWJ7CaTIERyitVlyQx6C+sxcROU2BAJ24OiZyK+8wj2i8AlBoS3A==}
    engines: {node: '>=10'}

  array-union@2.1.0:
    resolution: {integrity: sha512-HGyxoOTYUyCM6stUe6EJgnd4EoewAI7zMdfqO+kGjnlZmBDz/cR5pf8r/cR4Wq60sL/p0IkcjUEEPwS3GFrIyw==}
    engines: {node: '>=8'}

  autoprefixer@10.4.21:
    resolution: {integrity: sha512-O+A6LWV5LDHSJD3LjHYoNi4VLsj/Whi7k6zG12xTYaU4cQ8oxQGckXNX8cRHK5yOZ/ppVHe0ZBXGzSV9jXdVbQ==}
    engines: {node: ^10 || ^12 || >=14}
    hasBin: true
    peerDependencies:
      postcss: ^8.1.0

  balanced-match@1.0.2:
    resolution: {integrity: sha512-3oSeUO0TMV67hN1AmbXsK4yaqU7tjiHlbxRDZOpH0KW9+CeX4bRAaX0Anxt0tx2MrpRpWwQaPwIlISEJhYU5Pw==}

  binary-extensions@2.3.0:
    resolution: {integrity: sha512-Ceh+7ox5qe7LJuLHoY0feh3pHuUDHAcRUeyL2VYghZwfpkNIy/+8Ocg0a3UuSoYzavmylwuLWQOf3hl0jjMMIw==}
    engines: {node: '>=8'}

  brace-expansion@1.1.11:
    resolution: {integrity: sha512-iCuPHDFgrHX7H2vEI/5xpz07zSHB00TpugqhmYtVmMO6518mCuRMoOYFldEBl0g187ufozdaHgWKcYFb61qGiA==}

  brace-expansion@2.0.1:
    resolution: {integrity: sha512-XnAIvQ8eM+kC6aULx6wuQiwVsnzsi9d3WxzV3FpWTGA19F621kwdbsAcFKXgKUHZWsy+mY6iL1sHTxWEFCytDA==}

  braces@3.0.3:
    resolution: {integrity: sha512-yQbXgO/OSZVD2IsiLlro+7Hf6Q18EJrKSEsdoMzKePKXct3gvD8oLcOQdIzGupr5Fj+EDe8gO/lxc1BzfMpxvA==}
    engines: {node: '>=8'}

  browserslist@4.24.4:
    resolution: {integrity: sha512-KDi1Ny1gSePi1vm0q4oxSF8b4DR44GF4BbmS2YdhPLOEqd8pDviZOGH/GsmRwoWJ2+5Lr085X7naowMwKHDG1A==}
    engines: {node: ^6 || ^7 || ^8 || ^9 || ^10 || ^11 || ^12 || >=13.7}
    hasBin: true

  callsites@3.1.0:
    resolution: {integrity: sha512-P8BjAsXvZS+VIDUI11hHCQEv74YT67YUi5JJFNWIqL235sBmjX4+qx9Muvls5ivyNENctx46xQLQ3aTuE7ssaQ==}
    engines: {node: '>=6'}

  camelcase-css@2.0.1:
    resolution: {integrity: sha512-QOSvevhslijgYwRx6Rv7zKdMF8lbRmx+uQGx2+vDc+KI/eBnsy9kit5aj23AgGu3pa4t9AgwbnXWqS+iOY+2aA==}
    engines: {node: '>= 6'}

  caniuse-lite@1.0.30001716:
    resolution: {integrity: sha512-49/c1+x3Kwz7ZIWt+4DvK3aMJy9oYXXG6/97JKsnjdCk/6n9vVyWL8NAwVt95Lwt9eigI10Hl782kDfZUUlRXw==}

  chalk@4.1.2:
    resolution: {integrity: sha512-oKnbhFyRIXpUuez8iBMmyEa4nbj4IOQyuhc/wy9kY7/WVPcwIO9VA668Pu8RkO7+0G76SLROeyw9CpQ061i4mA==}
    engines: {node: '>=10'}

  chalk@5.4.1:
    resolution: {integrity: sha512-zgVZuo2WcZgfUEmsn6eO3kINexW8RAE4maiQ8QNs8CtpPCSyMiYsULR3HQYkm3w8FIA3SberyMJMSldGsW+U3w==}
    engines: {node: ^12.17.0 || ^14.13 || >=16.0.0}

  chokidar@3.6.0:
    resolution: {integrity: sha512-7VT13fmjotKpGipCW9JEQAusEPE+Ei8nl6/g4FBAmIm0GOOLMua9NDDo/DWp0ZAxCr3cPq5ZpBqmPAQgDda2Pw==}
    engines: {node: '>= 8.10.0'}

  class-variance-authority@0.7.1:
    resolution: {integrity: sha512-Ka+9Trutv7G8M6WT6SeiRWz792K5qEqIGEGzXKhAE6xOWAY6pPH8U+9IY3oCMv6kqTmLsv7Xh/2w2RigkePMsg==}

  classcat@5.0.5:
    resolution: {integrity: sha512-JhZUT7JFcQy/EzW605k/ktHtncoo9vnyW/2GspNYwFlN1C/WmjuV/xtS04e9SOkL2sTdw0VAZ2UGCcQ9lR6p6w==}

  clsx@2.1.1:
    resolution: {integrity: sha512-eYm0QWBtUrBWZWG0d386OGAw16Z995PiOVo2B7bjWSbHedGl5e0ZWaq65kOGgUSNesEIDkB9ISbTg/JK9dhCZA==}
    engines: {node: '>=6'}

  cmdk@1.1.1:
    resolution: {integrity: sha512-Vsv7kFaXm+ptHDMZ7izaRsP70GgrW9NBNGswt9OZaVBLlE0SNpDq8eu/VGXyF9r7M0azK3Wy7OlYXsuyYLFzHg==}
    peerDependencies:
      react: ^18 || ^19 || ^19.0.0-rc
      react-dom: ^18 || ^19 || ^19.0.0-rc

  color-convert@2.0.1:
    resolution: {integrity: sha512-RRECPsj7iu/xb5oKYcsFHSppFNnsj/52OVTRKb4zP5onXwVF3zVmmToNcOfGC+CRDpfK/U584fMg38ZHCaElKQ==}
    engines: {node: '>=7.0.0'}

  color-name@1.1.4:
    resolution: {integrity: sha512-dOy+3AuW3a2wNbZHIuMZpTcgjGuLU/uBL/ubcZF9OXbDo8ff4O8yVp5Bf0efS8uEoYo5q4Fx7dY9OgQGXgAsQA==}

  commander@4.1.1:
    resolution: {integrity: sha512-NOKm8xhkzAjzFx8B2v5OAHT+u5pRQc2UCa2Vq9jYL/31o2wi9mxBA7LIFs3sV5VSC49z6pEhfbMULvShKj26WA==}
    engines: {node: '>= 6'}

  concat-map@0.0.1:
    resolution: {integrity: sha512-/Srv4dswyQNBfohGpz9o6Yb3Gz3SrUDqBH5rTuhGR7ahtlbYKnVxw2bCFMRljaA7EXHaXZ8wsHdodFvbkhKmqg==}

  convert-source-map@2.0.0:
    resolution: {integrity: sha512-Kvp459HrV2FEJ1CAsi1Ku+MY3kasH19TFykTz2xWmMeq6bk2NU3XXvfJ+Q61m0xktWwt+1HSYf3JZsTms3aRJg==}

  cross-spawn@7.0.6:
    resolution: {integrity: sha512-uV2QOWP2nWzsy2aMp8aRibhi9dlzF5Hgh5SHaB9OiTGEyDTiJJyx0uy51QXdyWbtAHNua4XJzUKca3OzKUd3vA==}
    engines: {node: '>= 8'}

  cssesc@3.0.0:
    resolution: {integrity: sha512-/Tb/JcjK111nNScGob5MNtsntNM1aCNUDipB/TkwZFhyDrrE47SOx/18wF2bbjgc3ZzCSKW1T5nt5EbFoAz/Vg==}
    engines: {node: '>=4'}
    hasBin: true

  csstype@3.1.3:
    resolution: {integrity: sha512-M1uQkMl8rQK/szD0LNhtqxIPLpimGm8sOBwU7lLnCpSbTyY3yeU1Vc7l4KT5zT4s/yOxHH5O7tIuuLOCnLADRw==}

  d3-color@3.1.0:
    resolution: {integrity: sha512-zg/chbXyeBtMQ1LbD/WSoW2DpC3I0mpmPdW+ynRTj/x2DAWYrIY7qeZIHidozwV24m4iavr15lNwIwLxRmOxhA==}
    engines: {node: '>=12'}

  d3-dispatch@3.0.1:
    resolution: {integrity: sha512-rzUyPU/S7rwUflMyLc1ETDeBj0NRuHKKAcvukozwhshr6g6c5d8zh4c2gQjY2bZ0dXeGLWc1PF174P2tVvKhfg==}
    engines: {node: '>=12'}

  d3-drag@3.0.0:
    resolution: {integrity: sha512-pWbUJLdETVA8lQNJecMxoXfH6x+mO2UQo8rSmZ+QqxcbyA3hfeprFgIT//HW2nlHChWeIIMwS2Fq+gEARkhTkg==}
    engines: {node: '>=12'}

  d3-ease@3.0.1:
    resolution: {integrity: sha512-wR/XK3D3XcLIZwpbvQwQ5fK+8Ykds1ip7A2Txe0yxncXSdq1L9skcG7blcedkOX+ZcgxGAmLX1FrRGbADwzi0w==}
    engines: {node: '>=12'}

  d3-interpolate@3.0.1:
    resolution: {integrity: sha512-3bYs1rOD33uo8aqJfKP3JWPAibgw8Zm2+L9vBKEHJ2Rg+viTR7o5Mmv5mZcieN+FRYaAOWX5SJATX6k1PWz72g==}
    engines: {node: '>=12'}

  d3-selection@3.0.0:
    resolution: {integrity: sha512-fmTRWbNMmsmWq6xJV8D19U/gw/bwrHfNXxrIN+HfZgnzqTHp9jOmKMhsTUjXOJnZOdZY9Q28y4yebKzqDKlxlQ==}
    engines: {node: '>=12'}

  d3-timer@3.0.1:
    resolution: {integrity: sha512-ndfJ/JxxMd3nw31uyKoY2naivF+r29V+Lc0svZxe1JvvIRmi8hUsrMvdOwgS1o6uBHmiz91geQ0ylPP0aj1VUA==}
    engines: {node: '>=12'}

  d3-transition@3.0.1:
    resolution: {integrity: sha512-ApKvfjsSR6tg06xrL434C0WydLr7JewBB3V+/39RMHsaXTOG0zmt/OAXeng5M5LBm0ojmxJrpomQVZ1aPvBL4w==}
    engines: {node: '>=12'}
    peerDependencies:
      d3-selection: 2 - 3

  d3-zoom@3.0.0:
    resolution: {integrity: sha512-b8AmV3kfQaqWAuacbPuNbL6vahnOJflOhexLzMMNLga62+/nh0JzvJ0aO/5a5MVgUFGS7Hu1P9P03o3fJkDCyw==}
    engines: {node: '>=12'}

  debug@4.4.0:
    resolution: {integrity: sha512-6WTZ/IxCY/T6BALoZHaE4ctp9xm+Z5kY/pzYaCHRFeyVhojxlrm+46y68HA6hr0TcwEssoxNiDEUJQjfPZ/RYA==}
    engines: {node: '>=6.0'}
    peerDependencies:
      supports-color: '*'
    peerDependenciesMeta:
      supports-color:
        optional: true

  deep-is@0.1.4:
    resolution: {integrity: sha512-oIPzksmTg4/MriiaYGO+okXDT7ztn/w3Eptv/+gSIdMdKsJo0u4CfYNFJPy+4SKMuCqGw2wxnA+URMg3t8a/bQ==}

  detect-libc@2.0.4:
    resolution: {integrity: sha512-3UDv+G9CsCKO1WKMGw9fwq/SWJYbI0c5Y7LU1AXYoDdbhE2AHQ6N6Nb34sG8Fj7T5APy8qXDCKuuIHd1BR0tVA==}
    engines: {node: '>=8'}

  detect-node-es@1.1.0:
    resolution: {integrity: sha512-ypdmJU/TbBby2Dxibuv7ZLW3Bs1QEmM7nHjEANfohJLvE0XVujisn1qPJcZxg+qDucsr+bP6fLD1rPS3AhJ7EQ==}

  didyoumean@1.2.2:
    resolution: {integrity: sha512-gxtyfqMg7GKyhQmb056K7M3xszy/myH8w+B4RT+QXBQsvAOdc3XymqDDPHx1BgPgsdAA5SIifona89YtRATDzw==}

  dir-glob@3.0.1:
    resolution: {integrity: sha512-WkrWp9GR4KXfKGYzOLmTuGVi1UWFfws377n9cc55/tb6DuqyF6pcQ5AbiHEshaDpY9v6oaSr2XCDidGmMwdzIA==}
    engines: {node: '>=8'}

  dlv@1.1.3:
    resolution: {integrity: sha512-+HlytyjlPKnIG8XuRG8WvmBP8xs8P71y+SKKS6ZXWoEgLuePxtDoUEiH7WkdePWrQ5JBpE6aoVqfZfJUQkjXwA==}

  doctrine@3.0.0:
    resolution: {integrity: sha512-yS+Q5i3hBf7GBkd4KG8a7eBNNWNGLTaEwwYWUijIYM7zrlYDM0BFXHjjPWlWZ1Rg7UaddZeIDmi9jF3HmqiQ2w==}
    engines: {node: '>=6.0.0'}

  eastasianwidth@0.2.0:
    resolution: {integrity: sha512-I88TYZWc9XiYHRQ4/3c5rjjfgkjhLyW2luGIheGERbNQ6OY7yTybanSpDXZa8y7VUP9YmDcYa+eyq4ca7iLqWA==}

  electron-to-chromium@1.5.148:
    resolution: {integrity: sha512-8uc1QXwwqayD4mblcsQYZqoi+cOc97A2XmKSBOIRbEAvbp6vrqmSYs4dHD2qVygUgn7Mi0qdKgPaJ9WC8cv63A==}

  emoji-regex@8.0.0:
    resolution: {integrity: sha512-MSjYzcWNOA0ewAHpz0MxpYFvwg6yjy1NG3xteoqz644VCo/RPgnr1/GGt+ic3iJTzQ8Eu3TdM14SawnVUmGE6A==}

  emoji-regex@9.2.2:
    resolution: {integrity: sha512-L18DaJsXSUk2+42pv8mLs5jJT2hqFkFE4j21wOmgbUqsZ2hL72NsUU785g9RXgo3s0ZNgVl42TiHp3ZtOv/Vyg==}

  esbuild@0.21.5:
    resolution: {integrity: sha512-mg3OPMV4hXywwpoDxu3Qda5xCKQi+vCTZq8S9J/EpkhB2HzKXq4SNFZE3+NK93JYxc8VMSep+lOUSC/RVKaBqw==}
    engines: {node: '>=12'}
    hasBin: true

  escalade@3.2.0:
    resolution: {integrity: sha512-WUj2qlxaQtO4g6Pq5c29GTcWGDyd8itL8zTlipgECz3JesAiiOKotd8JU6otB3PACgG6xkJUyVhboMS+bje/jA==}
    engines: {node: '>=6'}

  escape-string-regexp@4.0.0:
    resolution: {integrity: sha512-TtpcNJ3XAzx3Gq8sWRzJaVajRs0uVxA2YAkdb1jm2YkPz4G6egUFAyA3n5vtEIZefPk5Wa4UXbKuS5fKkJWdgA==}
    engines: {node: '>=10'}

  eslint-plugin-react-hooks@4.6.2:
    resolution: {integrity: sha512-QzliNJq4GinDBcD8gPB5v0wh6g8q3SUi6EFF0x8N/BL9PoVs0atuGc47ozMRyOWAKdwaZ5OnbOEa3WR+dSGKuQ==}
    engines: {node: '>=10'}
    peerDependencies:
      eslint: ^3.0.0 || ^4.0.0 || ^5.0.0 || ^6.0.0 || ^7.0.0 || ^8.0.0-0

  eslint-plugin-react-refresh@0.4.20:
    resolution: {integrity: sha512-XpbHQ2q5gUF8BGOX4dHe+71qoirYMhApEPZ7sfhF/dNnOF1UXnCMGZf79SFTBO7Bz5YEIT4TMieSlJBWhP9WBA==}
    peerDependencies:
      eslint: '>=8.40'

  eslint-scope@7.2.2:
    resolution: {integrity: sha512-dOt21O7lTMhDM+X9mB4GX+DZrZtCUJPL/wlcTqxyrx5IvO0IYtILdtrQGQp+8n5S0gwSVmOf9NQrjMOgfQZlIg==}
    engines: {node: ^12.22.0 || ^14.17.0 || >=16.0.0}

  eslint-visitor-keys@3.4.3:
    resolution: {integrity: sha512-wpc+LXeiyiisxPlEkUzU6svyS1frIO3Mgxj1fdy7Pm8Ygzguax2N3Fa/D/ag1WqbOprdI+uY6wMUl8/a2G+iag==}
    engines: {node: ^12.22.0 || ^14.17.0 || >=16.0.0}

  eslint@8.57.1:
    resolution: {integrity: sha512-ypowyDxpVSYpkXr9WPv2PAZCtNip1Mv5KTW0SCurXv/9iOpcrH9PaqUElksqEB6pChqHGDRCFTyrZlGhnLNGiA==}
    engines: {node: ^12.22.0 || ^14.17.0 || >=16.0.0}
    deprecated: This version is no longer supported. Please see https://eslint.org/version-support for other options.
    hasBin: true

  espree@9.6.1:
    resolution: {integrity: sha512-oruZaFkjorTpF32kDSI5/75ViwGeZginGGy2NoOSg3Q9bnwlnmDm4HLnkl0RE3n+njDXR037aY1+x58Z/zFdwQ==}
    engines: {node: ^12.22.0 || ^14.17.0 || >=16.0.0}

  esquery@1.6.0:
    resolution: {integrity: sha512-ca9pw9fomFcKPvFLXhBKUK90ZvGibiGOvRJNbjljY7s7uq/5YO4BOzcYtJqExdx99rF6aAcnRxHmcUHcz6sQsg==}
    engines: {node: '>=0.10'}

  esrecurse@4.3.0:
    resolution: {integrity: sha512-KmfKL3b6G+RXvP8N1vr3Tq1kL/oCFgn2NYXEtqP8/L3pKapUA4G8cFVaoF3SU323CD4XypR/ffioHmkti6/Tag==}
    engines: {node: '>=4.0'}

  estraverse@5.3.0:
    resolution: {integrity: sha512-MMdARuVEQziNTeJD8DgMqmhwR11BRQ/cBP+pLtYdSTnf3MIO8fFeiINEbX36ZdNlfU/7A9f3gUw49B3oQsvwBA==}
    engines: {node: '>=4.0'}

  esutils@2.0.3:
    resolution: {integrity: sha512-kVscqXk4OCp68SZ0dkgEKVi6/8ij300KBWTJq32P/dYeWTSwK41WyTxalN1eRmA5Z9UU/LX9D7FWSmV9SAYx6g==}
    engines: {node: '>=0.10.0'}

  fast-deep-equal@3.1.3:
    resolution: {integrity: sha512-f3qQ9oQy9j2AhBe/H9VC91wLmKBCCU/gDOnKNAYG5hswO7BLKj09Hc5HYNz9cGI++xlpDCIgDaitVs03ATR84Q==}

  fast-glob@3.3.3:
    resolution: {integrity: sha512-7MptL8U0cqcFdzIzwOTHoilX9x5BrNqye7Z/LuC7kCMRio1EMSyqRK3BEAUD7sXRq4iT4AzTVuZdhgQ2TCvYLg==}
    engines: {node: '>=8.6.0'}

  fast-json-stable-stringify@2.1.0:
    resolution: {integrity: sha512-lhd/wF+Lk98HZoTCtlVraHtfh5XYijIjalXck7saUtuanSDyLMxnHhSXEDJqHxD7msR8D0uCmqlkwjCV8xvwHw==}

  fast-levenshtein@2.0.6:
    resolution: {integrity: sha512-DCXu6Ifhqcks7TZKY3Hxp3y6qphY5SJZmrWMDrKcERSOXWQdMhU9Ig/PYrzyw/ul9jOIyh0N4M0tbC5hodg8dw==}

  fastq@1.19.1:
    resolution: {integrity: sha512-GwLTyxkCXjXbxqIhTsMI2Nui8huMPtnxg7krajPJAjnEG/iiOS7i+zCtWGZR9G0NBKbXKh6X9m9UIsYX/N6vvQ==}

  file-entry-cache@6.0.1:
    resolution: {integrity: sha512-7Gps/XWymbLk2QLYK4NzpMOrYjMhdIxXuIvy2QBsLE6ljuodKvdkWs/cpyJJ3CVIVpH0Oi1Hvg1ovbMzLdFBBg==}
    engines: {node: ^10.12.0 || >=12.0.0}

  fill-range@7.1.1:
    resolution: {integrity: sha512-YsGpe3WHLK8ZYi4tWDg2Jy3ebRz2rXowDxnld4bkQB00cc/1Zw9AWnC0i9ztDJitivtQvaI9KaLyKrc+hBW0yg==}
    engines: {node: '>=8'}

  find-up@5.0.0:
    resolution: {integrity: sha512-78/PXT1wlLLDgTzDs7sjq9hzz0vXD+zn+7wypEe4fXQxCmdmqfGsEPQxmiCSQI3ajFV91bVSsvNtrJRiW6nGng==}
    engines: {node: '>=10'}

  flat-cache@3.2.0:
    resolution: {integrity: sha512-CYcENa+FtcUKLmhhqyctpclsq7QF38pKjZHsGNiSQF5r4FtoKDWabFDl3hzaEQMvT1LHEysw5twgLvpYYb4vbw==}
    engines: {node: ^10.12.0 || >=12.0.0}

  flatted@3.3.3:
    resolution: {integrity: sha512-GX+ysw4PBCz0PzosHDepZGANEuFCMLrnRTiEy9McGjmkCQYwRq4A/X786G/fjM/+OjsWSU1ZrY5qyARZmO/uwg==}

  foreground-child@3.3.1:
    resolution: {integrity: sha512-gIXjKqtFuWEgzFRJA9WCQeSJLZDjgJUOMCMzxtvFq/37KojM1BFGufqsCy0r4qSQmYLsZYMeyRqzIWOMup03sw==}
    engines: {node: '>=14'}

  fraction.js@4.3.7:
    resolution: {integrity: sha512-ZsDfxO51wGAXREY55a7la9LScWpwv9RxIrYABrlvOFBlH/ShPnrtsXeuUIfXKKOVicNxQ+o8JTbJvjS4M89yew==}

  fs.realpath@1.0.0:
    resolution: {integrity: sha512-OO0pH2lK6a0hZnAdau5ItzHPI6pUlvI7jMVnxUQRtw4owF2wk8lOSabtGDCTP4Ggrg2MbGnWO9X8K1t4+fGMDw==}

  fsevents@2.3.3:
    resolution: {integrity: sha512-5xoDfX+fL7faATnagmWPpbFtwh/R77WmMMqqHGS65C3vvB0YHrgF+B1YmZ3441tMj5n63k0212XNoJwzlhffQw==}
    engines: {node: ^8.16.0 || ^10.6.0 || >=11.0.0}
    os: [darwin]

  function-bind@1.1.2:
    resolution: {integrity: sha512-7XHNxH7qX9xG5mIwxkhumTox/MIRNcOgDrxWsMt2pAr23WHp6MrRlN7FBSFpCpr+oVO0F744iUgR82nJMfG2SA==}

  gensync@1.0.0-beta.2:
    resolution: {integrity: sha512-3hN7NaskYvMDLQY55gnW3NQ+mesEAepTqlg+VEbj7zzqEMBVNhzcGYYeqFo/TlYz6eQiFcp1HcsCZO+nGgS8zg==}
    engines: {node: '>=6.9.0'}

  get-nonce@1.0.1:
    resolution: {integrity: sha512-FJhYRoDaiatfEkUK8HKlicmu/3SGFD51q3itKDGoSTysQJBnfOcxU5GxnhE1E6soB76MbT0MBtnKJuXyAx+96Q==}
    engines: {node: '>=6'}

  glob-parent@5.1.2:
    resolution: {integrity: sha512-AOIgSQCepiJYwP3ARnGx+5VnTu2HBYdzbGP45eLw1vr3zB3vZLeyed1sC9hnbcOc9/SrMyM5RPQrkGz4aS9Zow==}
    engines: {node: '>= 6'}

  glob-parent@6.0.2:
    resolution: {integrity: sha512-XxwI8EOhVQgWp6iDL+3b0r86f4d6AX6zSU55HfB4ydCEuXLXc5FcYeOu+nnGftS4TEju/11rt4KJPTMgbfmv4A==}
    engines: {node: '>=10.13.0'}

  glob@10.4.5:
    resolution: {integrity: sha512-7Bv8RF0k6xjo7d4A/PxYLbUCfb6c+Vpd2/mB2yRDlew7Jb5hEXiCD9ibfO7wpk8i4sevK6DFny9h7EYbM3/sHg==}
    hasBin: true

  glob@7.2.3:
    resolution: {integrity: sha512-nFR0zLpU2YCaRxwoCJvL6UvCH2JFyFVIvwTLsIf21AuHlMskA1hhTdk+LlYJtOlYt9v6dvszD2BGRqBL+iQK9Q==}
    deprecated: Glob versions prior to v9 are no longer supported

  globals@11.12.0:
    resolution: {integrity: sha512-WOBp/EEGUiIsJSp7wcv/y6MO+lV9UoncWqxuFfm8eBwzWNgyfBd6Gz+IeKQ9jCmyhoH99g15M3T+QaVHFjizVA==}
    engines: {node: '>=4'}

  globals@13.24.0:
    resolution: {integrity: sha512-AhO5QUcj8llrbG09iWhPU2B204J1xnPeL8kQmVorSsy+Sjj1sk8gIyh6cUocGmH4L0UuhAJy+hJMRA4mgA4mFQ==}
    engines: {node: '>=8'}

  globby@11.1.0:
    resolution: {integrity: sha512-jhIXaOzy1sb8IyocaruWSn1TjmnBVs8Ayhcy83rmxNJ8q2uWKCAj3CnJY+KpGSXCueAPc0i05kVvVKtP1t9S3g==}
    engines: {node: '>=10'}

  graphemer@1.4.0:
    resolution: {integrity: sha512-EtKwoO6kxCL9WO5xipiHTZlSzBm7WLT627TqC/uVRd0HKmq8NXyebnNYxDoBi7wt8eTWrUrKXCOVaFq9x1kgag==}

  has-flag@4.0.0:
    resolution: {integrity: sha512-EykJT/Q1KjTWctppgIAgfSO0tKVuZUjhgMr17kqTumMl6Afv3EISleU7qZUzoXDFTAHTDC4NOoG/ZxU3EvlMPQ==}
    engines: {node: '>=8'}

  hasown@2.0.2:
    resolution: {integrity: sha512-0hJU9SCPvmMzIBdZFqNPXWa6dqh7WdH0cII9y+CyS8rG3nL48Bclra9HmKhVVUHyPWNH5Y7xDwAB7bfgSjkUMQ==}
    engines: {node: '>= 0.4'}

  ignore@5.3.2:
    resolution: {integrity: sha512-hsBTNUqQTDwkWtcdYI2i06Y/nUBEsNEDJKjWdigLvegy8kDuJAS8uRlpkkcQpyEXL0Z/pjDy5HBmMjRCJ2gq+g==}
    engines: {node: '>= 4'}

  import-fresh@3.3.1:
    resolution: {integrity: sha512-TR3KfrTZTYLPB6jUjfx6MF9WcWrHL9su5TObK4ZkYgBdWKPOFoSoQIdEuTuR82pmtxH2spWG9h6etwfr1pLBqQ==}
    engines: {node: '>=6'}

  imurmurhash@0.1.4:
    resolution: {integrity: sha512-JmXMZ6wuvDmLiHEml9ykzqO6lwFbof0GG4IkcGaENdCRDDmMVnny7s5HsIgHCbaq0w2MyPhDqkhTUgS2LU2PHA==}
    engines: {node: '>=0.8.19'}

  inflight@1.0.6:
    resolution: {integrity: sha512-k92I/b08q4wvFscXCLvqfsHCrjrF7yiXsQuIVvVE7N82W3+aqpzuUdBbfhWcy/FZR3/4IgflMgKLOsvPDrGCJA==}
    deprecated: This module is not supported, and leaks memory. Do not use it. Check out lru-cache if you want a good and tested way to coalesce async requests by a key value, which is much more comprehensive and powerful.

  inherits@2.0.4:
    resolution: {integrity: sha512-k/vGaX4/Yla3WzyMCvTQOXYeIHvqOKtnqBduzTHpzpQZzAskKMhZ2K+EnBiSM9zGSoIFeMpXKxa4dYeZIQqewQ==}

  is-binary-path@2.1.0:
    resolution: {integrity: sha512-ZMERYes6pDydyuGidse7OsHxtbI7WVeUEozgR/g7rd0xUimYNlvZRE/K2MgZTjWy725IfelLeVcEM97mmtRGXw==}
    engines: {node: '>=8'}

  is-core-module@2.16.1:
    resolution: {integrity: sha512-UfoeMA6fIJ8wTYFEUjelnaGI67v6+N7qXJEvQuIGa99l4xsCruSYOVSQ0uPANn4dAzm8lkYPaKLrrijLq7x23w==}
    engines: {node: '>= 0.4'}

  is-extglob@2.1.1:
    resolution: {integrity: sha512-SbKbANkN603Vi4jEZv49LeVJMn4yGwsbzZworEoyEiutsN3nJYdbO36zfhGJ6QEDpOZIFkDtnq5JRxmvl3jsoQ==}
    engines: {node: '>=0.10.0'}

  is-fullwidth-code-point@3.0.0:
    resolution: {integrity: sha512-zymm5+u+sCsSWyD9qNaejV3DFvhCKclKdizYaJUuHA83RLjb7nSuGnddCHGv0hk+KY7BMAlsWeK4Ueg6EV6XQg==}
    engines: {node: '>=8'}

  is-glob@4.0.3:
    resolution: {integrity: sha512-xelSayHH36ZgE7ZWhli7pW34hNbNl8Ojv5KVmkJD4hBdD3th8Tfk9vYasLM+mXWOZhFkgZfxhLSnrwRr4elSSg==}
    engines: {node: '>=0.10.0'}

  is-number@7.0.0:
    resolution: {integrity: sha512-41Cifkg6e8TylSpdtTpeLVMqvSBEVzTttHvERD741+pnZ8ANv0004MRL43QKPDlK9cGvNp6NZWZUBlbGXYxxng==}
    engines: {node: '>=0.12.0'}

  is-path-inside@3.0.3:
    resolution: {integrity: sha512-Fd4gABb+ycGAmKou8eMftCupSir5lRxqf4aD/vd0cD2qc4HL07OjCeuHMr8Ro4CoMaeCKDB0/ECBOVWjTwUvPQ==}
    engines: {node: '>=8'}

  isexe@2.0.0:
    resolution: {integrity: sha512-RHxMLp9lnKHGHRng9QFhRCMbYAcVpn69smSGcq3f36xjgVVWThj4qqLbTLlq7Ssj8B+fIQ1EuCEGI2lKsyQeIw==}

  jackspeak@3.4.3:
    resolution: {integrity: sha512-OGlZQpz2yfahA/Rd1Y8Cd9SIEsqvXkLVoSw/cgwhnhFMDbsQFeZYoJJ7bIZBS9BcamUW96asq/npPWugM+RQBw==}

  jiti@1.21.7:
    resolution: {integrity: sha512-/imKNG4EbWNrVjoNC/1H5/9GFy+tqjGBHCaSsN+P2RnPqjsLmv6UD3Ej+Kj8nBWaRAwyk7kK5ZUc+OEatnTR3A==}
    hasBin: true

  js-tokens@4.0.0:
    resolution: {integrity: sha512-RdJUflcE3cUzKiMqQgsCu06FPu9UdIJO0beYbPhHN4k6apgJtifcoCtT9bcxOpYBtpD2kCM6Sbzg4CausW/PKQ==}

  js-yaml@4.1.0:
    resolution: {integrity: sha512-wpxZs9NoxZaJESJGIZTyDEaYpl0FKSA+FB9aJiyemKhMwkxQg63h4T1KJgUGHpTqPDNRcmmYLugrRjJlBtWvRA==}
    hasBin: true

  jsesc@3.1.0:
    resolution: {integrity: sha512-/sM3dO2FOzXjKQhJuo0Q173wf2KOo8t4I8vHy6lF9poUp7bKT0/NHE8fPX23PwfhnykfqnC2xRxOnVw5XuGIaA==}
    engines: {node: '>=6'}
    hasBin: true

  json-buffer@3.0.1:
    resolution: {integrity: sha512-4bV5BfR2mqfQTJm+V5tPPdf+ZpuhiIvTuAB5g8kcrXOZpTT/QwwVRWBywX1ozr6lEuPdbHxwaJlm9G6mI2sfSQ==}

  json-schema-traverse@0.4.1:
    resolution: {integrity: sha512-xbbCH5dCYU5T8LcEhhuh7HJ88HXuW3qsI3Y0zOZFKfZEHcpWiHU/Jxzk629Brsab/mMiHQti9wMP+845RPe3Vg==}

  json-stable-stringify-without-jsonify@1.0.1:
    resolution: {integrity: sha512-Bdboy+l7tA3OGW6FjyFHWkP5LuByj1Tk33Ljyq0axyzdk9//JSi2u3fP1QSmd1KNwq6VOKYGlAu87CisVir6Pw==}

  json5@2.2.3:
    resolution: {integrity: sha512-XmOWe7eyHYH14cLdVPoyg+GOH3rYX++KpzrylJwSW98t3Nk+U8XOl8FWKOgwtzdb8lXGf6zYwDUzeHMWfxasyg==}
    engines: {node: '>=6'}
    hasBin: true

  keyv@4.5.4:
    resolution: {integrity: sha512-oxVHkHR/EJf2CNXnWxRLW6mg7JyCCUcG0DtEGmL2ctUo1PNTin1PUil+r/+4r5MpVgC/fn1kjsx7mjSujKqIpw==}

  levn@0.4.1:
    resolution: {integrity: sha512-+bT2uH4E5LGE7h/n3evcS/sQlJXCpIp6ym8OWJ5eV6+67Dsql/LaaT7qJBAt2rzfoa/5QBGBhxDix1dMt2kQKQ==}
    engines: {node: '>= 0.8.0'}

  lightningcss-darwin-arm64@1.29.2:
    resolution: {integrity: sha512-cK/eMabSViKn/PG8U/a7aCorpeKLMlK0bQeNHmdb7qUnBkNPnL+oV5DjJUo0kqWsJUapZsM4jCfYItbqBDvlcA==}
    engines: {node: '>= 12.0.0'}
    cpu: [arm64]
    os: [darwin]

  lightningcss-darwin-x64@1.29.2:
    resolution: {integrity: sha512-j5qYxamyQw4kDXX5hnnCKMf3mLlHvG44f24Qyi2965/Ycz829MYqjrVg2H8BidybHBp9kom4D7DR5VqCKDXS0w==}
    engines: {node: '>= 12.0.0'}
    cpu: [x64]
    os: [darwin]

  lightningcss-freebsd-x64@1.29.2:
    resolution: {integrity: sha512-wDk7M2tM78Ii8ek9YjnY8MjV5f5JN2qNVO+/0BAGZRvXKtQrBC4/cn4ssQIpKIPP44YXw6gFdpUF+Ps+RGsCwg==}
    engines: {node: '>= 12.0.0'}
    cpu: [x64]
    os: [freebsd]

  lightningcss-linux-arm-gnueabihf@1.29.2:
    resolution: {integrity: sha512-IRUrOrAF2Z+KExdExe3Rz7NSTuuJ2HvCGlMKoquK5pjvo2JY4Rybr+NrKnq0U0hZnx5AnGsuFHjGnNT14w26sg==}
    engines: {node: '>= 12.0.0'}
    cpu: [arm]
    os: [linux]

  lightningcss-linux-arm64-gnu@1.29.2:
    resolution: {integrity: sha512-KKCpOlmhdjvUTX/mBuaKemp0oeDIBBLFiU5Fnqxh1/DZ4JPZi4evEH7TKoSBFOSOV3J7iEmmBaw/8dpiUvRKlQ==}
    engines: {node: '>= 12.0.0'}
    cpu: [arm64]
    os: [linux]

  lightningcss-linux-arm64-musl@1.29.2:
    resolution: {integrity: sha512-Q64eM1bPlOOUgxFmoPUefqzY1yV3ctFPE6d/Vt7WzLW4rKTv7MyYNky+FWxRpLkNASTnKQUaiMJ87zNODIrrKQ==}
    engines: {node: '>= 12.0.0'}
    cpu: [arm64]
    os: [linux]

  lightningcss-linux-x64-gnu@1.29.2:
    resolution: {integrity: sha512-0v6idDCPG6epLXtBH/RPkHvYx74CVziHo6TMYga8O2EiQApnUPZsbR9nFNrg2cgBzk1AYqEd95TlrsL7nYABQg==}
    engines: {node: '>= 12.0.0'}
    cpu: [x64]
    os: [linux]

  lightningcss-linux-x64-musl@1.29.2:
    resolution: {integrity: sha512-rMpz2yawkgGT8RULc5S4WiZopVMOFWjiItBT7aSfDX4NQav6M44rhn5hjtkKzB+wMTRlLLqxkeYEtQ3dd9696w==}
    engines: {node: '>= 12.0.0'}
    cpu: [x64]
    os: [linux]

  lightningcss-win32-arm64-msvc@1.29.2:
    resolution: {integrity: sha512-nL7zRW6evGQqYVu/bKGK+zShyz8OVzsCotFgc7judbt6wnB2KbiKKJwBE4SGoDBQ1O94RjW4asrCjQL4i8Fhbw==}
    engines: {node: '>= 12.0.0'}
    cpu: [arm64]
    os: [win32]

  lightningcss-win32-x64-msvc@1.29.2:
    resolution: {integrity: sha512-EdIUW3B2vLuHmv7urfzMI/h2fmlnOQBk1xlsDxkN1tCWKjNFjfLhGxYk8C8mzpSfr+A6jFFIi8fU6LbQGsRWjA==}
    engines: {node: '>= 12.0.0'}
    cpu: [x64]
    os: [win32]

  lightningcss@1.29.2:
    resolution: {integrity: sha512-6b6gd/RUXKaw5keVdSEtqFVdzWnU5jMxTUjA2bVcMNPLwSQ08Sv/UodBVtETLCn7k4S1Ibxwh7k68IwLZPgKaA==}
    engines: {node: '>= 12.0.0'}

  lilconfig@3.1.3:
    resolution: {integrity: sha512-/vlFKAoH5Cgt3Ie+JLhRbwOsCQePABiU3tJ1egGvyQ+33R/vcwM2Zl2QR/LzjsBeItPt3oSVXapn+m4nQDvpzw==}
    engines: {node: '>=14'}

  lines-and-columns@1.2.4:
    resolution: {integrity: sha512-7ylylesZQ/PV29jhEDl3Ufjo6ZX7gCqJr5F7PKrqc93v7fzSymt1BpwEU8nAUXs8qzzvqhbjhK5QZg6Mt/HkBg==}

  locate-path@6.0.0:
    resolution: {integrity: sha512-iPZK6eYjbxRu3uB4/WZ3EsEIMJFMqAoopl3R+zuq0UjcAm/MO6KCweDgPfP3elTztoKP3KtnVHxTn2NHBSDVUw==}
    engines: {node: '>=10'}

  lodash.castarray@4.4.0:
    resolution: {integrity: sha512-aVx8ztPv7/2ULbArGJ2Y42bG1mEQ5mGjpdvrbJcJFU3TbYybe+QlLS4pst9zV52ymy2in1KpFPiZnAOATxD4+Q==}

  lodash.isplainobject@4.0.6:
    resolution: {integrity: sha512-oSXzaWypCMHkPC3NvBEaPHf0KsA5mvPrOPgQWDsbg8n7orZ290M0BmC/jgRZ4vcJ6DTAhjrsSYgdsW/F+MFOBA==}

  lodash.merge@4.6.2:
    resolution: {integrity: sha512-0KpjqXRVvrYyCsX1swR/XTK0va6VQkQM6MNo7PqW77ByjAhoARA8EfrP1N4+KlKj8YS0ZUCtRT/YUuhyYDujIQ==}

  loose-envify@1.4.0:
    resolution: {integrity: sha512-lyuxPGr/Wfhrlem2CL/UcnUc1zcqKAImBDzukY7Y5F/yQiNdko6+fRLevlw1HgMySw7f611UIY408EtxRSoK3Q==}
    hasBin: true

  lru-cache@10.4.3:
    resolution: {integrity: sha512-JNAzZcXrCt42VGLuYz0zfAzDfAvJWW6AfYlDBQyDV5DClI2m5sAmK+OIO7s59XfsRsWHp02jAJrRadPRGTt6SQ==}

  lru-cache@5.1.1:
    resolution: {integrity: sha512-KpNARQA3Iwv+jTA0utUVVbrh+Jlrr1Fv0e56GGzAFOXN7dk/FviaDW8LHmK52DlcH4WP2n6gI8vN1aesBFgo9w==}

  lucide-react@0.507.0:
    resolution: {integrity: sha512-XfgE6gvAHwAtnbUvWiTTHx4S3VGR+cUJHEc0vrh9Ogu672I1Tue2+Cp/8JJqpytgcBHAB1FVI297W4XGNwc2dQ==}
    peerDependencies:
      react: ^16.5.1 || ^17.0.0 || ^18.0.0 || ^19.0.0

  merge2@1.4.1:
    resolution: {integrity: sha512-8q7VEgMJW4J8tcfVPy8g09NcQwZdbwFEqhe/WZkoIzjn/3TGDwtOCYtXGxA3O8tPzpczCCDgv+P2P5y00ZJOOg==}
    engines: {node: '>= 8'}

  micromatch@4.0.8:
    resolution: {integrity: sha512-PXwfBhYu0hBCPw8Dn0E+WDYb7af3dSLVWKi3HGv84IdF4TyFoC0ysxFd0Goxw7nSv4T/PzEJQxsYsEiFCKo2BA==}
    engines: {node: '>=8.6'}

  minimatch@3.1.2:
    resolution: {integrity: sha512-J7p63hRiAjw1NDEww1W7i37+ByIrOWO5XQQAzZ3VOcL0PNybwpfmV/N05zFAzwQ9USyEcX6t3UO+K5aqBQOIHw==}

  minimatch@9.0.3:
    resolution: {integrity: sha512-RHiac9mvaRw0x3AYRgDC1CxAP7HTcNrrECeA8YYJeWnpo+2Q5CegtZjaotWTWxDG3UeGA1coE05iH1mPjT/2mg==}
    engines: {node: '>=16 || 14 >=14.17'}

  minimatch@9.0.5:
    resolution: {integrity: sha512-G6T0ZX48xgozx7587koeX9Ys2NYy6Gmv//P89sEte9V9whIapMNF4idKxnW2QtCcLiTWlb/wfCabAtAFWhhBow==}
    engines: {node: '>=16 || 14 >=14.17'}

  minipass@7.1.2:
    resolution: {integrity: sha512-qOOzS1cBTWYF4BH8fVePDBOO9iptMnGUEZwNc/cMWnTV2nVLZ7VoNWEPHkYczZA0pdoA7dl6e7FL659nX9S2aw==}
    engines: {node: '>=16 || 14 >=14.17'}

  ms@2.1.3:
    resolution: {integrity: sha512-6FlzubTLZG3J2a/NVCAleEhjzq5oxgHyaCU9yYXvcLsvoVaHJq/s5xXI6/XXP6tz7R9xAOtHnSO/tXtF3WRTlA==}

  mz@2.7.0:
    resolution: {integrity: sha512-z81GNO7nnYMEhrGh9LeymoE4+Yr0Wn5McHIZMK5cfQCl+NDX08sCZgUc9/6MHni9IWuFLm1Z3HTCXu2z9fN62Q==}

  nanoid@3.3.11:
    resolution: {integrity: sha512-N8SpfPUnUp1bK+PMYW8qSWdl9U+wwNWI4QKxOYDy9JAro3WMX7p2OeVRF9v+347pnakNevPmiHhNmZ2HbFA76w==}
    engines: {node: ^10 || ^12 || ^13.7 || ^14 || >=15.0.1}
    hasBin: true

  natural-compare@1.4.0:
    resolution: {integrity: sha512-OWND8ei3VtNC9h7V60qff3SVobHr996CTwgxubgyQYEpg290h9J0buyECNNJexkFm5sOajh5G116RYA1c8ZMSw==}

  next-themes@0.4.6:
    resolution: {integrity: sha512-pZvgD5L0IEvX5/9GWyHMf3m8BKiVQwsCMHfoFosXtXBMnaS0ZnIJ9ST4b4NqLVKDEm8QBxoNNGNaBv2JNF6XNA==}
    peerDependencies:
      react: ^16.8 || ^17 || ^18 || ^19 || ^19.0.0-rc
      react-dom: ^16.8 || ^17 || ^18 || ^19 || ^19.0.0-rc

  node-releases@2.0.19:
    resolution: {integrity: sha512-xxOWJsBKtzAq7DY0J+DTzuz58K8e7sJbdgwkbMWQe8UYB6ekmsQ45q0M/tJDsGaZmbC+l7n57UV8Hl5tHxO9uw==}

  normalize-path@3.0.0:
    resolution: {integrity: sha512-6eZs5Ls3WtCisHWp9S2GUy8dqkpGi4BVSz3GaqiE6ezub0512ESztXUwUB6C6IKbQkY2Pnb/mD4WYojCRwcwLA==}
    engines: {node: '>=0.10.0'}

  normalize-range@0.1.2:
    resolution: {integrity: sha512-bdok/XvKII3nUpklnV6P2hxtMNrCboOjAcyBuQnWEhO665FwrSNRxU+AqpsyvO6LgGYPspN+lu5CLtw4jPRKNA==}
    engines: {node: '>=0.10.0'}

  object-assign@4.1.1:
    resolution: {integrity: sha512-rJgTQnkUnH1sFw8yT6VSU3zD3sWmu6sZhIseY8VX+GRu3P6F7Fu+JNDoXfklElbLJSnc3FUQHVe4cU5hj+BcUg==}
    engines: {node: '>=0.10.0'}

  object-hash@3.0.0:
    resolution: {integrity: sha512-RSn9F68PjH9HqtltsSnqYC1XXoWe9Bju5+213R98cNGttag9q9yAOTzdbsqvIa7aNm5WffBZFpWYr2aWrklWAw==}
    engines: {node: '>= 6'}

  once@1.4.0:
    resolution: {integrity: sha512-lNaJgI+2Q5URQBkccEKHTQOPaXdUxnZZElQTZY0MFUAuaEqe1E+Nyvgdz/aIyNi6Z9MzO5dv1H8n58/GELp3+w==}

  optionator@0.9.4:
    resolution: {integrity: sha512-6IpQ7mKUxRcZNLIObR0hz7lxsapSSIYNZJwXPGeF0mTVqGKFIXj1DQcMoT22S3ROcLyY/rz0PWaWZ9ayWmad9g==}
    engines: {node: '>= 0.8.0'}

  p-limit@3.1.0:
    resolution: {integrity: sha512-TYOanM3wGwNGsZN2cVTYPArw454xnXj5qmWF1bEoAc4+cU/ol7GVh7odevjp1FNHduHc3KZMcFduxU5Xc6uJRQ==}
    engines: {node: '>=10'}

  p-locate@5.0.0:
    resolution: {integrity: sha512-LaNjtRWUBY++zB5nE/NwcaoMylSPk+S+ZHNB1TzdbMJMny6dynpAGt7X/tl/QYq3TIeE6nxHppbo2LGymrG5Pw==}
    engines: {node: '>=10'}

  package-json-from-dist@1.0.1:
    resolution: {integrity: sha512-UEZIS3/by4OC8vL3P2dTXRETpebLI2NiI5vIrjaD/5UtrkFX/tNbwjTSRAGC/+7CAo2pIcBaRgWmcBBHcsaCIw==}

  parent-module@1.0.1:
    resolution: {integrity: sha512-GQ2EWRpQV8/o+Aw8YqtfZZPfNRWZYkbidE9k5rpl/hC3vtHHBfGm2Ifi6qWV+coDGkrUKZAxE3Lot5kcsRlh+g==}
    engines: {node: '>=6'}

  path-exists@4.0.0:
    resolution: {integrity: sha512-ak9Qy5Q7jYb2Wwcey5Fpvg2KoAc/ZIhLSLOSBmRmygPsGwkVVt0fZa0qrtMz+m6tJTAHfZQ8FnmB4MG4LWy7/w==}
    engines: {node: '>=8'}

  path-is-absolute@1.0.1:
    resolution: {integrity: sha512-AVbw3UJ2e9bq64vSaS9Am0fje1Pa8pbGqTTsmXfaIiMpnr5DlDhfJOuLj9Sf95ZPVDAUerDfEk88MPmPe7UCQg==}
    engines: {node: '>=0.10.0'}

  path-key@3.1.1:
    resolution: {integrity: sha512-ojmeN0qd+y0jszEtoY48r0Peq5dwMEkIlCOu6Q5f41lfkswXuKtYrhgoTpLnyIcHm24Uhqx+5Tqm2InSwLhE6Q==}
    engines: {node: '>=8'}

  path-parse@1.0.7:
    resolution: {integrity: sha512-LDJzPVEEEPR+y48z93A0Ed0yXb8pAByGWo/k5YYdYgpY2/2EsOsksJrq7lOHxryrVOn1ejG6oAp8ahvOIQD8sw==}

  path-scurry@1.11.1:
    resolution: {integrity: sha512-Xa4Nw17FS9ApQFJ9umLiJS4orGjm7ZzwUrwamcGQuHSzDyth9boKDaycYdDcZDuqYATXw4HFXgaqWTctW/v1HA==}
    engines: {node: '>=16 || 14 >=14.18'}

  path-type@4.0.0:
    resolution: {integrity: sha512-gDKb8aZMDeD/tZWs9P6+q0J9Mwkdl6xMV8TjnGP3qJVJ06bdMgkbBlLU8IdfOsIsFz2BW1rNVT3XuNEl8zPAvw==}
    engines: {node: '>=8'}

  picocolors@1.1.1:
    resolution: {integrity: sha512-xceH2snhtb5M9liqDsmEw56le376mTZkEX/jEb/RxNFyegNul7eNslCXP9FDj/Lcu0X8KEyMceP2ntpaHrDEVA==}

  picomatch@2.3.1:
    resolution: {integrity: sha512-JU3teHTNjmE2VCGFzuY8EXzCDVwEqB2a8fsIvwaStHhAWJEeVd1o1QD80CU6+ZdEXXSLbSsuLwJjkCBWqRQUVA==}
    engines: {node: '>=8.6'}

  pify@2.3.0:
    resolution: {integrity: sha512-udgsAY+fTnvv7kI7aaxbqwWNb0AHiB0qBO89PZKPkoTmGOgdbrHDKD+0B2X4uTfJ/FT1R09r9gTsjUjNJotuog==}
    engines: {node: '>=0.10.0'}

  pirates@4.0.7:
    resolution: {integrity: sha512-TfySrs/5nm8fQJDcBDuUng3VOUKsd7S+zqvbOTiGXHfxX4wK31ard+hoNuvkicM/2YFzlpDgABOevKSsB4G/FA==}
    engines: {node: '>= 6'}

  postcss-import@15.1.0:
    resolution: {integrity: sha512-hpr+J05B2FVYUAXHeK1YyI267J/dDDhMU6B6civm8hSY1jYJnBXxzKDKDswzJmtLHryrjhnDjqqp/49t8FALew==}
    engines: {node: '>=14.0.0'}
    peerDependencies:
      postcss: ^8.0.0

  postcss-js@4.0.1:
    resolution: {integrity: sha512-dDLF8pEO191hJMtlHFPRa8xsizHaM82MLfNkUHdUtVEV3tgTp5oj+8qbEqYM57SLfc74KSbw//4SeJma2LRVIw==}
    engines: {node: ^12 || ^14 || >= 16}
    peerDependencies:
      postcss: ^8.4.21

  postcss-load-config@4.0.2:
    resolution: {integrity: sha512-bSVhyJGL00wMVoPUzAVAnbEoWyqRxkjv64tUl427SKnPrENtq6hJwUojroMz2VB+Q1edmi4IfrAPpami5VVgMQ==}
    engines: {node: '>= 14'}
    peerDependencies:
      postcss: '>=8.0.9'
      ts-node: '>=9.0.0'
    peerDependenciesMeta:
      postcss:
        optional: true
      ts-node:
        optional: true

  postcss-nested@6.2.0:
    resolution: {integrity: sha512-HQbt28KulC5AJzG+cZtj9kvKB93CFCdLvog1WFLf1D+xmMvPGlBstkpTEZfK5+AN9hfJocyBFCNiqyS48bpgzQ==}
    engines: {node: '>=12.0'}
    peerDependencies:
      postcss: ^8.2.14

  postcss-selector-parser@6.0.10:
    resolution: {integrity: sha512-IQ7TZdoaqbT+LCpShg46jnZVlhWD2w6iQYAcYXfHARZ7X1t/UGhhceQDs5X0cGqKvYlHNOuv7Oa1xmb0oQuA3w==}
    engines: {node: '>=4'}

  postcss-selector-parser@6.1.2:
    resolution: {integrity: sha512-Q8qQfPiZ+THO/3ZrOrO0cJJKfpYCagtMUkXbnEfmgUjwXg6z/WBeOyS9APBBPCTSiDV+s4SwQGu8yFsiMRIudg==}
    engines: {node: '>=4'}

  postcss-value-parser@4.2.0:
    resolution: {integrity: sha512-1NNCs6uurfkVbeXG4S8JFT9t19m45ICnif8zWLd5oPSZ50QnwMfK+H3jv408d4jw/7Bttv5axS5IiHoLaVNHeQ==}

  postcss@8.5.3:
    resolution: {integrity: sha512-dle9A3yYxlBSrt8Fu+IpjGT8SY8hN0mlaA6GY8t0P5PjIOZemULz/E2Bnm/2dcUOena75OTNkHI76uZBNUUq3A==}
    engines: {node: ^10 || ^12 || >=14}

  prelude-ls@1.2.1:
    resolution: {integrity: sha512-vkcDPrRZo1QZLbn5RLGPpg/WmIQ65qoWWhcGKf/b5eplkkarX0m9z8ppCat4mlOqUsWpyNuYgO3VRyrYHSzX5g==}
    engines: {node: '>= 0.8.0'}

  punycode@2.3.1:
    resolution: {integrity: sha512-vYt7UD1U9Wg6138shLtLOvdAu+8DsC/ilFtEVHcH+wydcSpNE20AfSOduf6MkRFahL5FY7X1oU7nKVZFtfq8Fg==}
    engines: {node: '>=6'}

  queue-microtask@1.2.3:
    resolution: {integrity: sha512-NuaNSa6flKT5JaSYQzJok04JzTL1CA6aGhv5rfLW3PgqA+M2ChpZQnAC8h8i4ZFkBS8X5RqkDBHA7r4hej3K9A==}

  react-dom@18.3.1:
    resolution: {integrity: sha512-5m4nQKp+rZRb09LNH59GM4BxTh9251/ylbKIbpe7TpGxfJ+9kv6BLkLBXIjjspbgbnIBNqlI23tRnTWT0snUIw==}
    peerDependencies:
      react: ^18.3.1

  react-refresh@0.17.0:
    resolution: {integrity: sha512-z6F7K9bV85EfseRCp2bzrpyQ0Gkw1uLoCel9XBVWPg/TjRj94SkJzUTGfOa4bs7iJvBWtQG0Wq7wnI0syw3EBQ==}
    engines: {node: '>=0.10.0'}

  react-remove-scroll-bar@2.3.8:
    resolution: {integrity: sha512-9r+yi9+mgU33AKcj6IbT9oRCO78WriSj6t/cF8DWBZJ9aOGPOTEDvdUDz1FwKim7QXWwmHqtdHnRJfhAxEG46Q==}
    engines: {node: '>=10'}
    peerDependencies:
      '@types/react': '*'
      react: ^16.8.0 || ^17.0.0 || ^18.0.0 || ^19.0.0
    peerDependenciesMeta:
      '@types/react':
        optional: true

  react-remove-scroll@2.6.3:
    resolution: {integrity: sha512-pnAi91oOk8g8ABQKGF5/M9qxmmOPxaAnopyTHYfqYEwJhyFrbbBtHuSgtKEoH0jpcxx5o3hXqH1mNd9/Oi+8iQ==}
    engines: {node: '>=10'}
    peerDependencies:
      '@types/react': '*'
      react: ^16.8.0 || ^17.0.0 || ^18.0.0 || ^19.0.0 || ^19.0.0-rc
    peerDependenciesMeta:
      '@types/react':
        optional: true

  react-resizable-panels@3.0.1:
    resolution: {integrity: sha512-6ruCEyw0iqXRcXEktPQn1HL553DNhrdLisCyEdSpzhkmo9bPqZxskJZ+aGeFqJ1qPvIWxuAiag82kvLSb2JZTQ==}
    peerDependencies:
      react: ^16.14.0 || ^17.0.0 || ^18.0.0 || ^19.0.0 || ^19.0.0-rc
      react-dom: ^16.14.0 || ^17.0.0 || ^18.0.0 || ^19.0.0 || ^19.0.0-rc

  react-style-singleton@2.2.3:
    resolution: {integrity: sha512-b6jSvxvVnyptAiLjbkWLE/lOnR4lfTtDAl+eUC7RZy+QQWc6wRzIV2CE6xBuMmDxc2qIihtDCZD5NPOFl7fRBQ==}
    engines: {node: '>=10'}
    peerDependencies:
      '@types/react': '*'
      react: ^16.8.0 || ^17.0.0 || ^18.0.0 || ^19.0.0 || ^19.0.0-rc
    peerDependenciesMeta:
      '@types/react':
        optional: true

  react@18.3.1:
    resolution: {integrity: sha512-wS+hAgJShR0KhEvPJArfuPVN1+Hz1t0Y6n5jLrGQbkb4urgPE/0Rve+1kMB1v/oWgHgm4WIcV+i7F2pTVj+2iQ==}
    engines: {node: '>=0.10.0'}

  read-cache@1.0.0:
    resolution: {integrity: sha512-Owdv/Ft7IjOgm/i0xvNDZ1LrRANRfew4b2prF3OWMQLxLfu3bS8FVhCsrSCMK4lR56Y9ya+AThoTpDCTxCmpRA==}

  readdirp@3.6.0:
    resolution: {integrity: sha512-hOS089on8RduqdbhvQ5Z37A0ESjsqz6qnRcffsMU3495FuTdqSm+7bhJ29JvIOsBDEEnan5DPu9t3To9VRlMzA==}
    engines: {node: '>=8.10.0'}

  resolve-from@4.0.0:
    resolution: {integrity: sha512-pb/MYmXstAkysRFx8piNI1tGFNQIFA3vkE3Gq4EuA1dF6gHp/+vgZqsCGJapvy8N3Q+4o7FwvquPJcnZ7RYy4g==}
    engines: {node: '>=4'}

  resolve@1.22.10:
    resolution: {integrity: sha512-NPRy+/ncIMeDlTAsuqwKIiferiawhefFJtkNSW0qZJEqMEb+qBt/77B/jGeeek+F0uOeN05CDa6HXbbIgtVX4w==}
    engines: {node: '>= 0.4'}
    hasBin: true

  reusify@1.1.0:
    resolution: {integrity: sha512-g6QUff04oZpHs0eG5p83rFLhHeV00ug/Yf9nZM6fLeUrPguBTkTQOdpAWWspMh55TZfVQDPaN3NQJfbVRAxdIw==}
    engines: {iojs: '>=1.0.0', node: '>=0.10.0'}

  rimraf@3.0.2:
    resolution: {integrity: sha512-JZkJMZkAGFFPP2YqXZXPbMlMBgsxzE8ILs4lMIX/2o0L9UBw9O/Y3o6wFw/i9YLapcUJWwqbi3kdxIPdC62TIA==}
    deprecated: Rimraf versions prior to v4 are no longer supported
    hasBin: true

  rollup@4.40.1:
    resolution: {integrity: sha512-C5VvvgCCyfyotVITIAv+4efVytl5F7wt+/I2i9q9GZcEXW9BP52YYOXC58igUi+LFZVHukErIIqQSWwv/M3WRw==}
    engines: {node: '>=18.0.0', npm: '>=8.0.0'}
    hasBin: true

  run-parallel@1.2.0:
    resolution: {integrity: sha512-5l4VyZR86LZ/lDxZTR6jqL8AFE2S0IFLMP26AbjsLVADxHdhB/c0GUsH+y39UfCi3dzz8OlQuPmnaJOMoDHQBA==}

  scheduler@0.23.2:
    resolution: {integrity: sha512-UOShsPwz7NrMUqhR6t0hWjFduvOzbtv7toDH1/hIrfRNIDBnnBWd0CwJTGvTpngVlmwGCdP9/Zl/tVrDqcuYzQ==}

  semver@6.3.1:
    resolution: {integrity: sha512-BR7VvDCVHO+q2xBEWskxS6DJE1qRnb7DxzUrogb71CWoSficBxYsiAGd+Kl0mmq/MprG9yArRkyrQxTO6XjMzA==}
    hasBin: true

  semver@7.7.1:
    resolution: {integrity: sha512-hlq8tAfn0m/61p4BVRcPzIGr6LKiMwo4VM6dGi6pt4qcRkmNzTcWq6eCEjEh+qXjkMDvPlOFFSGwQjoEa6gyMA==}
    engines: {node: '>=10'}
    hasBin: true

  shadcn-ui@0.9.5:
    resolution: {integrity: sha512-dsBQWpdLLYCdSdmvOmu53nJhhWnQD1OiblhuhkI4rPYxPKTyfbmZ2NTJHWMu1fXN9PTfN6IVK5vvh+BrjHJx2g==}
    hasBin: true

  shebang-command@2.0.0:
    resolution: {integrity: sha512-kHxr2zZpYtdmrN1qDjrrX/Z1rR1kG8Dx+gkpK1G4eXmvXswmcE1hTWBWYUzlraYw1/yZp6YuDY77YtvbN0dmDA==}
    engines: {node: '>=8'}

  shebang-regex@3.0.0:
    resolution: {integrity: sha512-7++dFhtcx3353uBaq8DDR4NuxBetBzC7ZQOhmTQInHEd6bSrXdiEyzCvG07Z44UYdLShWUyXt5M/yhz8ekcb1A==}
    engines: {node: '>=8'}

  signal-exit@4.1.0:
    resolution: {integrity: sha512-bzyZ1e88w9O1iNJbKnOlvYTrWPDl46O1bG0D3XInv+9tkPrxrN8jUUTiFlDkkmKWgn1M6CfIA13SuGqOa9Korw==}
    engines: {node: '>=14'}

  slash@3.0.0:
    resolution: {integrity: sha512-g9Q1haeby36OSStwb4ntCGGGaKsaVSjQ68fBxoQcutl5fS1vuY18H3wSt3jFyFtrkx+Kz0V1G85A4MyAdDMi2Q==}
    engines: {node: '>=8'}

  source-map-js@1.2.1:
    resolution: {integrity: sha512-UXWMKhLOwVKb728IUtQPXxfYU+usdybtUrK/8uGE8CQMvrhOpwvzDBwj0QhSL7MQc7vIsISBG8VQ8+IDQxpfQA==}
    engines: {node: '>=0.10.0'}

  string-width@4.2.3:
    resolution: {integrity: sha512-wKyQRQpjJ0sIp62ErSZdGsjMJWsap5oRNihHhu6G7JVO/9jIB6UyevL+tXuOqrng8j/cxKTWyWUwvSTriiZz/g==}
    engines: {node: '>=8'}

  string-width@5.1.2:
    resolution: {integrity: sha512-HnLOCR3vjcY8beoNLtcjZ5/nxn2afmME6lhrDrebokqMap+XbeW8n9TXpPDOqdGK5qcI3oT0GKTW6wC7EMiVqA==}
    engines: {node: '>=12'}

  strip-ansi@6.0.1:
    resolution: {integrity: sha512-Y38VPSHcqkFrCpFnQ9vuSXmquuv5oXOKpGeT6aGrr3o3Gc9AlVa6JBfUSOCnbxGGZF+/0ooI7KrPuUSztUdU5A==}
    engines: {node: '>=8'}

  strip-ansi@7.1.0:
    resolution: {integrity: sha512-iq6eVVI64nQQTRYq2KtEg2d2uU7LElhTJwsH4YzIHZshxlgZms/wIc4VoDQTlG/IvVIrBKG06CrZnp0qv7hkcQ==}
    engines: {node: '>=12'}

  strip-json-comments@3.1.1:
    resolution: {integrity: sha512-6fPc+R4ihwqP6N/aIv2f1gMH8lOVtWQHoqC4yK6oSDVVocumAsfCqjkXnqiYMhmMwS/mEHLp7Vehlt3ql6lEig==}
    engines: {node: '>=8'}

  sucrase@3.35.0:
    resolution: {integrity: sha512-8EbVDiu9iN/nESwxeSxDKe0dunta1GOlHufmSSXxMD2z2/tMZpDMpvXQGsc+ajGo8y2uYUmixaSRUc/QPoQ0GA==}
    engines: {node: '>=16 || 14 >=14.17'}
    hasBin: true

  supports-color@7.2.0:
    resolution: {integrity: sha512-qpCAvRl9stuOHveKsn7HncJRvv501qIacKzQlO/+Lwxc9+0q2wLyv4Dfvt80/DPn2pqOBsJdDiogXGR9+OvwRw==}
    engines: {node: '>=8'}

  supports-preserve-symlinks-flag@1.0.0:
    resolution: {integrity: sha512-ot0WnXS9fgdkgIcePe6RHNk1WA8+muPa6cSjeR3V8K27q9BB1rTE3R1p7Hv0z1ZyAc8s6Vvv8DIyWf681MAt0w==}
    engines: {node: '>= 0.4'}

  tailwind-merge@3.2.0:
    resolution: {integrity: sha512-FQT/OVqCD+7edmmJpsgCsY820RTD5AkBryuG5IUqR5YQZSdj5xlH5nLgH7YPths7WsLPSpSBNneJdM8aS8aeFA==}

  tailwindcss-animate@1.0.7:
    resolution: {integrity: sha512-bl6mpH3T7I3UFxuvDEXLxy/VuFxBk5bbzplh7tXI68mwMokNYd1t9qPBHlnyTwfa4JGC4zP516I1hYYtQ/vspA==}
    peerDependencies:
      tailwindcss: '>=3.0.0 || insiders'

  tailwindcss@3.4.17:
    resolution: {integrity: sha512-w33E2aCvSDP0tW9RZuNXadXlkHXqFzSkQew/aIa2i/Sj8fThxwovwlXHSPXTbAHwEIhBFXAedUhP2tueAKP8Og==}
    engines: {node: '>=14.0.0'}
    hasBin: true

  text-table@0.2.0:
    resolution: {integrity: sha512-N+8UisAXDGk8PFXP4HAzVR9nbfmVJ3zYLAWiTIoqC5v5isinhr+r5uaO8+7r3BMfuNIufIsA7RdpVgacC2cSpw==}

  thenify-all@1.6.0:
    resolution: {integrity: sha512-RNxQH/qI8/t3thXJDwcstUO4zeqo64+Uy/+sNVRBx4Xn2OX+OZ9oP+iJnNFqplFra2ZUVeKCSa2oVWi3T4uVmA==}
    engines: {node: '>=0.8'}

  thenify@3.3.1:
    resolution: {integrity: sha512-RVZSIV5IG10Hk3enotrhvz0T9em6cyHBLkH/YAZuKqd8hRkKhSfCGIcP2KUY0EPxndzANBmNllzWPwak+bheSw==}

  to-regex-range@5.0.1:
    resolution: {integrity: sha512-65P7iz6X5yEr1cwcgvQxbbIw7Uk3gOy5dIdtZ4rDveLqhrdJP+Li/Hx6tyK0NEb+2GCyneCMJiGqrADCSNk8sQ==}
    engines: {node: '>=8.0'}

  ts-api-utils@1.4.3:
    resolution: {integrity: sha512-i3eMG77UTMD0hZhgRS562pv83RC6ukSAC2GMNWc+9dieh/+jDM5u5YG+NHX6VNDRHQcHwmsTHctP9LhbC3WxVw==}
    engines: {node: '>=16'}
    peerDependencies:
      typescript: '>=4.2.0'

  ts-interface-checker@0.1.13:
    resolution: {integrity: sha512-Y/arvbn+rrz3JCKl9C4kVNfTfSm2/mEp5FSz5EsZSANGPSlQrpRI5M4PKF+mJnE52jOO90PnPSc3Ur3bTQw0gA==}

  tslib@2.8.1:
    resolution: {integrity: sha512-oJFu94HQb+KVduSUQL7wnpmqnfmLsOA/nAh6b6EH0wCEoK0/mPeXU6c3wKDV83MkOuHPRHtSXKKU99IBazS/2w==}

  type-check@0.4.0:
    resolution: {integrity: sha512-XleUoc9uwGXqjWwXaUTZAmzMcFZ5858QA2vvx1Ur5xIcixXIP+8LnFDgRplU30us6teqdlskFfu+ae4K79Ooew==}
    engines: {node: '>= 0.8.0'}

  type-fest@0.20.2:
    resolution: {integrity: sha512-Ne+eE4r0/iWnpAxD852z3A+N0Bt5RN//NjJwRd2VFHEmrywxf5vsZlh4R6lixl6B+wz/8d+maTSAkN1FIkI3LQ==}
    engines: {node: '>=10'}

  typescript@5.8.3:
    resolution: {integrity: sha512-p1diW6TqL9L07nNxvRMM7hMMw4c5XOo/1ibL4aAIGmSAt9slTE1Xgw5KWuof2uTOvCg9BY7ZRi+GaF+7sfgPeQ==}
    engines: {node: '>=14.17'}
    hasBin: true

  undici-types@6.21.0:
    resolution: {integrity: sha512-iwDZqg0QAGrg9Rav5H4n0M64c3mkR59cJ6wQp+7C4nI0gsmExaedaYLNO44eT4AtBBwjbTiGPMlt2Md0T9H9JQ==}

  update-browserslist-db@1.1.3:
    resolution: {integrity: sha512-UxhIZQ+QInVdunkDAaiazvvT/+fXL5Osr0JZlJulepYu6Jd7qJtDZjlur0emRlT71EN3ScPoE7gvsuIKKNavKw==}
    hasBin: true
    peerDependencies:
      browserslist: '>= 4.21.0'

  uri-js@4.4.1:
    resolution: {integrity: sha512-7rKUyy33Q1yc98pQ1DAmLtwX109F7TIfWlW1Ydo8Wl1ii1SeHieeh0HHfPeL2fMXK6z0s8ecKs9frCuLJvndBg==}

  use-callback-ref@1.3.3:
    resolution: {integrity: sha512-jQL3lRnocaFtu3V00JToYz/4QkNWswxijDaCVNZRiRTO3HQDLsdu1ZtmIUvV4yPp+rvWm5j0y0TG/S61cuijTg==}
    engines: {node: '>=10'}
    peerDependencies:
      '@types/react': '*'
      react: ^16.8.0 || ^17.0.0 || ^18.0.0 || ^19.0.0 || ^19.0.0-rc
    peerDependenciesMeta:
      '@types/react':
        optional: true

  use-sidecar@1.1.3:
    resolution: {integrity: sha512-Fedw0aZvkhynoPYlA5WXrMCAMm+nSWdZt6lzJQ7Ok8S6Q+VsHmHpRWndVRJ8Be0ZbkfPc5LRYH+5XrzXcEeLRQ==}
    engines: {node: '>=10'}
    peerDependencies:
      '@types/react': '*'
      react: ^16.8.0 || ^17.0.0 || ^18.0.0 || ^19.0.0 || ^19.0.0-rc
    peerDependenciesMeta:
      '@types/react':
        optional: true

  use-sync-external-store@1.5.0:
    resolution: {integrity: sha512-Rb46I4cGGVBmjamjphe8L/UnvJD+uPPtTkNvX5mZgqdbavhI4EbgIWJiIHXJ8bc/i9EQGPRh4DwEURJ552Do0A==}
    peerDependencies:
      react: ^16.8.0 || ^17.0.0 || ^18.0.0 || ^19.0.0

  util-deprecate@1.0.2:
    resolution: {integrity: sha512-EPD5q1uXyFxJpCrLnCc1nHnq3gOa6DZBocAIiI2TaSCA7VCJ1UJDMagCzIkXNsUYfD1daK//LTEQ8xiIbrHtcw==}

  vite@5.4.19:
    resolution: {integrity: sha512-qO3aKv3HoQC8QKiNSTuUM1l9o/XX3+c+VTgLHbJWHZGeTPVAg2XwazI9UWzoxjIJCGCV2zU60uqMzjeLZuULqA==}
    engines: {node: ^18.0.0 || >=20.0.0}
    hasBin: true
    peerDependencies:
      '@types/node': ^18.0.0 || >=20.0.0
      less: '*'
      lightningcss: ^1.21.0
      sass: '*'
      sass-embedded: '*'
      stylus: '*'
      sugarss: '*'
      terser: ^5.4.0
    peerDependenciesMeta:
      '@types/node':
        optional: true
      less:
        optional: true
      lightningcss:
        optional: true
      sass:
        optional: true
      sass-embedded:
        optional: true
      stylus:
        optional: true
      sugarss:
        optional: true
      terser:
        optional: true

  which@2.0.2:
    resolution: {integrity: sha512-BLI3Tl1TW3Pvl70l3yq3Y64i+awpwXqsGBYWkkqMtnbXgrMD+yj7rhW0kuEDxzJaYXGjEW5ogapKNMEKNMjibA==}
    engines: {node: '>= 8'}
    hasBin: true

  word-wrap@1.2.5:
    resolution: {integrity: sha512-BN22B5eaMMI9UMtjrGd5g5eCYPpCPDUy0FJXbYsaT5zYxjFOckS53SQDE3pWkVoWpHXVb3BrYcEN4Twa55B5cA==}
    engines: {node: '>=0.10.0'}

  wrap-ansi@7.0.0:
    resolution: {integrity: sha512-YVGIj2kamLSTxw6NsZjoBxfSwsn0ycdesmc4p+Q21c5zPuZ1pl+NfxVdxPtdHvmNVOQ6XSYG4AUtyt/Fi7D16Q==}
    engines: {node: '>=10'}

  wrap-ansi@8.1.0:
    resolution: {integrity: sha512-si7QWI6zUMq56bESFvagtmzMdGOtoxfR+Sez11Mobfc7tm+VkUckk9bW2UeffTGVUbOksxmSw0AA2gs8g71NCQ==}
    engines: {node: '>=12'}

  wrappy@1.0.2:
    resolution: {integrity: sha512-l4Sp/DRseor9wL6EvV2+TuQn63dMkPjZ/sp9XkghTEbV9KlPS1xUsZ3u7/IQO4wxtcFB4bgpQPRcR3QCvezPcQ==}

  yallist@3.1.1:
    resolution: {integrity: sha512-a4UGQaWPH59mOXUYnAG2ewncQS4i4F43Tv3JoAM+s2VDAmS9NsK8GpDMLrCHPksFT7h3K6TOoUNn2pb7RoXx4g==}

  yaml@2.7.1:
    resolution: {integrity: sha512-10ULxpnOCQXxJvBgxsn9ptjq6uviG/htZKk9veJGhlqn3w/DxQ631zFF+nlQXLwmImeS5amR2dl2U8sg6U9jsQ==}
    engines: {node: '>= 14'}
    hasBin: true

  yocto-queue@0.1.0:
    resolution: {integrity: sha512-rVksvsnNCdJ/ohGc6xgPwyN8eheCxsiLM8mxuE/t/mOVqJewPuO1miLpTHQiRgTKCLexL4MeAFVagts7HmNZ2Q==}
    engines: {node: '>=10'}

  zustand@4.5.6:
    resolution: {integrity: sha512-ibr/n1hBzLLj5Y+yUcU7dYw8p6WnIVzdJbnX+1YpaScvZVF2ziugqHs+LAmHw4lWO9c/zRj+K1ncgWDQuthEdQ==}
    engines: {node: '>=12.7.0'}
    peerDependencies:
      '@types/react': '>=16.8'
      immer: '>=9.0.6'
      react: '>=16.8'
    peerDependenciesMeta:
      '@types/react':
        optional: true
      immer:
        optional: true
      react:
        optional: true

snapshots:

  '@alloc/quick-lru@5.2.0': {}

  '@ampproject/remapping@2.3.0':
    dependencies:
      '@jridgewell/gen-mapping': 0.3.8
      '@jridgewell/trace-mapping': 0.3.25

  '@babel/code-frame@7.27.1':
    dependencies:
      '@babel/helper-validator-identifier': 7.27.1
      js-tokens: 4.0.0
      picocolors: 1.1.1

  '@babel/compat-data@7.27.1': {}

  '@babel/core@7.27.1':
    dependencies:
      '@ampproject/remapping': 2.3.0
      '@babel/code-frame': 7.27.1
      '@babel/generator': 7.27.1
      '@babel/helper-compilation-targets': 7.27.1
      '@babel/helper-module-transforms': 7.27.1(@babel/core@7.27.1)
      '@babel/helpers': 7.27.1
      '@babel/parser': 7.27.1
      '@babel/template': 7.27.1
      '@babel/traverse': 7.27.1
      '@babel/types': 7.27.1
      convert-source-map: 2.0.0
      debug: 4.4.0
      gensync: 1.0.0-beta.2
      json5: 2.2.3
      semver: 6.3.1
    transitivePeerDependencies:
      - supports-color

  '@babel/generator@7.27.1':
    dependencies:
      '@babel/parser': 7.27.1
      '@babel/types': 7.27.1
      '@jridgewell/gen-mapping': 0.3.8
      '@jridgewell/trace-mapping': 0.3.25
      jsesc: 3.1.0

  '@babel/helper-compilation-targets@7.27.1':
    dependencies:
      '@babel/compat-data': 7.27.1
      '@babel/helper-validator-option': 7.27.1
      browserslist: 4.24.4
      lru-cache: 5.1.1
      semver: 6.3.1

  '@babel/helper-module-imports@7.27.1':
    dependencies:
      '@babel/traverse': 7.27.1
      '@babel/types': 7.27.1
    transitivePeerDependencies:
      - supports-color

  '@babel/helper-module-transforms@7.27.1(@babel/core@7.27.1)':
    dependencies:
      '@babel/core': 7.27.1
      '@babel/helper-module-imports': 7.27.1
      '@babel/helper-validator-identifier': 7.27.1
      '@babel/traverse': 7.27.1
    transitivePeerDependencies:
      - supports-color

  '@babel/helper-plugin-utils@7.27.1': {}

  '@babel/helper-string-parser@7.27.1': {}

  '@babel/helper-validator-identifier@7.27.1': {}

  '@babel/helper-validator-option@7.27.1': {}

  '@babel/helpers@7.27.1':
    dependencies:
      '@babel/template': 7.27.1
      '@babel/types': 7.27.1

  '@babel/parser@7.27.1':
    dependencies:
      '@babel/types': 7.27.1

  '@babel/plugin-transform-react-jsx-self@7.27.1(@babel/core@7.27.1)':
    dependencies:
      '@babel/core': 7.27.1
      '@babel/helper-plugin-utils': 7.27.1

  '@babel/plugin-transform-react-jsx-source@7.27.1(@babel/core@7.27.1)':
    dependencies:
      '@babel/core': 7.27.1
      '@babel/helper-plugin-utils': 7.27.1

  '@babel/template@7.27.1':
    dependencies:
      '@babel/code-frame': 7.27.1
      '@babel/parser': 7.27.1
      '@babel/types': 7.27.1

  '@babel/traverse@7.27.1':
    dependencies:
      '@babel/code-frame': 7.27.1
      '@babel/generator': 7.27.1
      '@babel/parser': 7.27.1
      '@babel/template': 7.27.1
      '@babel/types': 7.27.1
      debug: 4.4.0
      globals: 11.12.0
    transitivePeerDependencies:
      - supports-color

  '@babel/types@7.27.1':
    dependencies:
      '@babel/helper-string-parser': 7.27.1
      '@babel/helper-validator-identifier': 7.27.1

  '@esbuild/aix-ppc64@0.21.5':
    optional: true

  '@esbuild/android-arm64@0.21.5':
    optional: true

  '@esbuild/android-arm@0.21.5':
    optional: true

  '@esbuild/android-x64@0.21.5':
    optional: true

  '@esbuild/darwin-arm64@0.21.5':
    optional: true

  '@esbuild/darwin-x64@0.21.5':
    optional: true

  '@esbuild/freebsd-arm64@0.21.5':
    optional: true

  '@esbuild/freebsd-x64@0.21.5':
    optional: true

  '@esbuild/linux-arm64@0.21.5':
    optional: true

  '@esbuild/linux-arm@0.21.5':
    optional: true

  '@esbuild/linux-ia32@0.21.5':
    optional: true

  '@esbuild/linux-loong64@0.21.5':
    optional: true

  '@esbuild/linux-mips64el@0.21.5':
    optional: true

  '@esbuild/linux-ppc64@0.21.5':
    optional: true

  '@esbuild/linux-riscv64@0.21.5':
    optional: true

  '@esbuild/linux-s390x@0.21.5':
    optional: true

  '@esbuild/linux-x64@0.21.5':
    optional: true

  '@esbuild/netbsd-x64@0.21.5':
    optional: true

  '@esbuild/openbsd-x64@0.21.5':
    optional: true

  '@esbuild/sunos-x64@0.21.5':
    optional: true

  '@esbuild/win32-arm64@0.21.5':
    optional: true

  '@esbuild/win32-ia32@0.21.5':
    optional: true

  '@esbuild/win32-x64@0.21.5':
    optional: true

  '@eslint-community/eslint-utils@4.6.1(eslint@8.57.1)':
    dependencies:
      eslint: 8.57.1
      eslint-visitor-keys: 3.4.3

  '@eslint-community/regexpp@4.12.1': {}

  '@eslint/eslintrc@2.1.4':
    dependencies:
      ajv: 6.12.6
      debug: 4.4.0
      espree: 9.6.1
      globals: 13.24.0
      ignore: 5.3.2
      import-fresh: 3.3.1
      js-yaml: 4.1.0
      minimatch: 3.1.2
      strip-json-comments: 3.1.1
    transitivePeerDependencies:
      - supports-color

  '@eslint/js@8.57.1': {}

  '@floating-ui/core@1.7.0':
    dependencies:
      '@floating-ui/utils': 0.2.9

  '@floating-ui/dom@1.7.0':
    dependencies:
      '@floating-ui/core': 1.7.0
      '@floating-ui/utils': 0.2.9

  '@floating-ui/react-dom@2.1.2(react-dom@18.3.1(react@18.3.1))(react@18.3.1)':
    dependencies:
      '@floating-ui/dom': 1.7.0
      react: 18.3.1
      react-dom: 18.3.1(react@18.3.1)

  '@floating-ui/utils@0.2.9': {}

  '@humanwhocodes/config-array@0.13.0':
    dependencies:
      '@humanwhocodes/object-schema': 2.0.3
      debug: 4.4.0
      minimatch: 3.1.2
    transitivePeerDependencies:
      - supports-color

  '@humanwhocodes/module-importer@1.0.1': {}

  '@humanwhocodes/object-schema@2.0.3': {}

  '@isaacs/cliui@8.0.2':
    dependencies:
      string-width: 5.1.2
      string-width-cjs: string-width@4.2.3
      strip-ansi: 7.1.0
      strip-ansi-cjs: strip-ansi@6.0.1
      wrap-ansi: 8.1.0
      wrap-ansi-cjs: wrap-ansi@7.0.0

  '@jridgewell/gen-mapping@0.3.8':
    dependencies:
      '@jridgewell/set-array': 1.2.1
      '@jridgewell/sourcemap-codec': 1.5.0
      '@jridgewell/trace-mapping': 0.3.25

  '@jridgewell/resolve-uri@3.1.2': {}

  '@jridgewell/set-array@1.2.1': {}

  '@jridgewell/sourcemap-codec@1.5.0': {}

  '@jridgewell/trace-mapping@0.3.25':
    dependencies:
      '@jridgewell/resolve-uri': 3.1.2
      '@jridgewell/sourcemap-codec': 1.5.0

  '@nodelib/fs.scandir@2.1.5':
    dependencies:
      '@nodelib/fs.stat': 2.0.5
      run-parallel: 1.2.0

  '@nodelib/fs.stat@2.0.5': {}

  '@nodelib/fs.walk@1.2.8':
    dependencies:
      '@nodelib/fs.scandir': 2.1.5
      fastq: 1.19.1

  '@pkgjs/parseargs@0.11.0':
    optional: true

  '@radix-ui/primitive@1.1.2': {}

  '@radix-ui/react-accordion@1.2.10(@types/react-dom@18.3.7(@types/react@18.3.20))(@types/react@18.3.20)(react-dom@18.3.1(react@18.3.1))(react@18.3.1)':
    dependencies:
      '@radix-ui/primitive': 1.1.2
      '@radix-ui/react-collapsible': 1.1.10(@types/react-dom@18.3.7(@types/react@18.3.20))(@types/react@18.3.20)(react-dom@18.3.1(react@18.3.1))(react@18.3.1)
      '@radix-ui/react-collection': 1.1.6(@types/react-dom@18.3.7(@types/react@18.3.20))(@types/react@18.3.20)(react-dom@18.3.1(react@18.3.1))(react@18.3.1)
      '@radix-ui/react-compose-refs': 1.1.2(@types/react@18.3.20)(react@18.3.1)
      '@radix-ui/react-context': 1.1.2(@types/react@18.3.20)(react@18.3.1)
      '@radix-ui/react-direction': 1.1.1(@types/react@18.3.20)(react@18.3.1)
      '@radix-ui/react-id': 1.1.1(@types/react@18.3.20)(react@18.3.1)
      '@radix-ui/react-primitive': 2.1.2(@types/react-dom@18.3.7(@types/react@18.3.20))(@types/react@18.3.20)(react-dom@18.3.1(react@18.3.1))(react@18.3.1)
      '@radix-ui/react-use-controllable-state': 1.2.2(@types/react@18.3.20)(react@18.3.1)
      react: 18.3.1
      react-dom: 18.3.1(react@18.3.1)
    optionalDependencies:
      '@types/react': 18.3.20
      '@types/react-dom': 18.3.7(@types/react@18.3.20)

  '@radix-ui/react-arrow@1.1.6(@types/react-dom@18.3.7(@types/react@18.3.20))(@types/react@18.3.20)(react-dom@18.3.1(react@18.3.1))(react@18.3.1)':
    dependencies:
      '@radix-ui/react-primitive': 2.1.2(@types/react-dom@18.3.7(@types/react@18.3.20))(@types/react@18.3.20)(react-dom@18.3.1(react@18.3.1))(react@18.3.1)
      react: 18.3.1
      react-dom: 18.3.1(react@18.3.1)
    optionalDependencies:
      '@types/react': 18.3.20
      '@types/react-dom': 18.3.7(@types/react@18.3.20)

  '@radix-ui/react-collapsible@1.1.10(@types/react-dom@18.3.7(@types/react@18.3.20))(@types/react@18.3.20)(react-dom@18.3.1(react@18.3.1))(react@18.3.1)':
    dependencies:
      '@radix-ui/primitive': 1.1.2
      '@radix-ui/react-compose-refs': 1.1.2(@types/react@18.3.20)(react@18.3.1)
      '@radix-ui/react-context': 1.1.2(@types/react@18.3.20)(react@18.3.1)
      '@radix-ui/react-id': 1.1.1(@types/react@18.3.20)(react@18.3.1)
      '@radix-ui/react-presence': 1.1.4(@types/react-dom@18.3.7(@types/react@18.3.20))(@types/react@18.3.20)(react-dom@18.3.1(react@18.3.1))(react@18.3.1)
      '@radix-ui/react-primitive': 2.1.2(@types/react-dom@18.3.7(@types/react@18.3.20))(@types/react@18.3.20)(react-dom@18.3.1(react@18.3.1))(react@18.3.1)
      '@radix-ui/react-use-controllable-state': 1.2.2(@types/react@18.3.20)(react@18.3.1)
      '@radix-ui/react-use-layout-effect': 1.1.1(@types/react@18.3.20)(react@18.3.1)
      react: 18.3.1
      react-dom: 18.3.1(react@18.3.1)
    optionalDependencies:
      '@types/react': 18.3.20
      '@types/react-dom': 18.3.7(@types/react@18.3.20)

  '@radix-ui/react-collection@1.1.6(@types/react-dom@18.3.7(@types/react@18.3.20))(@types/react@18.3.20)(react-dom@18.3.1(react@18.3.1))(react@18.3.1)':
    dependencies:
      '@radix-ui/react-compose-refs': 1.1.2(@types/react@18.3.20)(react@18.3.1)
      '@radix-ui/react-context': 1.1.2(@types/react@18.3.20)(react@18.3.1)
      '@radix-ui/react-primitive': 2.1.2(@types/react-dom@18.3.7(@types/react@18.3.20))(@types/react@18.3.20)(react-dom@18.3.1(react@18.3.1))(react@18.3.1)
      '@radix-ui/react-slot': 1.2.2(@types/react@18.3.20)(react@18.3.1)
      react: 18.3.1
      react-dom: 18.3.1(react@18.3.1)
    optionalDependencies:
      '@types/react': 18.3.20
      '@types/react-dom': 18.3.7(@types/react@18.3.20)

  '@radix-ui/react-compose-refs@1.1.2(@types/react@18.3.20)(react@18.3.1)':
    dependencies:
      react: 18.3.1
    optionalDependencies:
      '@types/react': 18.3.20

  '@radix-ui/react-context@1.1.2(@types/react@18.3.20)(react@18.3.1)':
    dependencies:
      react: 18.3.1
    optionalDependencies:
      '@types/react': 18.3.20

  '@radix-ui/react-dialog@1.1.13(@types/react-dom@18.3.7(@types/react@18.3.20))(@types/react@18.3.20)(react-dom@18.3.1(react@18.3.1))(react@18.3.1)':
    dependencies:
      '@radix-ui/primitive': 1.1.2
      '@radix-ui/react-compose-refs': 1.1.2(@types/react@18.3.20)(react@18.3.1)
      '@radix-ui/react-context': 1.1.2(@types/react@18.3.20)(react@18.3.1)
      '@radix-ui/react-dismissable-layer': 1.1.9(@types/react-dom@18.3.7(@types/react@18.3.20))(@types/react@18.3.20)(react-dom@18.3.1(react@18.3.1))(react@18.3.1)
      '@radix-ui/react-focus-guards': 1.1.2(@types/react@18.3.20)(react@18.3.1)
      '@radix-ui/react-focus-scope': 1.1.6(@types/react-dom@18.3.7(@types/react@18.3.20))(@types/react@18.3.20)(react-dom@18.3.1(react@18.3.1))(react@18.3.1)
      '@radix-ui/react-id': 1.1.1(@types/react@18.3.20)(react@18.3.1)
      '@radix-ui/react-portal': 1.1.8(@types/react-dom@18.3.7(@types/react@18.3.20))(@types/react@18.3.20)(react-dom@18.3.1(react@18.3.1))(react@18.3.1)
      '@radix-ui/react-presence': 1.1.4(@types/react-dom@18.3.7(@types/react@18.3.20))(@types/react@18.3.20)(react-dom@18.3.1(react@18.3.1))(react@18.3.1)
      '@radix-ui/react-primitive': 2.1.2(@types/react-dom@18.3.7(@types/react@18.3.20))(@types/react@18.3.20)(react-dom@18.3.1(react@18.3.1))(react@18.3.1)
      '@radix-ui/react-slot': 1.2.2(@types/react@18.3.20)(react@18.3.1)
      '@radix-ui/react-use-controllable-state': 1.2.2(@types/react@18.3.20)(react@18.3.1)
      aria-hidden: 1.2.4
      react: 18.3.1
      react-dom: 18.3.1(react@18.3.1)
      react-remove-scroll: 2.6.3(@types/react@18.3.20)(react@18.3.1)
    optionalDependencies:
      '@types/react': 18.3.20
      '@types/react-dom': 18.3.7(@types/react@18.3.20)

  '@radix-ui/react-direction@1.1.1(@types/react@18.3.20)(react@18.3.1)':
    dependencies:
      react: 18.3.1
    optionalDependencies:
      '@types/react': 18.3.20

  '@radix-ui/react-dismissable-layer@1.1.9(@types/react-dom@18.3.7(@types/react@18.3.20))(@types/react@18.3.20)(react-dom@18.3.1(react@18.3.1))(react@18.3.1)':
    dependencies:
      '@radix-ui/primitive': 1.1.2
      '@radix-ui/react-compose-refs': 1.1.2(@types/react@18.3.20)(react@18.3.1)
      '@radix-ui/react-primitive': 2.1.2(@types/react-dom@18.3.7(@types/react@18.3.20))(@types/react@18.3.20)(react-dom@18.3.1(react@18.3.1))(react@18.3.1)
      '@radix-ui/react-use-callback-ref': 1.1.1(@types/react@18.3.20)(react@18.3.1)
      '@radix-ui/react-use-escape-keydown': 1.1.1(@types/react@18.3.20)(react@18.3.1)
      react: 18.3.1
      react-dom: 18.3.1(react@18.3.1)
    optionalDependencies:
      '@types/react': 18.3.20
      '@types/react-dom': 18.3.7(@types/react@18.3.20)

  '@radix-ui/react-focus-guards@1.1.2(@types/react@18.3.20)(react@18.3.1)':
    dependencies:
      react: 18.3.1
    optionalDependencies:
      '@types/react': 18.3.20

  '@radix-ui/react-focus-scope@1.1.6(@types/react-dom@18.3.7(@types/react@18.3.20))(@types/react@18.3.20)(react-dom@18.3.1(react@18.3.1))(react@18.3.1)':
    dependencies:
      '@radix-ui/react-compose-refs': 1.1.2(@types/react@18.3.20)(react@18.3.1)
      '@radix-ui/react-primitive': 2.1.2(@types/react-dom@18.3.7(@types/react@18.3.20))(@types/react@18.3.20)(react-dom@18.3.1(react@18.3.1))(react@18.3.1)
      '@radix-ui/react-use-callback-ref': 1.1.1(@types/react@18.3.20)(react@18.3.1)
      react: 18.3.1
      react-dom: 18.3.1(react@18.3.1)
    optionalDependencies:
      '@types/react': 18.3.20
      '@types/react-dom': 18.3.7(@types/react@18.3.20)

  '@radix-ui/react-id@1.1.1(@types/react@18.3.20)(react@18.3.1)':
    dependencies:
      '@radix-ui/react-use-layout-effect': 1.1.1(@types/react@18.3.20)(react@18.3.1)
      react: 18.3.1
    optionalDependencies:
      '@types/react': 18.3.20

  '@radix-ui/react-popover@1.1.13(@types/react-dom@18.3.7(@types/react@18.3.20))(@types/react@18.3.20)(react-dom@18.3.1(react@18.3.1))(react@18.3.1)':
    dependencies:
      '@radix-ui/primitive': 1.1.2
      '@radix-ui/react-compose-refs': 1.1.2(@types/react@18.3.20)(react@18.3.1)
      '@radix-ui/react-context': 1.1.2(@types/react@18.3.20)(react@18.3.1)
      '@radix-ui/react-dismissable-layer': 1.1.9(@types/react-dom@18.3.7(@types/react@18.3.20))(@types/react@18.3.20)(react-dom@18.3.1(react@18.3.1))(react@18.3.1)
      '@radix-ui/react-focus-guards': 1.1.2(@types/react@18.3.20)(react@18.3.1)
      '@radix-ui/react-focus-scope': 1.1.6(@types/react-dom@18.3.7(@types/react@18.3.20))(@types/react@18.3.20)(react-dom@18.3.1(react@18.3.1))(react@18.3.1)
      '@radix-ui/react-id': 1.1.1(@types/react@18.3.20)(react@18.3.1)
      '@radix-ui/react-popper': 1.2.6(@types/react-dom@18.3.7(@types/react@18.3.20))(@types/react@18.3.20)(react-dom@18.3.1(react@18.3.1))(react@18.3.1)
      '@radix-ui/react-portal': 1.1.8(@types/react-dom@18.3.7(@types/react@18.3.20))(@types/react@18.3.20)(react-dom@18.3.1(react@18.3.1))(react@18.3.1)
      '@radix-ui/react-presence': 1.1.4(@types/react-dom@18.3.7(@types/react@18.3.20))(@types/react@18.3.20)(react-dom@18.3.1(react@18.3.1))(react@18.3.1)
      '@radix-ui/react-primitive': 2.1.2(@types/react-dom@18.3.7(@types/react@18.3.20))(@types/react@18.3.20)(react-dom@18.3.1(react@18.3.1))(react@18.3.1)
      '@radix-ui/react-slot': 1.2.2(@types/react@18.3.20)(react@18.3.1)
      '@radix-ui/react-use-controllable-state': 1.2.2(@types/react@18.3.20)(react@18.3.1)
      aria-hidden: 1.2.4
      react: 18.3.1
      react-dom: 18.3.1(react@18.3.1)
      react-remove-scroll: 2.6.3(@types/react@18.3.20)(react@18.3.1)
    optionalDependencies:
      '@types/react': 18.3.20
      '@types/react-dom': 18.3.7(@types/react@18.3.20)

  '@radix-ui/react-popper@1.2.6(@types/react-dom@18.3.7(@types/react@18.3.20))(@types/react@18.3.20)(react-dom@18.3.1(react@18.3.1))(react@18.3.1)':
    dependencies:
      '@floating-ui/react-dom': 2.1.2(react-dom@18.3.1(react@18.3.1))(react@18.3.1)
      '@radix-ui/react-arrow': 1.1.6(@types/react-dom@18.3.7(@types/react@18.3.20))(@types/react@18.3.20)(react-dom@18.3.1(react@18.3.1))(react@18.3.1)
      '@radix-ui/react-compose-refs': 1.1.2(@types/react@18.3.20)(react@18.3.1)
      '@radix-ui/react-context': 1.1.2(@types/react@18.3.20)(react@18.3.1)
      '@radix-ui/react-primitive': 2.1.2(@types/react-dom@18.3.7(@types/react@18.3.20))(@types/react@18.3.20)(react-dom@18.3.1(react@18.3.1))(react@18.3.1)
      '@radix-ui/react-use-callback-ref': 1.1.1(@types/react@18.3.20)(react@18.3.1)
      '@radix-ui/react-use-layout-effect': 1.1.1(@types/react@18.3.20)(react@18.3.1)
      '@radix-ui/react-use-rect': 1.1.1(@types/react@18.3.20)(react@18.3.1)
      '@radix-ui/react-use-size': 1.1.1(@types/react@18.3.20)(react@18.3.1)
      '@radix-ui/rect': 1.1.1
      react: 18.3.1
      react-dom: 18.3.1(react@18.3.1)
    optionalDependencies:
      '@types/react': 18.3.20
      '@types/react-dom': 18.3.7(@types/react@18.3.20)

  '@radix-ui/react-portal@1.1.8(@types/react-dom@18.3.7(@types/react@18.3.20))(@types/react@18.3.20)(react-dom@18.3.1(react@18.3.1))(react@18.3.1)':
    dependencies:
      '@radix-ui/react-primitive': 2.1.2(@types/react-dom@18.3.7(@types/react@18.3.20))(@types/react@18.3.20)(react-dom@18.3.1(react@18.3.1))(react@18.3.1)
      '@radix-ui/react-use-layout-effect': 1.1.1(@types/react@18.3.20)(react@18.3.1)
      react: 18.3.1
      react-dom: 18.3.1(react@18.3.1)
    optionalDependencies:
      '@types/react': 18.3.20
      '@types/react-dom': 18.3.7(@types/react@18.3.20)

  '@radix-ui/react-presence@1.1.4(@types/react-dom@18.3.7(@types/react@18.3.20))(@types/react@18.3.20)(react-dom@18.3.1(react@18.3.1))(react@18.3.1)':
    dependencies:
      '@radix-ui/react-compose-refs': 1.1.2(@types/react@18.3.20)(react@18.3.1)
      '@radix-ui/react-use-layout-effect': 1.1.1(@types/react@18.3.20)(react@18.3.1)
      react: 18.3.1
      react-dom: 18.3.1(react@18.3.1)
    optionalDependencies:
      '@types/react': 18.3.20
      '@types/react-dom': 18.3.7(@types/react@18.3.20)

  '@radix-ui/react-primitive@2.1.2(@types/react-dom@18.3.7(@types/react@18.3.20))(@types/react@18.3.20)(react-dom@18.3.1(react@18.3.1))(react@18.3.1)':
    dependencies:
      '@radix-ui/react-slot': 1.2.2(@types/react@18.3.20)(react@18.3.1)
      react: 18.3.1
      react-dom: 18.3.1(react@18.3.1)
    optionalDependencies:
      '@types/react': 18.3.20
      '@types/react-dom': 18.3.7(@types/react@18.3.20)

  '@radix-ui/react-roving-focus@1.1.9(@types/react-dom@18.3.7(@types/react@18.3.20))(@types/react@18.3.20)(react-dom@18.3.1(react@18.3.1))(react@18.3.1)':
    dependencies:
      '@radix-ui/primitive': 1.1.2
      '@radix-ui/react-collection': 1.1.6(@types/react-dom@18.3.7(@types/react@18.3.20))(@types/react@18.3.20)(react-dom@18.3.1(react@18.3.1))(react@18.3.1)
      '@radix-ui/react-compose-refs': 1.1.2(@types/react@18.3.20)(react@18.3.1)
      '@radix-ui/react-context': 1.1.2(@types/react@18.3.20)(react@18.3.1)
      '@radix-ui/react-direction': 1.1.1(@types/react@18.3.20)(react@18.3.1)
      '@radix-ui/react-id': 1.1.1(@types/react@18.3.20)(react@18.3.1)
      '@radix-ui/react-primitive': 2.1.2(@types/react-dom@18.3.7(@types/react@18.3.20))(@types/react@18.3.20)(react-dom@18.3.1(react@18.3.1))(react@18.3.1)
      '@radix-ui/react-use-callback-ref': 1.1.1(@types/react@18.3.20)(react@18.3.1)
      '@radix-ui/react-use-controllable-state': 1.2.2(@types/react@18.3.20)(react@18.3.1)
      react: 18.3.1
      react-dom: 18.3.1(react@18.3.1)
    optionalDependencies:
      '@types/react': 18.3.20
      '@types/react-dom': 18.3.7(@types/react@18.3.20)

  '@radix-ui/react-separator@1.1.6(@types/react-dom@18.3.7(@types/react@18.3.20))(@types/react@18.3.20)(react-dom@18.3.1(react@18.3.1))(react@18.3.1)':
    dependencies:
      '@radix-ui/react-primitive': 2.1.2(@types/react-dom@18.3.7(@types/react@18.3.20))(@types/react@18.3.20)(react-dom@18.3.1(react@18.3.1))(react@18.3.1)
      react: 18.3.1
      react-dom: 18.3.1(react@18.3.1)
    optionalDependencies:
      '@types/react': 18.3.20
      '@types/react-dom': 18.3.7(@types/react@18.3.20)

  '@radix-ui/react-slot@1.2.0(@types/react@18.3.20)(react@18.3.1)':
    dependencies:
      '@radix-ui/react-compose-refs': 1.1.2(@types/react@18.3.20)(react@18.3.1)
      react: 18.3.1
    optionalDependencies:
      '@types/react': 18.3.20

  '@radix-ui/react-slot@1.2.2(@types/react@18.3.20)(react@18.3.1)':
    dependencies:
      '@radix-ui/react-compose-refs': 1.1.2(@types/react@18.3.20)(react@18.3.1)
      react: 18.3.1
    optionalDependencies:
      '@types/react': 18.3.20

  '@radix-ui/react-tabs@1.1.11(@types/react-dom@18.3.7(@types/react@18.3.20))(@types/react@18.3.20)(react-dom@18.3.1(react@18.3.1))(react@18.3.1)':
    dependencies:
      '@radix-ui/primitive': 1.1.2
      '@radix-ui/react-context': 1.1.2(@types/react@18.3.20)(react@18.3.1)
      '@radix-ui/react-direction': 1.1.1(@types/react@18.3.20)(react@18.3.1)
      '@radix-ui/react-id': 1.1.1(@types/react@18.3.20)(react@18.3.1)
      '@radix-ui/react-presence': 1.1.4(@types/react-dom@18.3.7(@types/react@18.3.20))(@types/react@18.3.20)(react-dom@18.3.1(react@18.3.1))(react@18.3.1)
      '@radix-ui/react-primitive': 2.1.2(@types/react-dom@18.3.7(@types/react@18.3.20))(@types/react@18.3.20)(react-dom@18.3.1(react@18.3.1))(react@18.3.1)
      '@radix-ui/react-roving-focus': 1.1.9(@types/react-dom@18.3.7(@types/react@18.3.20))(@types/react@18.3.20)(react-dom@18.3.1(react@18.3.1))(react@18.3.1)
      '@radix-ui/react-use-controllable-state': 1.2.2(@types/react@18.3.20)(react@18.3.1)
      react: 18.3.1
      react-dom: 18.3.1(react@18.3.1)
    optionalDependencies:
      '@types/react': 18.3.20
      '@types/react-dom': 18.3.7(@types/react@18.3.20)

  '@radix-ui/react-tooltip@1.2.6(@types/react-dom@18.3.7(@types/react@18.3.20))(@types/react@18.3.20)(react-dom@18.3.1(react@18.3.1))(react@18.3.1)':
    dependencies:
      '@radix-ui/primitive': 1.1.2
      '@radix-ui/react-compose-refs': 1.1.2(@types/react@18.3.20)(react@18.3.1)
      '@radix-ui/react-context': 1.1.2(@types/react@18.3.20)(react@18.3.1)
      '@radix-ui/react-dismissable-layer': 1.1.9(@types/react-dom@18.3.7(@types/react@18.3.20))(@types/react@18.3.20)(react-dom@18.3.1(react@18.3.1))(react@18.3.1)
      '@radix-ui/react-id': 1.1.1(@types/react@18.3.20)(react@18.3.1)
      '@radix-ui/react-popper': 1.2.6(@types/react-dom@18.3.7(@types/react@18.3.20))(@types/react@18.3.20)(react-dom@18.3.1(react@18.3.1))(react@18.3.1)
      '@radix-ui/react-portal': 1.1.8(@types/react-dom@18.3.7(@types/react@18.3.20))(@types/react@18.3.20)(react-dom@18.3.1(react@18.3.1))(react@18.3.1)
      '@radix-ui/react-presence': 1.1.4(@types/react-dom@18.3.7(@types/react@18.3.20))(@types/react@18.3.20)(react-dom@18.3.1(react@18.3.1))(react@18.3.1)
      '@radix-ui/react-primitive': 2.1.2(@types/react-dom@18.3.7(@types/react@18.3.20))(@types/react@18.3.20)(react-dom@18.3.1(react@18.3.1))(react@18.3.1)
      '@radix-ui/react-slot': 1.2.2(@types/react@18.3.20)(react@18.3.1)
      '@radix-ui/react-use-controllable-state': 1.2.2(@types/react@18.3.20)(react@18.3.1)
      '@radix-ui/react-visually-hidden': 1.2.2(@types/react-dom@18.3.7(@types/react@18.3.20))(@types/react@18.3.20)(react-dom@18.3.1(react@18.3.1))(react@18.3.1)
      react: 18.3.1
      react-dom: 18.3.1(react@18.3.1)
    optionalDependencies:
      '@types/react': 18.3.20
      '@types/react-dom': 18.3.7(@types/react@18.3.20)

  '@radix-ui/react-use-callback-ref@1.1.1(@types/react@18.3.20)(react@18.3.1)':
    dependencies:
      react: 18.3.1
    optionalDependencies:
      '@types/react': 18.3.20

  '@radix-ui/react-use-controllable-state@1.2.2(@types/react@18.3.20)(react@18.3.1)':
    dependencies:
      '@radix-ui/react-use-effect-event': 0.0.2(@types/react@18.3.20)(react@18.3.1)
      '@radix-ui/react-use-layout-effect': 1.1.1(@types/react@18.3.20)(react@18.3.1)
      react: 18.3.1
    optionalDependencies:
      '@types/react': 18.3.20

  '@radix-ui/react-use-effect-event@0.0.2(@types/react@18.3.20)(react@18.3.1)':
    dependencies:
      '@radix-ui/react-use-layout-effect': 1.1.1(@types/react@18.3.20)(react@18.3.1)
      react: 18.3.1
    optionalDependencies:
      '@types/react': 18.3.20

  '@radix-ui/react-use-escape-keydown@1.1.1(@types/react@18.3.20)(react@18.3.1)':
    dependencies:
      '@radix-ui/react-use-callback-ref': 1.1.1(@types/react@18.3.20)(react@18.3.1)
      react: 18.3.1
    optionalDependencies:
      '@types/react': 18.3.20

  '@radix-ui/react-use-layout-effect@1.1.1(@types/react@18.3.20)(react@18.3.1)':
    dependencies:
      react: 18.3.1
    optionalDependencies:
      '@types/react': 18.3.20

  '@radix-ui/react-use-rect@1.1.1(@types/react@18.3.20)(react@18.3.1)':
    dependencies:
      '@radix-ui/rect': 1.1.1
      react: 18.3.1
    optionalDependencies:
      '@types/react': 18.3.20

  '@radix-ui/react-use-size@1.1.1(@types/react@18.3.20)(react@18.3.1)':
    dependencies:
      '@radix-ui/react-use-layout-effect': 1.1.1(@types/react@18.3.20)(react@18.3.1)
      react: 18.3.1
    optionalDependencies:
      '@types/react': 18.3.20

  '@radix-ui/react-visually-hidden@1.2.2(@types/react-dom@18.3.7(@types/react@18.3.20))(@types/react@18.3.20)(react-dom@18.3.1(react@18.3.1))(react@18.3.1)':
    dependencies:
      '@radix-ui/react-primitive': 2.1.2(@types/react-dom@18.3.7(@types/react@18.3.20))(@types/react@18.3.20)(react-dom@18.3.1(react@18.3.1))(react@18.3.1)
      react: 18.3.1
      react-dom: 18.3.1(react@18.3.1)
    optionalDependencies:
      '@types/react': 18.3.20
      '@types/react-dom': 18.3.7(@types/react@18.3.20)

  '@radix-ui/rect@1.1.1': {}

  '@rollup/rollup-android-arm-eabi@4.40.1':
    optional: true

  '@rollup/rollup-android-arm64@4.40.1':
    optional: true

  '@rollup/rollup-darwin-arm64@4.40.1':
    optional: true

  '@rollup/rollup-darwin-x64@4.40.1':
    optional: true

  '@rollup/rollup-freebsd-arm64@4.40.1':
    optional: true

  '@rollup/rollup-freebsd-x64@4.40.1':
    optional: true

  '@rollup/rollup-linux-arm-gnueabihf@4.40.1':
    optional: true

  '@rollup/rollup-linux-arm-musleabihf@4.40.1':
    optional: true

  '@rollup/rollup-linux-arm64-gnu@4.40.1':
    optional: true

  '@rollup/rollup-linux-arm64-musl@4.40.1':
    optional: true

  '@rollup/rollup-linux-loongarch64-gnu@4.40.1':
    optional: true

  '@rollup/rollup-linux-powerpc64le-gnu@4.40.1':
    optional: true

  '@rollup/rollup-linux-riscv64-gnu@4.40.1':
    optional: true

  '@rollup/rollup-linux-riscv64-musl@4.40.1':
    optional: true

  '@rollup/rollup-linux-s390x-gnu@4.40.1':
    optional: true

  '@rollup/rollup-linux-x64-gnu@4.40.1':
    optional: true

  '@rollup/rollup-linux-x64-musl@4.40.1':
    optional: true

  '@rollup/rollup-win32-arm64-msvc@4.40.1':
    optional: true

  '@rollup/rollup-win32-ia32-msvc@4.40.1':
    optional: true

  '@rollup/rollup-win32-x64-msvc@4.40.1':
    optional: true

  '@tailwindcss/typography@0.5.16(tailwindcss@3.4.17)':
    dependencies:
      lodash.castarray: 4.4.0
      lodash.isplainobject: 4.0.6
      lodash.merge: 4.6.2
      postcss-selector-parser: 6.0.10
      tailwindcss: 3.4.17

  '@types/babel__core@7.20.5':
    dependencies:
      '@babel/parser': 7.27.1
      '@babel/types': 7.27.1
      '@types/babel__generator': 7.27.0
      '@types/babel__template': 7.4.4
      '@types/babel__traverse': 7.20.7

  '@types/babel__generator@7.27.0':
    dependencies:
      '@babel/types': 7.27.1

  '@types/babel__template@7.4.4':
    dependencies:
      '@babel/parser': 7.27.1
      '@babel/types': 7.27.1

  '@types/babel__traverse@7.20.7':
    dependencies:
      '@babel/types': 7.27.1

  '@types/d3-color@3.1.3': {}

  '@types/d3-drag@3.0.7':
    dependencies:
      '@types/d3-selection': 3.0.11

  '@types/d3-interpolate@3.0.4':
    dependencies:
      '@types/d3-color': 3.1.3

  '@types/d3-selection@3.0.11': {}

  '@types/d3-transition@3.0.9':
    dependencies:
      '@types/d3-selection': 3.0.11

  '@types/d3-zoom@3.0.8':
    dependencies:
      '@types/d3-interpolate': 3.0.4
      '@types/d3-selection': 3.0.11

  '@types/estree@1.0.7': {}

  '@types/json-schema@7.0.15': {}

  '@types/node@22.15.3':
    dependencies:
      undici-types: 6.21.0

  '@types/prop-types@15.7.14': {}

  '@types/react-dom@18.3.7(@types/react@18.3.20)':
    dependencies:
      '@types/react': 18.3.20

  '@types/react@18.3.20':
    dependencies:
      '@types/prop-types': 15.7.14
      csstype: 3.1.3

  '@types/semver@7.7.0': {}

  '@typescript-eslint/eslint-plugin@6.21.0(@typescript-eslint/parser@6.21.0(eslint@8.57.1)(typescript@5.8.3))(eslint@8.57.1)(typescript@5.8.3)':
    dependencies:
      '@eslint-community/regexpp': 4.12.1
      '@typescript-eslint/parser': 6.21.0(eslint@8.57.1)(typescript@5.8.3)
      '@typescript-eslint/scope-manager': 6.21.0
      '@typescript-eslint/type-utils': 6.21.0(eslint@8.57.1)(typescript@5.8.3)
      '@typescript-eslint/utils': 6.21.0(eslint@8.57.1)(typescript@5.8.3)
      '@typescript-eslint/visitor-keys': 6.21.0
      debug: 4.4.0
      eslint: 8.57.1
      graphemer: 1.4.0
      ignore: 5.3.2
      natural-compare: 1.4.0
      semver: 7.7.1
      ts-api-utils: 1.4.3(typescript@5.8.3)
    optionalDependencies:
      typescript: 5.8.3
    transitivePeerDependencies:
      - supports-color

  '@typescript-eslint/parser@6.21.0(eslint@8.57.1)(typescript@5.8.3)':
    dependencies:
      '@typescript-eslint/scope-manager': 6.21.0
      '@typescript-eslint/types': 6.21.0
      '@typescript-eslint/typescript-estree': 6.21.0(typescript@5.8.3)
      '@typescript-eslint/visitor-keys': 6.21.0
      debug: 4.4.0
      eslint: 8.57.1
    optionalDependencies:
      typescript: 5.8.3
    transitivePeerDependencies:
      - supports-color

  '@typescript-eslint/scope-manager@6.21.0':
    dependencies:
      '@typescript-eslint/types': 6.21.0
      '@typescript-eslint/visitor-keys': 6.21.0

  '@typescript-eslint/type-utils@6.21.0(eslint@8.57.1)(typescript@5.8.3)':
    dependencies:
      '@typescript-eslint/typescript-estree': 6.21.0(typescript@5.8.3)
      '@typescript-eslint/utils': 6.21.0(eslint@8.57.1)(typescript@5.8.3)
      debug: 4.4.0
      eslint: 8.57.1
      ts-api-utils: 1.4.3(typescript@5.8.3)
    optionalDependencies:
      typescript: 5.8.3
    transitivePeerDependencies:
      - supports-color

  '@typescript-eslint/types@6.21.0': {}

  '@typescript-eslint/typescript-estree@6.21.0(typescript@5.8.3)':
    dependencies:
      '@typescript-eslint/types': 6.21.0
      '@typescript-eslint/visitor-keys': 6.21.0
      debug: 4.4.0
      globby: 11.1.0
      is-glob: 4.0.3
      minimatch: 9.0.3
      semver: 7.7.1
      ts-api-utils: 1.4.3(typescript@5.8.3)
    optionalDependencies:
      typescript: 5.8.3
    transitivePeerDependencies:
      - supports-color

  '@typescript-eslint/utils@6.21.0(eslint@8.57.1)(typescript@5.8.3)':
    dependencies:
      '@eslint-community/eslint-utils': 4.6.1(eslint@8.57.1)
      '@types/json-schema': 7.0.15
      '@types/semver': 7.7.0
      '@typescript-eslint/scope-manager': 6.21.0
      '@typescript-eslint/types': 6.21.0
      '@typescript-eslint/typescript-estree': 6.21.0(typescript@5.8.3)
      eslint: 8.57.1
      semver: 7.7.1
    transitivePeerDependencies:
      - supports-color
      - typescript

  '@typescript-eslint/visitor-keys@6.21.0':
    dependencies:
      '@typescript-eslint/types': 6.21.0
      eslint-visitor-keys: 3.4.3

  '@ungap/structured-clone@1.3.0': {}

  '@vitejs/plugin-react@4.4.1(vite@5.4.19(@types/node@22.15.3)(lightningcss@1.29.2))':
    dependencies:
      '@babel/core': 7.27.1
      '@babel/plugin-transform-react-jsx-self': 7.27.1(@babel/core@7.27.1)
      '@babel/plugin-transform-react-jsx-source': 7.27.1(@babel/core@7.27.1)
      '@types/babel__core': 7.20.5
      react-refresh: 0.17.0
      vite: 5.4.19(@types/node@22.15.3)(lightningcss@1.29.2)
    transitivePeerDependencies:
      - supports-color

  '@xyflow/react@12.6.0(@types/react@18.3.20)(react-dom@18.3.1(react@18.3.1))(react@18.3.1)':
    dependencies:
      '@xyflow/system': 0.0.57
      classcat: 5.0.5
      react: 18.3.1
      react-dom: 18.3.1(react@18.3.1)
      zustand: 4.5.6(@types/react@18.3.20)(react@18.3.1)
    transitivePeerDependencies:
      - '@types/react'
      - immer

  '@xyflow/system@0.0.57':
    dependencies:
      '@types/d3-drag': 3.0.7
      '@types/d3-selection': 3.0.11
      '@types/d3-transition': 3.0.9
      '@types/d3-zoom': 3.0.8
      d3-drag: 3.0.0
      d3-selection: 3.0.0
      d3-zoom: 3.0.0

  acorn-jsx@5.3.2(acorn@8.14.1):
    dependencies:
      acorn: 8.14.1

  acorn@8.14.1: {}

  ajv@6.12.6:
    dependencies:
      fast-deep-equal: 3.1.3
      fast-json-stable-stringify: 2.1.0
      json-schema-traverse: 0.4.1
      uri-js: 4.4.1

  ansi-regex@5.0.1: {}

  ansi-regex@6.1.0: {}

  ansi-styles@4.3.0:
    dependencies:
      color-convert: 2.0.1

  ansi-styles@6.2.1: {}

  any-promise@1.3.0: {}

  anymatch@3.1.3:
    dependencies:
      normalize-path: 3.0.0
      picomatch: 2.3.1

  arg@5.0.2: {}

  argparse@2.0.1: {}

  aria-hidden@1.2.4:
    dependencies:
      tslib: 2.8.1

  array-union@2.1.0: {}

  autoprefixer@10.4.21(postcss@8.5.3):
    dependencies:
      browserslist: 4.24.4
      caniuse-lite: 1.0.30001716
      fraction.js: 4.3.7
      normalize-range: 0.1.2
      picocolors: 1.1.1
      postcss: 8.5.3
      postcss-value-parser: 4.2.0

  balanced-match@1.0.2: {}

  binary-extensions@2.3.0: {}

  brace-expansion@1.1.11:
    dependencies:
      balanced-match: 1.0.2
      concat-map: 0.0.1

  brace-expansion@2.0.1:
    dependencies:
      balanced-match: 1.0.2

  braces@3.0.3:
    dependencies:
      fill-range: 7.1.1

  browserslist@4.24.4:
    dependencies:
      caniuse-lite: 1.0.30001716
      electron-to-chromium: 1.5.148
      node-releases: 2.0.19
      update-browserslist-db: 1.1.3(browserslist@4.24.4)

  callsites@3.1.0: {}

  camelcase-css@2.0.1: {}

  caniuse-lite@1.0.30001716: {}

  chalk@4.1.2:
    dependencies:
      ansi-styles: 4.3.0
      supports-color: 7.2.0

  chalk@5.4.1: {}

  chokidar@3.6.0:
    dependencies:
      anymatch: 3.1.3
      braces: 3.0.3
      glob-parent: 5.1.2
      is-binary-path: 2.1.0
      is-glob: 4.0.3
      normalize-path: 3.0.0
      readdirp: 3.6.0
    optionalDependencies:
      fsevents: 2.3.3

  class-variance-authority@0.7.1:
    dependencies:
      clsx: 2.1.1

  classcat@5.0.5: {}

  clsx@2.1.1: {}

  cmdk@1.1.1(@types/react-dom@18.3.7(@types/react@18.3.20))(@types/react@18.3.20)(react-dom@18.3.1(react@18.3.1))(react@18.3.1):
    dependencies:
      '@radix-ui/react-compose-refs': 1.1.2(@types/react@18.3.20)(react@18.3.1)
      '@radix-ui/react-dialog': 1.1.13(@types/react-dom@18.3.7(@types/react@18.3.20))(@types/react@18.3.20)(react-dom@18.3.1(react@18.3.1))(react@18.3.1)
      '@radix-ui/react-id': 1.1.1(@types/react@18.3.20)(react@18.3.1)
      '@radix-ui/react-primitive': 2.1.2(@types/react-dom@18.3.7(@types/react@18.3.20))(@types/react@18.3.20)(react-dom@18.3.1(react@18.3.1))(react@18.3.1)
      react: 18.3.1
      react-dom: 18.3.1(react@18.3.1)
    transitivePeerDependencies:
      - '@types/react'
      - '@types/react-dom'

  color-convert@2.0.1:
    dependencies:
      color-name: 1.1.4

  color-name@1.1.4: {}

  commander@4.1.1: {}

  concat-map@0.0.1: {}

  convert-source-map@2.0.0: {}

  cross-spawn@7.0.6:
    dependencies:
      path-key: 3.1.1
      shebang-command: 2.0.0
      which: 2.0.2

  cssesc@3.0.0: {}

  csstype@3.1.3: {}

  d3-color@3.1.0: {}

  d3-dispatch@3.0.1: {}

  d3-drag@3.0.0:
    dependencies:
      d3-dispatch: 3.0.1
      d3-selection: 3.0.0

  d3-ease@3.0.1: {}

  d3-interpolate@3.0.1:
    dependencies:
      d3-color: 3.1.0

  d3-selection@3.0.0: {}

  d3-timer@3.0.1: {}

  d3-transition@3.0.1(d3-selection@3.0.0):
    dependencies:
      d3-color: 3.1.0
      d3-dispatch: 3.0.1
      d3-ease: 3.0.1
      d3-interpolate: 3.0.1
      d3-selection: 3.0.0
      d3-timer: 3.0.1

  d3-zoom@3.0.0:
    dependencies:
      d3-dispatch: 3.0.1
      d3-drag: 3.0.0
      d3-interpolate: 3.0.1
      d3-selection: 3.0.0
      d3-transition: 3.0.1(d3-selection@3.0.0)

  debug@4.4.0:
    dependencies:
      ms: 2.1.3

  deep-is@0.1.4: {}

  detect-libc@2.0.4:
    optional: true

  detect-node-es@1.1.0: {}

  didyoumean@1.2.2: {}

  dir-glob@3.0.1:
    dependencies:
      path-type: 4.0.0

  dlv@1.1.3: {}

  doctrine@3.0.0:
    dependencies:
      esutils: 2.0.3

  eastasianwidth@0.2.0: {}

  electron-to-chromium@1.5.148: {}

  emoji-regex@8.0.0: {}

  emoji-regex@9.2.2: {}

  esbuild@0.21.5:
    optionalDependencies:
      '@esbuild/aix-ppc64': 0.21.5
      '@esbuild/android-arm': 0.21.5
      '@esbuild/android-arm64': 0.21.5
      '@esbuild/android-x64': 0.21.5
      '@esbuild/darwin-arm64': 0.21.5
      '@esbuild/darwin-x64': 0.21.5
      '@esbuild/freebsd-arm64': 0.21.5
      '@esbuild/freebsd-x64': 0.21.5
      '@esbuild/linux-arm': 0.21.5
      '@esbuild/linux-arm64': 0.21.5
      '@esbuild/linux-ia32': 0.21.5
      '@esbuild/linux-loong64': 0.21.5
      '@esbuild/linux-mips64el': 0.21.5
      '@esbuild/linux-ppc64': 0.21.5
      '@esbuild/linux-riscv64': 0.21.5
      '@esbuild/linux-s390x': 0.21.5
      '@esbuild/linux-x64': 0.21.5
      '@esbuild/netbsd-x64': 0.21.5
      '@esbuild/openbsd-x64': 0.21.5
      '@esbuild/sunos-x64': 0.21.5
      '@esbuild/win32-arm64': 0.21.5
      '@esbuild/win32-ia32': 0.21.5
      '@esbuild/win32-x64': 0.21.5

  escalade@3.2.0: {}

  escape-string-regexp@4.0.0: {}

  eslint-plugin-react-hooks@4.6.2(eslint@8.57.1):
    dependencies:
      eslint: 8.57.1

  eslint-plugin-react-refresh@0.4.20(eslint@8.57.1):
    dependencies:
      eslint: 8.57.1

  eslint-scope@7.2.2:
    dependencies:
      esrecurse: 4.3.0
      estraverse: 5.3.0

  eslint-visitor-keys@3.4.3: {}

  eslint@8.57.1:
    dependencies:
      '@eslint-community/eslint-utils': 4.6.1(eslint@8.57.1)
      '@eslint-community/regexpp': 4.12.1
      '@eslint/eslintrc': 2.1.4
      '@eslint/js': 8.57.1
      '@humanwhocodes/config-array': 0.13.0
      '@humanwhocodes/module-importer': 1.0.1
      '@nodelib/fs.walk': 1.2.8
      '@ungap/structured-clone': 1.3.0
      ajv: 6.12.6
      chalk: 4.1.2
      cross-spawn: 7.0.6
      debug: 4.4.0
      doctrine: 3.0.0
      escape-string-regexp: 4.0.0
      eslint-scope: 7.2.2
      eslint-visitor-keys: 3.4.3
      espree: 9.6.1
      esquery: 1.6.0
      esutils: 2.0.3
      fast-deep-equal: 3.1.3
      file-entry-cache: 6.0.1
      find-up: 5.0.0
      glob-parent: 6.0.2
      globals: 13.24.0
      graphemer: 1.4.0
      ignore: 5.3.2
      imurmurhash: 0.1.4
      is-glob: 4.0.3
      is-path-inside: 3.0.3
      js-yaml: 4.1.0
      json-stable-stringify-without-jsonify: 1.0.1
      levn: 0.4.1
      lodash.merge: 4.6.2
      minimatch: 3.1.2
      natural-compare: 1.4.0
      optionator: 0.9.4
      strip-ansi: 6.0.1
      text-table: 0.2.0
    transitivePeerDependencies:
      - supports-color

  espree@9.6.1:
    dependencies:
      acorn: 8.14.1
      acorn-jsx: 5.3.2(acorn@8.14.1)
      eslint-visitor-keys: 3.4.3

  esquery@1.6.0:
    dependencies:
      estraverse: 5.3.0

  esrecurse@4.3.0:
    dependencies:
      estraverse: 5.3.0

  estraverse@5.3.0: {}

  esutils@2.0.3: {}

  fast-deep-equal@3.1.3: {}

  fast-glob@3.3.3:
    dependencies:
      '@nodelib/fs.stat': 2.0.5
      '@nodelib/fs.walk': 1.2.8
      glob-parent: 5.1.2
      merge2: 1.4.1
      micromatch: 4.0.8

  fast-json-stable-stringify@2.1.0: {}

  fast-levenshtein@2.0.6: {}

  fastq@1.19.1:
    dependencies:
      reusify: 1.1.0

  file-entry-cache@6.0.1:
    dependencies:
      flat-cache: 3.2.0

  fill-range@7.1.1:
    dependencies:
      to-regex-range: 5.0.1

  find-up@5.0.0:
    dependencies:
      locate-path: 6.0.0
      path-exists: 4.0.0

  flat-cache@3.2.0:
    dependencies:
      flatted: 3.3.3
      keyv: 4.5.4
      rimraf: 3.0.2

  flatted@3.3.3: {}

  foreground-child@3.3.1:
    dependencies:
      cross-spawn: 7.0.6
      signal-exit: 4.1.0

  fraction.js@4.3.7: {}

  fs.realpath@1.0.0: {}

  fsevents@2.3.3:
    optional: true

  function-bind@1.1.2: {}

  gensync@1.0.0-beta.2: {}

  get-nonce@1.0.1: {}

  glob-parent@5.1.2:
    dependencies:
      is-glob: 4.0.3

  glob-parent@6.0.2:
    dependencies:
      is-glob: 4.0.3

  glob@10.4.5:
    dependencies:
      foreground-child: 3.3.1
      jackspeak: 3.4.3
      minimatch: 9.0.5
      minipass: 7.1.2
      package-json-from-dist: 1.0.1
      path-scurry: 1.11.1

  glob@7.2.3:
    dependencies:
      fs.realpath: 1.0.0
      inflight: 1.0.6
      inherits: 2.0.4
      minimatch: 3.1.2
      once: 1.4.0
      path-is-absolute: 1.0.1

  globals@11.12.0: {}

  globals@13.24.0:
    dependencies:
      type-fest: 0.20.2

  globby@11.1.0:
    dependencies:
      array-union: 2.1.0
      dir-glob: 3.0.1
      fast-glob: 3.3.3
      ignore: 5.3.2
      merge2: 1.4.1
      slash: 3.0.0

  graphemer@1.4.0: {}

  has-flag@4.0.0: {}

  hasown@2.0.2:
    dependencies:
      function-bind: 1.1.2

  ignore@5.3.2: {}

  import-fresh@3.3.1:
    dependencies:
      parent-module: 1.0.1
      resolve-from: 4.0.0

  imurmurhash@0.1.4: {}

  inflight@1.0.6:
    dependencies:
      once: 1.4.0
      wrappy: 1.0.2

  inherits@2.0.4: {}

  is-binary-path@2.1.0:
    dependencies:
      binary-extensions: 2.3.0

  is-core-module@2.16.1:
    dependencies:
      hasown: 2.0.2

  is-extglob@2.1.1: {}

  is-fullwidth-code-point@3.0.0: {}

  is-glob@4.0.3:
    dependencies:
      is-extglob: 2.1.1

  is-number@7.0.0: {}

  is-path-inside@3.0.3: {}

  isexe@2.0.0: {}

  jackspeak@3.4.3:
    dependencies:
      '@isaacs/cliui': 8.0.2
    optionalDependencies:
      '@pkgjs/parseargs': 0.11.0

  jiti@1.21.7: {}

  js-tokens@4.0.0: {}

  js-yaml@4.1.0:
    dependencies:
      argparse: 2.0.1

  jsesc@3.1.0: {}

  json-buffer@3.0.1: {}

  json-schema-traverse@0.4.1: {}

  json-stable-stringify-without-jsonify@1.0.1: {}

  json5@2.2.3: {}

  keyv@4.5.4:
    dependencies:
      json-buffer: 3.0.1

  levn@0.4.1:
    dependencies:
      prelude-ls: 1.2.1
      type-check: 0.4.0

  lightningcss-darwin-arm64@1.29.2:
    optional: true

  lightningcss-darwin-x64@1.29.2:
    optional: true

  lightningcss-freebsd-x64@1.29.2:
    optional: true

  lightningcss-linux-arm-gnueabihf@1.29.2:
    optional: true

  lightningcss-linux-arm64-gnu@1.29.2:
    optional: true

  lightningcss-linux-arm64-musl@1.29.2:
    optional: true

  lightningcss-linux-x64-gnu@1.29.2:
    optional: true

  lightningcss-linux-x64-musl@1.29.2:
    optional: true

  lightningcss-win32-arm64-msvc@1.29.2:
    optional: true

  lightningcss-win32-x64-msvc@1.29.2:
    optional: true

  lightningcss@1.29.2:
    dependencies:
      detect-libc: 2.0.4
    optionalDependencies:
      lightningcss-darwin-arm64: 1.29.2
      lightningcss-darwin-x64: 1.29.2
      lightningcss-freebsd-x64: 1.29.2
      lightningcss-linux-arm-gnueabihf: 1.29.2
      lightningcss-linux-arm64-gnu: 1.29.2
      lightningcss-linux-arm64-musl: 1.29.2
      lightningcss-linux-x64-gnu: 1.29.2
      lightningcss-linux-x64-musl: 1.29.2
      lightningcss-win32-arm64-msvc: 1.29.2
      lightningcss-win32-x64-msvc: 1.29.2
    optional: true

  lilconfig@3.1.3: {}

  lines-and-columns@1.2.4: {}

  locate-path@6.0.0:
    dependencies:
      p-locate: 5.0.0

  lodash.castarray@4.4.0: {}

  lodash.isplainobject@4.0.6: {}

  lodash.merge@4.6.2: {}

  loose-envify@1.4.0:
    dependencies:
      js-tokens: 4.0.0

  lru-cache@10.4.3: {}

  lru-cache@5.1.1:
    dependencies:
      yallist: 3.1.1

  lucide-react@0.507.0(react@18.3.1):
    dependencies:
      react: 18.3.1

  merge2@1.4.1: {}

  micromatch@4.0.8:
    dependencies:
      braces: 3.0.3
      picomatch: 2.3.1

  minimatch@3.1.2:
    dependencies:
      brace-expansion: 1.1.11

  minimatch@9.0.3:
    dependencies:
      brace-expansion: 2.0.1

  minimatch@9.0.5:
    dependencies:
      brace-expansion: 2.0.1

  minipass@7.1.2: {}

  ms@2.1.3: {}

  mz@2.7.0:
    dependencies:
      any-promise: 1.3.0
      object-assign: 4.1.1
      thenify-all: 1.6.0

  nanoid@3.3.11: {}

  natural-compare@1.4.0: {}

  next-themes@0.4.6(react-dom@18.3.1(react@18.3.1))(react@18.3.1):
    dependencies:
      react: 18.3.1
      react-dom: 18.3.1(react@18.3.1)

  node-releases@2.0.19: {}

  normalize-path@3.0.0: {}

  normalize-range@0.1.2: {}

  object-assign@4.1.1: {}

  object-hash@3.0.0: {}

  once@1.4.0:
    dependencies:
      wrappy: 1.0.2

  optionator@0.9.4:
    dependencies:
      deep-is: 0.1.4
      fast-levenshtein: 2.0.6
      levn: 0.4.1
      prelude-ls: 1.2.1
      type-check: 0.4.0
      word-wrap: 1.2.5

  p-limit@3.1.0:
    dependencies:
      yocto-queue: 0.1.0

  p-locate@5.0.0:
    dependencies:
      p-limit: 3.1.0

  package-json-from-dist@1.0.1: {}

  parent-module@1.0.1:
    dependencies:
      callsites: 3.1.0

  path-exists@4.0.0: {}

  path-is-absolute@1.0.1: {}

  path-key@3.1.1: {}

  path-parse@1.0.7: {}

  path-scurry@1.11.1:
    dependencies:
      lru-cache: 10.4.3
      minipass: 7.1.2

  path-type@4.0.0: {}

  picocolors@1.1.1: {}

  picomatch@2.3.1: {}

  pify@2.3.0: {}

  pirates@4.0.7: {}

  postcss-import@15.1.0(postcss@8.5.3):
    dependencies:
      postcss: 8.5.3
      postcss-value-parser: 4.2.0
      read-cache: 1.0.0
      resolve: 1.22.10

  postcss-js@4.0.1(postcss@8.5.3):
    dependencies:
      camelcase-css: 2.0.1
      postcss: 8.5.3

  postcss-load-config@4.0.2(postcss@8.5.3):
    dependencies:
      lilconfig: 3.1.3
      yaml: 2.7.1
    optionalDependencies:
      postcss: 8.5.3

  postcss-nested@6.2.0(postcss@8.5.3):
    dependencies:
      postcss: 8.5.3
      postcss-selector-parser: 6.1.2

  postcss-selector-parser@6.0.10:
    dependencies:
      cssesc: 3.0.0
      util-deprecate: 1.0.2

  postcss-selector-parser@6.1.2:
    dependencies:
      cssesc: 3.0.0
      util-deprecate: 1.0.2

  postcss-value-parser@4.2.0: {}

  postcss@8.5.3:
    dependencies:
      nanoid: 3.3.11
      picocolors: 1.1.1
      source-map-js: 1.2.1

  prelude-ls@1.2.1: {}

  punycode@2.3.1: {}

  queue-microtask@1.2.3: {}

  react-dom@18.3.1(react@18.3.1):
    dependencies:
      loose-envify: 1.4.0
      react: 18.3.1
      scheduler: 0.23.2

  react-refresh@0.17.0: {}

  react-remove-scroll-bar@2.3.8(@types/react@18.3.20)(react@18.3.1):
    dependencies:
      react: 18.3.1
      react-style-singleton: 2.2.3(@types/react@18.3.20)(react@18.3.1)
      tslib: 2.8.1
    optionalDependencies:
      '@types/react': 18.3.20

  react-remove-scroll@2.6.3(@types/react@18.3.20)(react@18.3.1):
    dependencies:
      react: 18.3.1
      react-remove-scroll-bar: 2.3.8(@types/react@18.3.20)(react@18.3.1)
      react-style-singleton: 2.2.3(@types/react@18.3.20)(react@18.3.1)
      tslib: 2.8.1
      use-callback-ref: 1.3.3(@types/react@18.3.20)(react@18.3.1)
      use-sidecar: 1.1.3(@types/react@18.3.20)(react@18.3.1)
    optionalDependencies:
      '@types/react': 18.3.20

  react-resizable-panels@3.0.1(react-dom@18.3.1(react@18.3.1))(react@18.3.1):
    dependencies:
      react: 18.3.1
      react-dom: 18.3.1(react@18.3.1)

  react-style-singleton@2.2.3(@types/react@18.3.20)(react@18.3.1):
    dependencies:
      get-nonce: 1.0.1
      react: 18.3.1
      tslib: 2.8.1
    optionalDependencies:
      '@types/react': 18.3.20

  react@18.3.1:
    dependencies:
      loose-envify: 1.4.0

  read-cache@1.0.0:
    dependencies:
      pify: 2.3.0

  readdirp@3.6.0:
    dependencies:
      picomatch: 2.3.1

  resolve-from@4.0.0: {}

  resolve@1.22.10:
    dependencies:
      is-core-module: 2.16.1
      path-parse: 1.0.7
      supports-preserve-symlinks-flag: 1.0.0

  reusify@1.1.0: {}

  rimraf@3.0.2:
    dependencies:
      glob: 7.2.3

  rollup@4.40.1:
    dependencies:
      '@types/estree': 1.0.7
    optionalDependencies:
      '@rollup/rollup-android-arm-eabi': 4.40.1
      '@rollup/rollup-android-arm64': 4.40.1
      '@rollup/rollup-darwin-arm64': 4.40.1
      '@rollup/rollup-darwin-x64': 4.40.1
      '@rollup/rollup-freebsd-arm64': 4.40.1
      '@rollup/rollup-freebsd-x64': 4.40.1
      '@rollup/rollup-linux-arm-gnueabihf': 4.40.1
      '@rollup/rollup-linux-arm-musleabihf': 4.40.1
      '@rollup/rollup-linux-arm64-gnu': 4.40.1
      '@rollup/rollup-linux-arm64-musl': 4.40.1
      '@rollup/rollup-linux-loongarch64-gnu': 4.40.1
      '@rollup/rollup-linux-powerpc64le-gnu': 4.40.1
      '@rollup/rollup-linux-riscv64-gnu': 4.40.1
      '@rollup/rollup-linux-riscv64-musl': 4.40.1
      '@rollup/rollup-linux-s390x-gnu': 4.40.1
      '@rollup/rollup-linux-x64-gnu': 4.40.1
      '@rollup/rollup-linux-x64-musl': 4.40.1
      '@rollup/rollup-win32-arm64-msvc': 4.40.1
      '@rollup/rollup-win32-ia32-msvc': 4.40.1
      '@rollup/rollup-win32-x64-msvc': 4.40.1
      fsevents: 2.3.3

  run-parallel@1.2.0:
    dependencies:
      queue-microtask: 1.2.3

  scheduler@0.23.2:
    dependencies:
      loose-envify: 1.4.0

  semver@6.3.1: {}

  semver@7.7.1: {}

  shadcn-ui@0.9.5:
    dependencies:
      chalk: 5.4.1

  shebang-command@2.0.0:
    dependencies:
      shebang-regex: 3.0.0

  shebang-regex@3.0.0: {}

  signal-exit@4.1.0: {}

  slash@3.0.0: {}

  source-map-js@1.2.1: {}

  string-width@4.2.3:
    dependencies:
      emoji-regex: 8.0.0
      is-fullwidth-code-point: 3.0.0
      strip-ansi: 6.0.1

  string-width@5.1.2:
    dependencies:
      eastasianwidth: 0.2.0
      emoji-regex: 9.2.2
      strip-ansi: 7.1.0

  strip-ansi@6.0.1:
    dependencies:
      ansi-regex: 5.0.1

  strip-ansi@7.1.0:
    dependencies:
      ansi-regex: 6.1.0

  strip-json-comments@3.1.1: {}

  sucrase@3.35.0:
    dependencies:
      '@jridgewell/gen-mapping': 0.3.8
      commander: 4.1.1
      glob: 10.4.5
      lines-and-columns: 1.2.4
      mz: 2.7.0
      pirates: 4.0.7
      ts-interface-checker: 0.1.13

  supports-color@7.2.0:
    dependencies:
      has-flag: 4.0.0

  supports-preserve-symlinks-flag@1.0.0: {}

  tailwind-merge@3.2.0: {}

  tailwindcss-animate@1.0.7(tailwindcss@3.4.17):
    dependencies:
      tailwindcss: 3.4.17

  tailwindcss@3.4.17:
    dependencies:
      '@alloc/quick-lru': 5.2.0
      arg: 5.0.2
      chokidar: 3.6.0
      didyoumean: 1.2.2
      dlv: 1.1.3
      fast-glob: 3.3.3
      glob-parent: 6.0.2
      is-glob: 4.0.3
      jiti: 1.21.7
      lilconfig: 3.1.3
      micromatch: 4.0.8
      normalize-path: 3.0.0
      object-hash: 3.0.0
      picocolors: 1.1.1
      postcss: 8.5.3
      postcss-import: 15.1.0(postcss@8.5.3)
      postcss-js: 4.0.1(postcss@8.5.3)
      postcss-load-config: 4.0.2(postcss@8.5.3)
      postcss-nested: 6.2.0(postcss@8.5.3)
      postcss-selector-parser: 6.1.2
      resolve: 1.22.10
      sucrase: 3.35.0
    transitivePeerDependencies:
      - ts-node

  text-table@0.2.0: {}

  thenify-all@1.6.0:
    dependencies:
      thenify: 3.3.1

  thenify@3.3.1:
    dependencies:
      any-promise: 1.3.0

  to-regex-range@5.0.1:
    dependencies:
      is-number: 7.0.0

  ts-api-utils@1.4.3(typescript@5.8.3):
    dependencies:
      typescript: 5.8.3

  ts-interface-checker@0.1.13: {}

  tslib@2.8.1: {}

  type-check@0.4.0:
    dependencies:
      prelude-ls: 1.2.1

  type-fest@0.20.2: {}

  typescript@5.8.3: {}

  undici-types@6.21.0: {}

  update-browserslist-db@1.1.3(browserslist@4.24.4):
    dependencies:
      browserslist: 4.24.4
      escalade: 3.2.0
      picocolors: 1.1.1

  uri-js@4.4.1:
    dependencies:
      punycode: 2.3.1

  use-callback-ref@1.3.3(@types/react@18.3.20)(react@18.3.1):
    dependencies:
      react: 18.3.1
      tslib: 2.8.1
    optionalDependencies:
      '@types/react': 18.3.20

  use-sidecar@1.1.3(@types/react@18.3.20)(react@18.3.1):
    dependencies:
      detect-node-es: 1.1.0
      react: 18.3.1
      tslib: 2.8.1
    optionalDependencies:
      '@types/react': 18.3.20

  use-sync-external-store@1.5.0(react@18.3.1):
    dependencies:
      react: 18.3.1

  util-deprecate@1.0.2: {}

  vite@5.4.19(@types/node@22.15.3)(lightningcss@1.29.2):
    dependencies:
      esbuild: 0.21.5
      postcss: 8.5.3
      rollup: 4.40.1
    optionalDependencies:
      '@types/node': 22.15.3
      fsevents: 2.3.3
      lightningcss: 1.29.2

  which@2.0.2:
    dependencies:
      isexe: 2.0.0

  word-wrap@1.2.5: {}

  wrap-ansi@7.0.0:
    dependencies:
      ansi-styles: 4.3.0
      string-width: 4.2.3
      strip-ansi: 6.0.1

  wrap-ansi@8.1.0:
    dependencies:
      ansi-styles: 6.2.1
      string-width: 5.1.2
      strip-ansi: 7.1.0

  wrappy@1.0.2: {}

  yallist@3.1.1: {}

  yaml@2.7.1: {}

  yocto-queue@0.1.0: {}

  zustand@4.5.6(@types/react@18.3.20)(react@18.3.1):
    dependencies:
      use-sync-external-store: 1.5.0(react@18.3.1)
    optionalDependencies:
      '@types/react': 18.3.20
      react: 18.3.1
=======
lockfileVersion: '9.0'

settings:
  autoInstallPeers: true
  excludeLinksFromLockfile: false

importers:

  .:
    dependencies:
      '@radix-ui/react-accordion':
        specifier: ^1.2.10
        version: 1.2.10(@types/react-dom@18.3.7(@types/react@18.3.20))(@types/react@18.3.20)(react-dom@18.3.1(react@18.3.1))(react@18.3.1)
      '@radix-ui/react-dialog':
        specifier: ^1.1.13
        version: 1.1.13(@types/react-dom@18.3.7(@types/react@18.3.20))(@types/react@18.3.20)(react-dom@18.3.1(react@18.3.1))(react@18.3.1)
      '@radix-ui/react-popover':
        specifier: ^1.1.13
        version: 1.1.13(@types/react-dom@18.3.7(@types/react@18.3.20))(@types/react@18.3.20)(react-dom@18.3.1(react@18.3.1))(react@18.3.1)
      '@radix-ui/react-separator':
        specifier: ^1.1.6
        version: 1.1.6(@types/react-dom@18.3.7(@types/react@18.3.20))(@types/react@18.3.20)(react-dom@18.3.1(react@18.3.1))(react@18.3.1)
      '@radix-ui/react-slot':
        specifier: ^1.2.0
        version: 1.2.0(@types/react@18.3.20)(react@18.3.1)
      '@radix-ui/react-tabs':
        specifier: ^1.1.11
        version: 1.1.11(@types/react-dom@18.3.7(@types/react@18.3.20))(@types/react@18.3.20)(react-dom@18.3.1(react@18.3.1))(react@18.3.1)
      '@radix-ui/react-tooltip':
        specifier: ^1.2.6
        version: 1.2.6(@types/react-dom@18.3.7(@types/react@18.3.20))(@types/react@18.3.20)(react-dom@18.3.1(react@18.3.1))(react@18.3.1)
      '@types/react-syntax-highlighter':
        specifier: ^15.5.13
        version: 15.5.13
      '@xyflow/react':
        specifier: ^12.5.1
        version: 12.6.0(@types/react@18.3.20)(react-dom@18.3.1(react@18.3.1))(react@18.3.1)
      class-variance-authority:
        specifier: ^0.7.1
        version: 0.7.1
      clsx:
        specifier: ^2.1.1
        version: 2.1.1
      cmdk:
        specifier: ^1.1.1
        version: 1.1.1(@types/react-dom@18.3.7(@types/react@18.3.20))(@types/react@18.3.20)(react-dom@18.3.1(react@18.3.1))(react@18.3.1)
      lucide-react:
        specifier: ^0.507.0
        version: 0.507.0(react@18.3.1)
      next-themes:
        specifier: ^0.4.6
        version: 0.4.6(react-dom@18.3.1(react@18.3.1))(react@18.3.1)
      react:
        specifier: ^18.2.0
        version: 18.3.1
      react-dom:
        specifier: ^18.2.0
        version: 18.3.1(react@18.3.1)
      react-resizable-panels:
        specifier: ^3.0.1
        version: 3.0.1(react-dom@18.3.1(react@18.3.1))(react@18.3.1)
      react-syntax-highlighter:
        specifier: ^15.6.1
        version: 15.6.1(react@18.3.1)
      shadcn-ui:
        specifier: ^0.9.5
        version: 0.9.5
      sonner:
        specifier: ^2.0.5
        version: 2.0.5(react-dom@18.3.1(react@18.3.1))(react@18.3.1)
      tailwind-merge:
        specifier: ^3.2.0
        version: 3.2.0
    devDependencies:
      '@tailwindcss/typography':
        specifier: ^0.5.16
        version: 0.5.16(tailwindcss@3.4.17)
      '@types/node':
        specifier: ^22.15.3
        version: 22.15.3
      '@types/react':
        specifier: ^18.2.53
        version: 18.3.20
      '@types/react-dom':
        specifier: ^18.2.18
        version: 18.3.7(@types/react@18.3.20)
      '@typescript-eslint/eslint-plugin':
        specifier: ^6.20.0
        version: 6.21.0(@typescript-eslint/parser@6.21.0(eslint@8.57.1)(typescript@5.8.3))(eslint@8.57.1)(typescript@5.8.3)
      '@typescript-eslint/parser':
        specifier: ^6.20.0
        version: 6.21.0(eslint@8.57.1)(typescript@5.8.3)
      '@vitejs/plugin-react':
        specifier: ^4.2.1
        version: 4.4.1(vite@5.4.19(@types/node@22.15.3)(lightningcss@1.29.2))
      autoprefixer:
        specifier: ^10.4.21
        version: 10.4.21(postcss@8.5.3)
      eslint:
        specifier: ^8.56.0
        version: 8.57.1
      eslint-plugin-react-hooks:
        specifier: ^4.6.0
        version: 4.6.2(eslint@8.57.1)
      eslint-plugin-react-refresh:
        specifier: ^0.4.5
        version: 0.4.20(eslint@8.57.1)
      postcss:
        specifier: ^8.5.3
        version: 8.5.3
      tailwindcss:
        specifier: ^3.4.1
        version: 3.4.17
      tailwindcss-animate:
        specifier: ^1.0.7
        version: 1.0.7(tailwindcss@3.4.17)
      typescript:
        specifier: ^5.3.3
        version: 5.8.3
      vite:
        specifier: ^5.0.12
        version: 5.4.19(@types/node@22.15.3)(lightningcss@1.29.2)

packages:

  '@alloc/quick-lru@5.2.0':
    resolution: {integrity: sha512-UrcABB+4bUrFABwbluTIBErXwvbsU/V7TZWfmbgJfbkwiBuziS9gxdODUyuiecfdGQ85jglMW6juS3+z5TsKLw==}
    engines: {node: '>=10'}

  '@ampproject/remapping@2.3.0':
    resolution: {integrity: sha512-30iZtAPgz+LTIYoeivqYo853f02jBYSd5uGnGpkFV0M3xOt9aN73erkgYAmZU43x4VfqcnLxW9Kpg3R5LC4YYw==}
    engines: {node: '>=6.0.0'}

  '@babel/code-frame@7.27.1':
    resolution: {integrity: sha512-cjQ7ZlQ0Mv3b47hABuTevyTuYN4i+loJKGeV9flcCgIK37cCXRh+L1bd3iBHlynerhQ7BhCkn2BPbQUL+rGqFg==}
    engines: {node: '>=6.9.0'}

  '@babel/compat-data@7.27.1':
    resolution: {integrity: sha512-Q+E+rd/yBzNQhXkG+zQnF58e4zoZfBedaxwzPmicKsiK3nt8iJYrSrDbjwFFDGC4f+rPafqRaPH6TsDoSvMf7A==}
    engines: {node: '>=6.9.0'}

  '@babel/core@7.27.1':
    resolution: {integrity: sha512-IaaGWsQqfsQWVLqMn9OB92MNN7zukfVA4s7KKAI0KfrrDsZ0yhi5uV4baBuLuN7n3vsZpwP8asPPcVwApxvjBQ==}
    engines: {node: '>=6.9.0'}

  '@babel/generator@7.27.1':
    resolution: {integrity: sha512-UnJfnIpc/+JO0/+KRVQNGU+y5taA5vCbwN8+azkX6beii/ZF+enZJSOKo11ZSzGJjlNfJHfQtmQT8H+9TXPG2w==}
    engines: {node: '>=6.9.0'}

  '@babel/helper-compilation-targets@7.27.1':
    resolution: {integrity: sha512-2YaDd/Rd9E598B5+WIc8wJPmWETiiJXFYVE60oX8FDohv7rAUU3CQj+A1MgeEmcsk2+dQuEjIe/GDvig0SqL4g==}
    engines: {node: '>=6.9.0'}

  '@babel/helper-module-imports@7.27.1':
    resolution: {integrity: sha512-0gSFWUPNXNopqtIPQvlD5WgXYI5GY2kP2cCvoT8kczjbfcfuIljTbcWrulD1CIPIX2gt1wghbDy08yE1p+/r3w==}
    engines: {node: '>=6.9.0'}

  '@babel/helper-module-transforms@7.27.1':
    resolution: {integrity: sha512-9yHn519/8KvTU5BjTVEEeIM3w9/2yXNKoD82JifINImhpKkARMJKPP59kLo+BafpdN5zgNeIcS4jsGDmd3l58g==}
    engines: {node: '>=6.9.0'}
    peerDependencies:
      '@babel/core': ^7.0.0

  '@babel/helper-plugin-utils@7.27.1':
    resolution: {integrity: sha512-1gn1Up5YXka3YYAHGKpbideQ5Yjf1tDa9qYcgysz+cNCXukyLl6DjPXhD3VRwSb8c0J9tA4b2+rHEZtc6R0tlw==}
    engines: {node: '>=6.9.0'}

  '@babel/helper-string-parser@7.27.1':
    resolution: {integrity: sha512-qMlSxKbpRlAridDExk92nSobyDdpPijUq2DW6oDnUqd0iOGxmQjyqhMIihI9+zv4LPyZdRje2cavWPbCbWm3eA==}
    engines: {node: '>=6.9.0'}

  '@babel/helper-validator-identifier@7.27.1':
    resolution: {integrity: sha512-D2hP9eA+Sqx1kBZgzxZh0y1trbuU+JoDkiEwqhQ36nodYqJwyEIhPSdMNd7lOm/4io72luTPWH20Yda0xOuUow==}
    engines: {node: '>=6.9.0'}

  '@babel/helper-validator-option@7.27.1':
    resolution: {integrity: sha512-YvjJow9FxbhFFKDSuFnVCe2WxXk1zWc22fFePVNEaWJEu8IrZVlda6N0uHwzZrUM1il7NC9Mlp4MaJYbYd9JSg==}
    engines: {node: '>=6.9.0'}

  '@babel/helpers@7.27.1':
    resolution: {integrity: sha512-FCvFTm0sWV8Fxhpp2McP5/W53GPllQ9QeQ7SiqGWjMf/LVG07lFa5+pgK05IRhVwtvafT22KF+ZSnM9I545CvQ==}
    engines: {node: '>=6.9.0'}

  '@babel/parser@7.27.1':
    resolution: {integrity: sha512-I0dZ3ZpCrJ1c04OqlNsQcKiZlsrXf/kkE4FXzID9rIOYICsAbA8mMDzhW/luRNAHdCNt7os/u8wenklZDlUVUQ==}
    engines: {node: '>=6.0.0'}
    hasBin: true

  '@babel/plugin-transform-react-jsx-self@7.27.1':
    resolution: {integrity: sha512-6UzkCs+ejGdZ5mFFC/OCUrv028ab2fp1znZmCZjAOBKiBK2jXD1O+BPSfX8X2qjJ75fZBMSnQn3Rq2mrBJK2mw==}
    engines: {node: '>=6.9.0'}
    peerDependencies:
      '@babel/core': ^7.0.0-0

  '@babel/plugin-transform-react-jsx-source@7.27.1':
    resolution: {integrity: sha512-zbwoTsBruTeKB9hSq73ha66iFeJHuaFkUbwvqElnygoNbj/jHRsSeokowZFN3CZ64IvEqcmmkVe89OPXc7ldAw==}
    engines: {node: '>=6.9.0'}
    peerDependencies:
      '@babel/core': ^7.0.0-0

  '@babel/runtime@7.27.6':
    resolution: {integrity: sha512-vbavdySgbTTrmFE+EsiqUTzlOr5bzlnJtUv9PynGCAKvfQqjIXbvFdumPM/GxMDfyuGMJaJAU6TO4zc1Jf1i8Q==}
    engines: {node: '>=6.9.0'}

  '@babel/template@7.27.1':
    resolution: {integrity: sha512-Fyo3ghWMqkHHpHQCoBs2VnYjR4iWFFjguTDEqA5WgZDOrFesVjMhMM2FSqTKSoUSDO1VQtavj8NFpdRBEvJTtg==}
    engines: {node: '>=6.9.0'}

  '@babel/traverse@7.27.1':
    resolution: {integrity: sha512-ZCYtZciz1IWJB4U61UPu4KEaqyfj+r5T1Q5mqPo+IBpcG9kHv30Z0aD8LXPgC1trYa6rK0orRyAhqUgk4MjmEg==}
    engines: {node: '>=6.9.0'}

  '@babel/types@7.27.1':
    resolution: {integrity: sha512-+EzkxvLNfiUeKMgy/3luqfsCWFRXLb7U6wNQTk60tovuckwB15B191tJWvpp4HjiQWdJkCxO3Wbvc6jlk3Xb2Q==}
    engines: {node: '>=6.9.0'}

  '@esbuild/aix-ppc64@0.21.5':
    resolution: {integrity: sha512-1SDgH6ZSPTlggy1yI6+Dbkiz8xzpHJEVAlF/AM1tHPLsf5STom9rwtjE4hKAF20FfXXNTFqEYXyJNWh1GiZedQ==}
    engines: {node: '>=12'}
    cpu: [ppc64]
    os: [aix]

  '@esbuild/android-arm64@0.21.5':
    resolution: {integrity: sha512-c0uX9VAUBQ7dTDCjq+wdyGLowMdtR/GoC2U5IYk/7D1H1JYC0qseD7+11iMP2mRLN9RcCMRcjC4YMclCzGwS/A==}
    engines: {node: '>=12'}
    cpu: [arm64]
    os: [android]

  '@esbuild/android-arm@0.21.5':
    resolution: {integrity: sha512-vCPvzSjpPHEi1siZdlvAlsPxXl7WbOVUBBAowWug4rJHb68Ox8KualB+1ocNvT5fjv6wpkX6o/iEpbDrf68zcg==}
    engines: {node: '>=12'}
    cpu: [arm]
    os: [android]

  '@esbuild/android-x64@0.21.5':
    resolution: {integrity: sha512-D7aPRUUNHRBwHxzxRvp856rjUHRFW1SdQATKXH2hqA0kAZb1hKmi02OpYRacl0TxIGz/ZmXWlbZgjwWYaCakTA==}
    engines: {node: '>=12'}
    cpu: [x64]
    os: [android]

  '@esbuild/darwin-arm64@0.21.5':
    resolution: {integrity: sha512-DwqXqZyuk5AiWWf3UfLiRDJ5EDd49zg6O9wclZ7kUMv2WRFr4HKjXp/5t8JZ11QbQfUS6/cRCKGwYhtNAY88kQ==}
    engines: {node: '>=12'}
    cpu: [arm64]
    os: [darwin]

  '@esbuild/darwin-x64@0.21.5':
    resolution: {integrity: sha512-se/JjF8NlmKVG4kNIuyWMV/22ZaerB+qaSi5MdrXtd6R08kvs2qCN4C09miupktDitvh8jRFflwGFBQcxZRjbw==}
    engines: {node: '>=12'}
    cpu: [x64]
    os: [darwin]

  '@esbuild/freebsd-arm64@0.21.5':
    resolution: {integrity: sha512-5JcRxxRDUJLX8JXp/wcBCy3pENnCgBR9bN6JsY4OmhfUtIHe3ZW0mawA7+RDAcMLrMIZaf03NlQiX9DGyB8h4g==}
    engines: {node: '>=12'}
    cpu: [arm64]
    os: [freebsd]

  '@esbuild/freebsd-x64@0.21.5':
    resolution: {integrity: sha512-J95kNBj1zkbMXtHVH29bBriQygMXqoVQOQYA+ISs0/2l3T9/kj42ow2mpqerRBxDJnmkUDCaQT/dfNXWX/ZZCQ==}
    engines: {node: '>=12'}
    cpu: [x64]
    os: [freebsd]

  '@esbuild/linux-arm64@0.21.5':
    resolution: {integrity: sha512-ibKvmyYzKsBeX8d8I7MH/TMfWDXBF3db4qM6sy+7re0YXya+K1cem3on9XgdT2EQGMu4hQyZhan7TeQ8XkGp4Q==}
    engines: {node: '>=12'}
    cpu: [arm64]
    os: [linux]

  '@esbuild/linux-arm@0.21.5':
    resolution: {integrity: sha512-bPb5AHZtbeNGjCKVZ9UGqGwo8EUu4cLq68E95A53KlxAPRmUyYv2D6F0uUI65XisGOL1hBP5mTronbgo+0bFcA==}
    engines: {node: '>=12'}
    cpu: [arm]
    os: [linux]

  '@esbuild/linux-ia32@0.21.5':
    resolution: {integrity: sha512-YvjXDqLRqPDl2dvRODYmmhz4rPeVKYvppfGYKSNGdyZkA01046pLWyRKKI3ax8fbJoK5QbxblURkwK/MWY18Tg==}
    engines: {node: '>=12'}
    cpu: [ia32]
    os: [linux]

  '@esbuild/linux-loong64@0.21.5':
    resolution: {integrity: sha512-uHf1BmMG8qEvzdrzAqg2SIG/02+4/DHB6a9Kbya0XDvwDEKCoC8ZRWI5JJvNdUjtciBGFQ5PuBlpEOXQj+JQSg==}
    engines: {node: '>=12'}
    cpu: [loong64]
    os: [linux]

  '@esbuild/linux-mips64el@0.21.5':
    resolution: {integrity: sha512-IajOmO+KJK23bj52dFSNCMsz1QP1DqM6cwLUv3W1QwyxkyIWecfafnI555fvSGqEKwjMXVLokcV5ygHW5b3Jbg==}
    engines: {node: '>=12'}
    cpu: [mips64el]
    os: [linux]

  '@esbuild/linux-ppc64@0.21.5':
    resolution: {integrity: sha512-1hHV/Z4OEfMwpLO8rp7CvlhBDnjsC3CttJXIhBi+5Aj5r+MBvy4egg7wCbe//hSsT+RvDAG7s81tAvpL2XAE4w==}
    engines: {node: '>=12'}
    cpu: [ppc64]
    os: [linux]

  '@esbuild/linux-riscv64@0.21.5':
    resolution: {integrity: sha512-2HdXDMd9GMgTGrPWnJzP2ALSokE/0O5HhTUvWIbD3YdjME8JwvSCnNGBnTThKGEB91OZhzrJ4qIIxk/SBmyDDA==}
    engines: {node: '>=12'}
    cpu: [riscv64]
    os: [linux]

  '@esbuild/linux-s390x@0.21.5':
    resolution: {integrity: sha512-zus5sxzqBJD3eXxwvjN1yQkRepANgxE9lgOW2qLnmr8ikMTphkjgXu1HR01K4FJg8h1kEEDAqDcZQtbrRnB41A==}
    engines: {node: '>=12'}
    cpu: [s390x]
    os: [linux]

  '@esbuild/linux-x64@0.21.5':
    resolution: {integrity: sha512-1rYdTpyv03iycF1+BhzrzQJCdOuAOtaqHTWJZCWvijKD2N5Xu0TtVC8/+1faWqcP9iBCWOmjmhoH94dH82BxPQ==}
    engines: {node: '>=12'}
    cpu: [x64]
    os: [linux]

  '@esbuild/netbsd-x64@0.21.5':
    resolution: {integrity: sha512-Woi2MXzXjMULccIwMnLciyZH4nCIMpWQAs049KEeMvOcNADVxo0UBIQPfSmxB3CWKedngg7sWZdLvLczpe0tLg==}
    engines: {node: '>=12'}
    cpu: [x64]
    os: [netbsd]

  '@esbuild/openbsd-x64@0.21.5':
    resolution: {integrity: sha512-HLNNw99xsvx12lFBUwoT8EVCsSvRNDVxNpjZ7bPn947b8gJPzeHWyNVhFsaerc0n3TsbOINvRP2byTZ5LKezow==}
    engines: {node: '>=12'}
    cpu: [x64]
    os: [openbsd]

  '@esbuild/sunos-x64@0.21.5':
    resolution: {integrity: sha512-6+gjmFpfy0BHU5Tpptkuh8+uw3mnrvgs+dSPQXQOv3ekbordwnzTVEb4qnIvQcYXq6gzkyTnoZ9dZG+D4garKg==}
    engines: {node: '>=12'}
    cpu: [x64]
    os: [sunos]

  '@esbuild/win32-arm64@0.21.5':
    resolution: {integrity: sha512-Z0gOTd75VvXqyq7nsl93zwahcTROgqvuAcYDUr+vOv8uHhNSKROyU961kgtCD1e95IqPKSQKH7tBTslnS3tA8A==}
    engines: {node: '>=12'}
    cpu: [arm64]
    os: [win32]

  '@esbuild/win32-ia32@0.21.5':
    resolution: {integrity: sha512-SWXFF1CL2RVNMaVs+BBClwtfZSvDgtL//G/smwAc5oVK/UPu2Gu9tIaRgFmYFFKrmg3SyAjSrElf0TiJ1v8fYA==}
    engines: {node: '>=12'}
    cpu: [ia32]
    os: [win32]

  '@esbuild/win32-x64@0.21.5':
    resolution: {integrity: sha512-tQd/1efJuzPC6rCFwEvLtci/xNFcTZknmXs98FYDfGE4wP9ClFV98nyKrzJKVPMhdDnjzLhdUyMX4PsQAPjwIw==}
    engines: {node: '>=12'}
    cpu: [x64]
    os: [win32]

  '@eslint-community/eslint-utils@4.6.1':
    resolution: {integrity: sha512-KTsJMmobmbrFLe3LDh0PC2FXpcSYJt/MLjlkh/9LEnmKYLSYmT/0EW9JWANjeoemiuZrmogti0tW5Ch+qNUYDw==}
    engines: {node: ^12.22.0 || ^14.17.0 || >=16.0.0}
    peerDependencies:
      eslint: ^6.0.0 || ^7.0.0 || >=8.0.0

  '@eslint-community/regexpp@4.12.1':
    resolution: {integrity: sha512-CCZCDJuduB9OUkFkY2IgppNZMi2lBQgD2qzwXkEia16cge2pijY/aXi96CJMquDMn3nJdlPV1A5KrJEXwfLNzQ==}
    engines: {node: ^12.0.0 || ^14.0.0 || >=16.0.0}

  '@eslint/eslintrc@2.1.4':
    resolution: {integrity: sha512-269Z39MS6wVJtsoUl10L60WdkhJVdPG24Q4eZTH3nnF6lpvSShEK3wQjDX9JRWAUPvPh7COouPpU9IrqaZFvtQ==}
    engines: {node: ^12.22.0 || ^14.17.0 || >=16.0.0}

  '@eslint/js@8.57.1':
    resolution: {integrity: sha512-d9zaMRSTIKDLhctzH12MtXvJKSSUhaHcjV+2Z+GK+EEY7XKpP5yR4x+N3TAcHTcu963nIr+TMcCb4DBCYX1z6Q==}
    engines: {node: ^12.22.0 || ^14.17.0 || >=16.0.0}

  '@floating-ui/core@1.7.0':
    resolution: {integrity: sha512-FRdBLykrPPA6P76GGGqlex/e7fbe0F1ykgxHYNXQsH/iTEtjMj/f9bpY5oQqbjt5VgZvgz/uKXbGuROijh3VLA==}

  '@floating-ui/dom@1.7.0':
    resolution: {integrity: sha512-lGTor4VlXcesUMh1cupTUTDoCxMb0V6bm3CnxHzQcw8Eaf1jQbgQX4i02fYgT0vJ82tb5MZ4CZk1LRGkktJCzg==}

  '@floating-ui/react-dom@2.1.2':
    resolution: {integrity: sha512-06okr5cgPzMNBy+Ycse2A6udMi4bqwW/zgBF/rwjcNqWkyr82Mcg8b0vjX8OJpZFy/FKjJmw6wV7t44kK6kW7A==}
    peerDependencies:
      react: '>=16.8.0'
      react-dom: '>=16.8.0'

  '@floating-ui/utils@0.2.9':
    resolution: {integrity: sha512-MDWhGtE+eHw5JW7lq4qhc5yRLS11ERl1c7Z6Xd0a58DozHES6EnNNwUWbMiG4J9Cgj053Bhk8zvlhFYKVhULwg==}

  '@humanwhocodes/config-array@0.13.0':
    resolution: {integrity: sha512-DZLEEqFWQFiyK6h5YIeynKx7JlvCYWL0cImfSRXZ9l4Sg2efkFGTuFf6vzXjK1cq6IYkU+Eg/JizXw+TD2vRNw==}
    engines: {node: '>=10.10.0'}
    deprecated: Use @eslint/config-array instead

  '@humanwhocodes/module-importer@1.0.1':
    resolution: {integrity: sha512-bxveV4V8v5Yb4ncFTT3rPSgZBOpCkjfK0y4oVVVJwIuDVBRMDXrPyXRL988i5ap9m9bnyEEjWfm5WkBmtffLfA==}
    engines: {node: '>=12.22'}

  '@humanwhocodes/object-schema@2.0.3':
    resolution: {integrity: sha512-93zYdMES/c1D69yZiKDBj0V24vqNzB/koF26KPaagAfd3P/4gUlh3Dys5ogAK+Exi9QyzlD8x/08Zt7wIKcDcA==}
    deprecated: Use @eslint/object-schema instead

  '@isaacs/cliui@8.0.2':
    resolution: {integrity: sha512-O8jcjabXaleOG9DQ0+ARXWZBTfnP4WNAqzuiJK7ll44AmxGKv/J2M4TPjxjY3znBCfvBXFzucm1twdyFybFqEA==}
    engines: {node: '>=12'}

  '@jridgewell/gen-mapping@0.3.8':
    resolution: {integrity: sha512-imAbBGkb+ebQyxKgzv5Hu2nmROxoDOXHh80evxdoXNOrvAnVx7zimzc1Oo5h9RlfV4vPXaE2iM5pOFbvOCClWA==}
    engines: {node: '>=6.0.0'}

  '@jridgewell/resolve-uri@3.1.2':
    resolution: {integrity: sha512-bRISgCIjP20/tbWSPWMEi54QVPRZExkuD9lJL+UIxUKtwVJA8wW1Trb1jMs1RFXo1CBTNZ/5hpC9QvmKWdopKw==}
    engines: {node: '>=6.0.0'}

  '@jridgewell/set-array@1.2.1':
    resolution: {integrity: sha512-R8gLRTZeyp03ymzP/6Lil/28tGeGEzhx1q2k703KGWRAI1VdvPIXdG70VJc2pAMw3NA6JKL5hhFu1sJX0Mnn/A==}
    engines: {node: '>=6.0.0'}

  '@jridgewell/sourcemap-codec@1.5.0':
    resolution: {integrity: sha512-gv3ZRaISU3fjPAgNsriBRqGWQL6quFx04YMPW/zD8XMLsU32mhCCbfbO6KZFLjvYpCZ8zyDEgqsgf+PwPaM7GQ==}

  '@jridgewell/trace-mapping@0.3.25':
    resolution: {integrity: sha512-vNk6aEwybGtawWmy/PzwnGDOjCkLWSD2wqvjGGAgOAwCGWySYXfYoxt00IJkTF+8Lb57DwOb3Aa0o9CApepiYQ==}

  '@nodelib/fs.scandir@2.1.5':
    resolution: {integrity: sha512-vq24Bq3ym5HEQm2NKCr3yXDwjc7vTsEThRDnkp2DK9p1uqLR+DHurm/NOTo0KG7HYHU7eppKZj3MyqYuMBf62g==}
    engines: {node: '>= 8'}

  '@nodelib/fs.stat@2.0.5':
    resolution: {integrity: sha512-RkhPPp2zrqDAQA/2jNhnztcPAlv64XdhIp7a7454A5ovI7Bukxgt7MX7udwAu3zg1DcpPU0rz3VV1SeaqvY4+A==}
    engines: {node: '>= 8'}

  '@nodelib/fs.walk@1.2.8':
    resolution: {integrity: sha512-oGB+UxlgWcgQkgwo8GcEGwemoTFt3FIO9ababBmaGwXIoBKZ+GTy0pP185beGg7Llih/NSHSV2XAs1lnznocSg==}
    engines: {node: '>= 8'}

  '@pkgjs/parseargs@0.11.0':
    resolution: {integrity: sha512-+1VkjdD0QBLPodGrJUeqarH8VAIvQODIbwh9XpP5Syisf7YoQgsJKPNFoqqLQlu+VQ/tVSshMR6loPMn8U+dPg==}
    engines: {node: '>=14'}

  '@radix-ui/primitive@1.1.2':
    resolution: {integrity: sha512-XnbHrrprsNqZKQhStrSwgRUQzoCI1glLzdw79xiZPoofhGICeZRSQ3dIxAKH1gb3OHfNf4d6f+vAv3kil2eggA==}

  '@radix-ui/react-accordion@1.2.10':
    resolution: {integrity: sha512-x+URzV1siKmeXPSUIQ22L81qp2eOhjpy3tgteF+zOr4d1u0qJnFuyBF4MoQRhmKP6ivDxlvDAvqaF77gh7DOIw==}
    peerDependencies:
      '@types/react': '*'
      '@types/react-dom': '*'
      react: ^16.8 || ^17.0 || ^18.0 || ^19.0 || ^19.0.0-rc
      react-dom: ^16.8 || ^17.0 || ^18.0 || ^19.0 || ^19.0.0-rc
    peerDependenciesMeta:
      '@types/react':
        optional: true
      '@types/react-dom':
        optional: true

  '@radix-ui/react-arrow@1.1.6':
    resolution: {integrity: sha512-2JMfHJf/eVnwq+2dewT3C0acmCWD3XiVA1Da+jTDqo342UlU13WvXtqHhG+yJw5JeQmu4ue2eMy6gcEArLBlcw==}
    peerDependencies:
      '@types/react': '*'
      '@types/react-dom': '*'
      react: ^16.8 || ^17.0 || ^18.0 || ^19.0 || ^19.0.0-rc
      react-dom: ^16.8 || ^17.0 || ^18.0 || ^19.0 || ^19.0.0-rc
    peerDependenciesMeta:
      '@types/react':
        optional: true
      '@types/react-dom':
        optional: true

  '@radix-ui/react-collapsible@1.1.10':
    resolution: {integrity: sha512-O2mcG3gZNkJ/Ena34HurA3llPOEA/M4dJtIRMa6y/cknRDC8XY5UZBInKTsUwW5cUue9A4k0wi1XU5fKBzKe1w==}
    peerDependencies:
      '@types/react': '*'
      '@types/react-dom': '*'
      react: ^16.8 || ^17.0 || ^18.0 || ^19.0 || ^19.0.0-rc
      react-dom: ^16.8 || ^17.0 || ^18.0 || ^19.0 || ^19.0.0-rc
    peerDependenciesMeta:
      '@types/react':
        optional: true
      '@types/react-dom':
        optional: true

  '@radix-ui/react-collection@1.1.6':
    resolution: {integrity: sha512-PbhRFK4lIEw9ADonj48tiYWzkllz81TM7KVYyyMMw2cwHO7D5h4XKEblL8NlaRisTK3QTe6tBEhDccFUryxHBQ==}
    peerDependencies:
      '@types/react': '*'
      '@types/react-dom': '*'
      react: ^16.8 || ^17.0 || ^18.0 || ^19.0 || ^19.0.0-rc
      react-dom: ^16.8 || ^17.0 || ^18.0 || ^19.0 || ^19.0.0-rc
    peerDependenciesMeta:
      '@types/react':
        optional: true
      '@types/react-dom':
        optional: true

  '@radix-ui/react-compose-refs@1.1.2':
    resolution: {integrity: sha512-z4eqJvfiNnFMHIIvXP3CY57y2WJs5g2v3X0zm9mEJkrkNv4rDxu+sg9Jh8EkXyeqBkB7SOcboo9dMVqhyrACIg==}
    peerDependencies:
      '@types/react': '*'
      react: ^16.8 || ^17.0 || ^18.0 || ^19.0 || ^19.0.0-rc
    peerDependenciesMeta:
      '@types/react':
        optional: true

  '@radix-ui/react-context@1.1.2':
    resolution: {integrity: sha512-jCi/QKUM2r1Ju5a3J64TH2A5SpKAgh0LpknyqdQ4m6DCV0xJ2HG1xARRwNGPQfi1SLdLWZ1OJz6F4OMBBNiGJA==}
    peerDependencies:
      '@types/react': '*'
      react: ^16.8 || ^17.0 || ^18.0 || ^19.0 || ^19.0.0-rc
    peerDependenciesMeta:
      '@types/react':
        optional: true

  '@radix-ui/react-dialog@1.1.13':
    resolution: {integrity: sha512-ARFmqUyhIVS3+riWzwGTe7JLjqwqgnODBUZdqpWar/z1WFs9z76fuOs/2BOWCR+YboRn4/WN9aoaGVwqNRr8VA==}
    peerDependencies:
      '@types/react': '*'
      '@types/react-dom': '*'
      react: ^16.8 || ^17.0 || ^18.0 || ^19.0 || ^19.0.0-rc
      react-dom: ^16.8 || ^17.0 || ^18.0 || ^19.0 || ^19.0.0-rc
    peerDependenciesMeta:
      '@types/react':
        optional: true
      '@types/react-dom':
        optional: true

  '@radix-ui/react-direction@1.1.1':
    resolution: {integrity: sha512-1UEWRX6jnOA2y4H5WczZ44gOOjTEmlqv1uNW4GAJEO5+bauCBhv8snY65Iw5/VOS/ghKN9gr2KjnLKxrsvoMVw==}
    peerDependencies:
      '@types/react': '*'
      react: ^16.8 || ^17.0 || ^18.0 || ^19.0 || ^19.0.0-rc
    peerDependenciesMeta:
      '@types/react':
        optional: true

  '@radix-ui/react-dismissable-layer@1.1.9':
    resolution: {integrity: sha512-way197PiTvNp+WBP7svMJasHl+vibhWGQDb6Mgf5mhEWJkgb85z7Lfl9TUdkqpWsf8GRNmoopx9ZxCyDzmgRMQ==}
    peerDependencies:
      '@types/react': '*'
      '@types/react-dom': '*'
      react: ^16.8 || ^17.0 || ^18.0 || ^19.0 || ^19.0.0-rc
      react-dom: ^16.8 || ^17.0 || ^18.0 || ^19.0 || ^19.0.0-rc
    peerDependenciesMeta:
      '@types/react':
        optional: true
      '@types/react-dom':
        optional: true

  '@radix-ui/react-focus-guards@1.1.2':
    resolution: {integrity: sha512-fyjAACV62oPV925xFCrH8DR5xWhg9KYtJT4s3u54jxp+L/hbpTY2kIeEFFbFe+a/HCE94zGQMZLIpVTPVZDhaA==}
    peerDependencies:
      '@types/react': '*'
      react: ^16.8 || ^17.0 || ^18.0 || ^19.0 || ^19.0.0-rc
    peerDependenciesMeta:
      '@types/react':
        optional: true

  '@radix-ui/react-focus-scope@1.1.6':
    resolution: {integrity: sha512-r9zpYNUQY+2jWHWZGyddQLL9YHkM/XvSFHVcWs7bdVuxMAnCwTAuy6Pf47Z4nw7dYcUou1vg/VgjjrrH03VeBw==}
    peerDependencies:
      '@types/react': '*'
      '@types/react-dom': '*'
      react: ^16.8 || ^17.0 || ^18.0 || ^19.0 || ^19.0.0-rc
      react-dom: ^16.8 || ^17.0 || ^18.0 || ^19.0 || ^19.0.0-rc
    peerDependenciesMeta:
      '@types/react':
        optional: true
      '@types/react-dom':
        optional: true

  '@radix-ui/react-id@1.1.1':
    resolution: {integrity: sha512-kGkGegYIdQsOb4XjsfM97rXsiHaBwco+hFI66oO4s9LU+PLAC5oJ7khdOVFxkhsmlbpUqDAvXw11CluXP+jkHg==}
    peerDependencies:
      '@types/react': '*'
      react: ^16.8 || ^17.0 || ^18.0 || ^19.0 || ^19.0.0-rc
    peerDependenciesMeta:
      '@types/react':
        optional: true

  '@radix-ui/react-popover@1.1.13':
    resolution: {integrity: sha512-84uqQV3omKDR076izYgcha6gdpN8m3z6w/AeJ83MSBJYVG/AbOHdLjAgsPZkeC/kt+k64moXFCnio8BbqXszlw==}
    peerDependencies:
      '@types/react': '*'
      '@types/react-dom': '*'
      react: ^16.8 || ^17.0 || ^18.0 || ^19.0 || ^19.0.0-rc
      react-dom: ^16.8 || ^17.0 || ^18.0 || ^19.0 || ^19.0.0-rc
    peerDependenciesMeta:
      '@types/react':
        optional: true
      '@types/react-dom':
        optional: true

  '@radix-ui/react-popper@1.2.6':
    resolution: {integrity: sha512-7iqXaOWIjDBfIG7aq8CUEeCSsQMLFdn7VEE8TaFz704DtEzpPHR7w/uuzRflvKgltqSAImgcmxQ7fFX3X7wasg==}
    peerDependencies:
      '@types/react': '*'
      '@types/react-dom': '*'
      react: ^16.8 || ^17.0 || ^18.0 || ^19.0 || ^19.0.0-rc
      react-dom: ^16.8 || ^17.0 || ^18.0 || ^19.0 || ^19.0.0-rc
    peerDependenciesMeta:
      '@types/react':
        optional: true
      '@types/react-dom':
        optional: true

  '@radix-ui/react-portal@1.1.8':
    resolution: {integrity: sha512-hQsTUIn7p7fxCPvao/q6wpbxmCwgLrlz+nOrJgC+RwfZqWY/WN+UMqkXzrtKbPrF82P43eCTl3ekeKuyAQbFeg==}
    peerDependencies:
      '@types/react': '*'
      '@types/react-dom': '*'
      react: ^16.8 || ^17.0 || ^18.0 || ^19.0 || ^19.0.0-rc
      react-dom: ^16.8 || ^17.0 || ^18.0 || ^19.0 || ^19.0.0-rc
    peerDependenciesMeta:
      '@types/react':
        optional: true
      '@types/react-dom':
        optional: true

  '@radix-ui/react-presence@1.1.4':
    resolution: {integrity: sha512-ueDqRbdc4/bkaQT3GIpLQssRlFgWaL/U2z/S31qRwwLWoxHLgry3SIfCwhxeQNbirEUXFa+lq3RL3oBYXtcmIA==}
    peerDependencies:
      '@types/react': '*'
      '@types/react-dom': '*'
      react: ^16.8 || ^17.0 || ^18.0 || ^19.0 || ^19.0.0-rc
      react-dom: ^16.8 || ^17.0 || ^18.0 || ^19.0 || ^19.0.0-rc
    peerDependenciesMeta:
      '@types/react':
        optional: true
      '@types/react-dom':
        optional: true

  '@radix-ui/react-primitive@2.1.2':
    resolution: {integrity: sha512-uHa+l/lKfxuDD2zjN/0peM/RhhSmRjr5YWdk/37EnSv1nJ88uvG85DPexSm8HdFQROd2VdERJ6ynXbkCFi+APw==}
    peerDependencies:
      '@types/react': '*'
      '@types/react-dom': '*'
      react: ^16.8 || ^17.0 || ^18.0 || ^19.0 || ^19.0.0-rc
      react-dom: ^16.8 || ^17.0 || ^18.0 || ^19.0 || ^19.0.0-rc
    peerDependenciesMeta:
      '@types/react':
        optional: true
      '@types/react-dom':
        optional: true

  '@radix-ui/react-roving-focus@1.1.9':
    resolution: {integrity: sha512-ZzrIFnMYHHCNqSNCsuN6l7wlewBEq0O0BCSBkabJMFXVO51LRUTq71gLP1UxFvmrXElqmPjA5VX7IqC9VpazAQ==}
    peerDependencies:
      '@types/react': '*'
      '@types/react-dom': '*'
      react: ^16.8 || ^17.0 || ^18.0 || ^19.0 || ^19.0.0-rc
      react-dom: ^16.8 || ^17.0 || ^18.0 || ^19.0 || ^19.0.0-rc
    peerDependenciesMeta:
      '@types/react':
        optional: true
      '@types/react-dom':
        optional: true

  '@radix-ui/react-separator@1.1.6':
    resolution: {integrity: sha512-Izof3lPpbCfTM7WDta+LRkz31jem890VjEvpVRoWQNKpDUMMVffuyq854XPGP1KYGWWmjmYvHvPFeocWhFCy1w==}
    peerDependencies:
      '@types/react': '*'
      '@types/react-dom': '*'
      react: ^16.8 || ^17.0 || ^18.0 || ^19.0 || ^19.0.0-rc
      react-dom: ^16.8 || ^17.0 || ^18.0 || ^19.0 || ^19.0.0-rc
    peerDependenciesMeta:
      '@types/react':
        optional: true
      '@types/react-dom':
        optional: true

  '@radix-ui/react-slot@1.2.0':
    resolution: {integrity: sha512-ujc+V6r0HNDviYqIK3rW4ffgYiZ8g5DEHrGJVk4x7kTlLXRDILnKX9vAUYeIsLOoDpDJ0ujpqMkjH4w2ofuo6w==}
    peerDependencies:
      '@types/react': '*'
      react: ^16.8 || ^17.0 || ^18.0 || ^19.0 || ^19.0.0-rc
    peerDependenciesMeta:
      '@types/react':
        optional: true

  '@radix-ui/react-slot@1.2.2':
    resolution: {integrity: sha512-y7TBO4xN4Y94FvcWIOIh18fM4R1A8S4q1jhoz4PNzOoHsFcN8pogcFmZrTYAm4F9VRUrWP/Mw7xSKybIeRI+CQ==}
    peerDependencies:
      '@types/react': '*'
      react: ^16.8 || ^17.0 || ^18.0 || ^19.0 || ^19.0.0-rc
    peerDependenciesMeta:
      '@types/react':
        optional: true

  '@radix-ui/react-tabs@1.1.11':
    resolution: {integrity: sha512-4FiKSVoXqPP/KfzlB7lwwqoFV6EPwkrrqGp9cUYXjwDYHhvpnqq79P+EPHKcdoTE7Rl8w/+6s9rTlsfXHES9GA==}
    peerDependencies:
      '@types/react': '*'
      '@types/react-dom': '*'
      react: ^16.8 || ^17.0 || ^18.0 || ^19.0 || ^19.0.0-rc
      react-dom: ^16.8 || ^17.0 || ^18.0 || ^19.0 || ^19.0.0-rc
    peerDependenciesMeta:
      '@types/react':
        optional: true
      '@types/react-dom':
        optional: true

  '@radix-ui/react-tooltip@1.2.6':
    resolution: {integrity: sha512-zYb+9dc9tkoN2JjBDIIPLQtk3gGyz8FMKoqYTb8EMVQ5a5hBcdHPECrsZVI4NpPAUOixhkoqg7Hj5ry5USowfA==}
    peerDependencies:
      '@types/react': '*'
      '@types/react-dom': '*'
      react: ^16.8 || ^17.0 || ^18.0 || ^19.0 || ^19.0.0-rc
      react-dom: ^16.8 || ^17.0 || ^18.0 || ^19.0 || ^19.0.0-rc
    peerDependenciesMeta:
      '@types/react':
        optional: true
      '@types/react-dom':
        optional: true

  '@radix-ui/react-use-callback-ref@1.1.1':
    resolution: {integrity: sha512-FkBMwD+qbGQeMu1cOHnuGB6x4yzPjho8ap5WtbEJ26umhgqVXbhekKUQO+hZEL1vU92a3wHwdp0HAcqAUF5iDg==}
    peerDependencies:
      '@types/react': '*'
      react: ^16.8 || ^17.0 || ^18.0 || ^19.0 || ^19.0.0-rc
    peerDependenciesMeta:
      '@types/react':
        optional: true

  '@radix-ui/react-use-controllable-state@1.2.2':
    resolution: {integrity: sha512-BjasUjixPFdS+NKkypcyyN5Pmg83Olst0+c6vGov0diwTEo6mgdqVR6hxcEgFuh4QrAs7Rc+9KuGJ9TVCj0Zzg==}
    peerDependencies:
      '@types/react': '*'
      react: ^16.8 || ^17.0 || ^18.0 || ^19.0 || ^19.0.0-rc
    peerDependenciesMeta:
      '@types/react':
        optional: true

  '@radix-ui/react-use-effect-event@0.0.2':
    resolution: {integrity: sha512-Qp8WbZOBe+blgpuUT+lw2xheLP8q0oatc9UpmiemEICxGvFLYmHm9QowVZGHtJlGbS6A6yJ3iViad/2cVjnOiA==}
    peerDependencies:
      '@types/react': '*'
      react: ^16.8 || ^17.0 || ^18.0 || ^19.0 || ^19.0.0-rc
    peerDependenciesMeta:
      '@types/react':
        optional: true

  '@radix-ui/react-use-escape-keydown@1.1.1':
    resolution: {integrity: sha512-Il0+boE7w/XebUHyBjroE+DbByORGR9KKmITzbR7MyQ4akpORYP/ZmbhAr0DG7RmmBqoOnZdy2QlvajJ2QA59g==}
    peerDependencies:
      '@types/react': '*'
      react: ^16.8 || ^17.0 || ^18.0 || ^19.0 || ^19.0.0-rc
    peerDependenciesMeta:
      '@types/react':
        optional: true

  '@radix-ui/react-use-layout-effect@1.1.1':
    resolution: {integrity: sha512-RbJRS4UWQFkzHTTwVymMTUv8EqYhOp8dOOviLj2ugtTiXRaRQS7GLGxZTLL1jWhMeoSCf5zmcZkqTl9IiYfXcQ==}
    peerDependencies:
      '@types/react': '*'
      react: ^16.8 || ^17.0 || ^18.0 || ^19.0 || ^19.0.0-rc
    peerDependenciesMeta:
      '@types/react':
        optional: true

  '@radix-ui/react-use-rect@1.1.1':
    resolution: {integrity: sha512-QTYuDesS0VtuHNNvMh+CjlKJ4LJickCMUAqjlE3+j8w+RlRpwyX3apEQKGFzbZGdo7XNG1tXa+bQqIE7HIXT2w==}
    peerDependencies:
      '@types/react': '*'
      react: ^16.8 || ^17.0 || ^18.0 || ^19.0 || ^19.0.0-rc
    peerDependenciesMeta:
      '@types/react':
        optional: true

  '@radix-ui/react-use-size@1.1.1':
    resolution: {integrity: sha512-ewrXRDTAqAXlkl6t/fkXWNAhFX9I+CkKlw6zjEwk86RSPKwZr3xpBRso655aqYafwtnbpHLj6toFzmd6xdVptQ==}
    peerDependencies:
      '@types/react': '*'
      react: ^16.8 || ^17.0 || ^18.0 || ^19.0 || ^19.0.0-rc
    peerDependenciesMeta:
      '@types/react':
        optional: true

  '@radix-ui/react-visually-hidden@1.2.2':
    resolution: {integrity: sha512-ORCmRUbNiZIv6uV5mhFrhsIKw4UX/N3syZtyqvry61tbGm4JlgQuSn0hk5TwCARsCjkcnuRkSdCE3xfb+ADHew==}
    peerDependencies:
      '@types/react': '*'
      '@types/react-dom': '*'
      react: ^16.8 || ^17.0 || ^18.0 || ^19.0 || ^19.0.0-rc
      react-dom: ^16.8 || ^17.0 || ^18.0 || ^19.0 || ^19.0.0-rc
    peerDependenciesMeta:
      '@types/react':
        optional: true
      '@types/react-dom':
        optional: true

  '@radix-ui/rect@1.1.1':
    resolution: {integrity: sha512-HPwpGIzkl28mWyZqG52jiqDJ12waP11Pa1lGoiyUkIEuMLBP0oeK/C89esbXrxsky5we7dfd8U58nm0SgAWpVw==}

  '@rollup/rollup-android-arm-eabi@4.40.1':
    resolution: {integrity: sha512-kxz0YeeCrRUHz3zyqvd7n+TVRlNyTifBsmnmNPtk3hQURUyG9eAB+usz6DAwagMusjx/zb3AjvDUvhFGDAexGw==}
    cpu: [arm]
    os: [android]

  '@rollup/rollup-android-arm64@4.40.1':
    resolution: {integrity: sha512-PPkxTOisoNC6TpnDKatjKkjRMsdaWIhyuMkA4UsBXT9WEZY4uHezBTjs6Vl4PbqQQeu6oION1w2voYZv9yquCw==}
    cpu: [arm64]
    os: [android]

  '@rollup/rollup-darwin-arm64@4.40.1':
    resolution: {integrity: sha512-VWXGISWFY18v/0JyNUy4A46KCFCb9NVsH+1100XP31lud+TzlezBbz24CYzbnA4x6w4hx+NYCXDfnvDVO6lcAA==}
    cpu: [arm64]
    os: [darwin]

  '@rollup/rollup-darwin-x64@4.40.1':
    resolution: {integrity: sha512-nIwkXafAI1/QCS7pxSpv/ZtFW6TXcNUEHAIA9EIyw5OzxJZQ1YDrX+CL6JAIQgZ33CInl1R6mHet9Y/UZTg2Bw==}
    cpu: [x64]
    os: [darwin]

  '@rollup/rollup-freebsd-arm64@4.40.1':
    resolution: {integrity: sha512-BdrLJ2mHTrIYdaS2I99mriyJfGGenSaP+UwGi1kB9BLOCu9SR8ZpbkmmalKIALnRw24kM7qCN0IOm6L0S44iWw==}
    cpu: [arm64]
    os: [freebsd]

  '@rollup/rollup-freebsd-x64@4.40.1':
    resolution: {integrity: sha512-VXeo/puqvCG8JBPNZXZf5Dqq7BzElNJzHRRw3vjBE27WujdzuOPecDPc/+1DcdcTptNBep3861jNq0mYkT8Z6Q==}
    cpu: [x64]
    os: [freebsd]

  '@rollup/rollup-linux-arm-gnueabihf@4.40.1':
    resolution: {integrity: sha512-ehSKrewwsESPt1TgSE/na9nIhWCosfGSFqv7vwEtjyAqZcvbGIg4JAcV7ZEh2tfj/IlfBeZjgOXm35iOOjadcg==}
    cpu: [arm]
    os: [linux]

  '@rollup/rollup-linux-arm-musleabihf@4.40.1':
    resolution: {integrity: sha512-m39iO/aaurh5FVIu/F4/Zsl8xppd76S4qoID8E+dSRQvTyZTOI2gVk3T4oqzfq1PtcvOfAVlwLMK3KRQMaR8lg==}
    cpu: [arm]
    os: [linux]

  '@rollup/rollup-linux-arm64-gnu@4.40.1':
    resolution: {integrity: sha512-Y+GHnGaku4aVLSgrT0uWe2o2Rq8te9hi+MwqGF9r9ORgXhmHK5Q71N757u0F8yU1OIwUIFy6YiJtKjtyktk5hg==}
    cpu: [arm64]
    os: [linux]

  '@rollup/rollup-linux-arm64-musl@4.40.1':
    resolution: {integrity: sha512-jEwjn3jCA+tQGswK3aEWcD09/7M5wGwc6+flhva7dsQNRZZTe30vkalgIzV4tjkopsTS9Jd7Y1Bsj6a4lzz8gQ==}
    cpu: [arm64]
    os: [linux]

  '@rollup/rollup-linux-loongarch64-gnu@4.40.1':
    resolution: {integrity: sha512-ySyWikVhNzv+BV/IDCsrraOAZ3UaC8SZB67FZlqVwXwnFhPihOso9rPOxzZbjp81suB1O2Topw+6Ug3JNegejQ==}
    cpu: [loong64]
    os: [linux]

  '@rollup/rollup-linux-powerpc64le-gnu@4.40.1':
    resolution: {integrity: sha512-BvvA64QxZlh7WZWqDPPdt0GH4bznuL6uOO1pmgPnnv86rpUpc8ZxgZwcEgXvo02GRIZX1hQ0j0pAnhwkhwPqWg==}
    cpu: [ppc64]
    os: [linux]

  '@rollup/rollup-linux-riscv64-gnu@4.40.1':
    resolution: {integrity: sha512-EQSP+8+1VuSulm9RKSMKitTav89fKbHymTf25n5+Yr6gAPZxYWpj3DzAsQqoaHAk9YX2lwEyAf9S4W8F4l3VBQ==}
    cpu: [riscv64]
    os: [linux]

  '@rollup/rollup-linux-riscv64-musl@4.40.1':
    resolution: {integrity: sha512-n/vQ4xRZXKuIpqukkMXZt9RWdl+2zgGNx7Uda8NtmLJ06NL8jiHxUawbwC+hdSq1rrw/9CghCpEONor+l1e2gA==}
    cpu: [riscv64]
    os: [linux]

  '@rollup/rollup-linux-s390x-gnu@4.40.1':
    resolution: {integrity: sha512-h8d28xzYb98fMQKUz0w2fMc1XuGzLLjdyxVIbhbil4ELfk5/orZlSTpF/xdI9C8K0I8lCkq+1En2RJsawZekkg==}
    cpu: [s390x]
    os: [linux]

  '@rollup/rollup-linux-x64-gnu@4.40.1':
    resolution: {integrity: sha512-XiK5z70PEFEFqcNj3/zRSz/qX4bp4QIraTy9QjwJAb/Z8GM7kVUsD0Uk8maIPeTyPCP03ChdI+VVmJriKYbRHQ==}
    cpu: [x64]
    os: [linux]

  '@rollup/rollup-linux-x64-musl@4.40.1':
    resolution: {integrity: sha512-2BRORitq5rQ4Da9blVovzNCMaUlyKrzMSvkVR0D4qPuOy/+pMCrh1d7o01RATwVy+6Fa1WBw+da7QPeLWU/1mQ==}
    cpu: [x64]
    os: [linux]

  '@rollup/rollup-win32-arm64-msvc@4.40.1':
    resolution: {integrity: sha512-b2bcNm9Kbde03H+q+Jjw9tSfhYkzrDUf2d5MAd1bOJuVplXvFhWz7tRtWvD8/ORZi7qSCy0idW6tf2HgxSXQSg==}
    cpu: [arm64]
    os: [win32]

  '@rollup/rollup-win32-ia32-msvc@4.40.1':
    resolution: {integrity: sha512-DfcogW8N7Zg7llVEfpqWMZcaErKfsj9VvmfSyRjCyo4BI3wPEfrzTtJkZG6gKP/Z92wFm6rz2aDO7/JfiR/whA==}
    cpu: [ia32]
    os: [win32]

  '@rollup/rollup-win32-x64-msvc@4.40.1':
    resolution: {integrity: sha512-ECyOuDeH3C1I8jH2MK1RtBJW+YPMvSfT0a5NN0nHfQYnDSJ6tUiZH3gzwVP5/Kfh/+Tt7tpWVF9LXNTnhTJ3kA==}
    cpu: [x64]
    os: [win32]

  '@tailwindcss/typography@0.5.16':
    resolution: {integrity: sha512-0wDLwCVF5V3x3b1SGXPCDcdsbDHMBe+lkFzBRaHeLvNi+nrrnZ1lA18u+OTWO8iSWU2GxUOCvlXtDuqftc1oiA==}
    peerDependencies:
      tailwindcss: '>=3.0.0 || insiders || >=4.0.0-alpha.20 || >=4.0.0-beta.1'

  '@types/babel__core@7.20.5':
    resolution: {integrity: sha512-qoQprZvz5wQFJwMDqeseRXWv3rqMvhgpbXFfVyWhbx9X47POIA6i/+dXefEmZKoAgOaTdaIgNSMqMIU61yRyzA==}

  '@types/babel__generator@7.27.0':
    resolution: {integrity: sha512-ufFd2Xi92OAVPYsy+P4n7/U7e68fex0+Ee8gSG9KX7eo084CWiQ4sdxktvdl0bOPupXtVJPY19zk6EwWqUQ8lg==}

  '@types/babel__template@7.4.4':
    resolution: {integrity: sha512-h/NUaSyG5EyxBIp8YRxo4RMe2/qQgvyowRwVMzhYhBCONbW8PUsg4lkFMrhgZhUe5z3L3MiLDuvyJ/CaPa2A8A==}

  '@types/babel__traverse@7.20.7':
    resolution: {integrity: sha512-dkO5fhS7+/oos4ciWxyEyjWe48zmG6wbCheo/G2ZnHx4fs3EU6YC6UM8rk56gAjNJ9P3MTH2jo5jb92/K6wbng==}

  '@types/d3-color@3.1.3':
    resolution: {integrity: sha512-iO90scth9WAbmgv7ogoq57O9YpKmFBbmoEoCHDB2xMBY0+/KVrqAaCDyCE16dUspeOvIxFFRI+0sEtqDqy2b4A==}

  '@types/d3-drag@3.0.7':
    resolution: {integrity: sha512-HE3jVKlzU9AaMazNufooRJ5ZpWmLIoc90A37WU2JMmeq28w1FQqCZswHZ3xR+SuxYftzHq6WU6KJHvqxKzTxxQ==}

  '@types/d3-interpolate@3.0.4':
    resolution: {integrity: sha512-mgLPETlrpVV1YRJIglr4Ez47g7Yxjl1lj7YKsiMCb27VJH9W8NVM6Bb9d8kkpG/uAQS5AmbA48q2IAolKKo1MA==}

  '@types/d3-selection@3.0.11':
    resolution: {integrity: sha512-bhAXu23DJWsrI45xafYpkQ4NtcKMwWnAC/vKrd2l+nxMFuvOT3XMYTIj2opv8vq8AO5Yh7Qac/nSeP/3zjTK0w==}

  '@types/d3-transition@3.0.9':
    resolution: {integrity: sha512-uZS5shfxzO3rGlu0cC3bjmMFKsXv+SmZZcgp0KD22ts4uGXp5EVYGzu/0YdwZeKmddhcAccYtREJKkPfXkZuCg==}

  '@types/d3-zoom@3.0.8':
    resolution: {integrity: sha512-iqMC4/YlFCSlO8+2Ii1GGGliCAY4XdeG748w5vQUbevlbDu0zSjH/+jojorQVBK/se0j6DUFNPBGSqD3YWYnDw==}

  '@types/estree@1.0.7':
    resolution: {integrity: sha512-w28IoSUCJpidD/TGviZwwMJckNESJZXFu7NBZ5YJ4mEUnNraUn9Pm8HSZm/jDF1pDWYKspWE7oVphigUPRakIQ==}

  '@types/hast@2.3.10':
    resolution: {integrity: sha512-McWspRw8xx8J9HurkVBfYj0xKoE25tOFlHGdx4MJ5xORQrMGZNqJhVQWaIbm6Oyla5kYOXtDiopzKRJzEOkwJw==}

  '@types/json-schema@7.0.15':
    resolution: {integrity: sha512-5+fP8P8MFNC+AyZCDxrB2pkZFPGzqQWUzpSeuuVLvm8VMcorNYavBqoFcxK8bQz4Qsbn4oUEEem4wDLfcysGHA==}

  '@types/node@22.15.3':
    resolution: {integrity: sha512-lX7HFZeHf4QG/J7tBZqrCAXwz9J5RD56Y6MpP0eJkka8p+K0RY/yBTW7CYFJ4VGCclxqOLKmiGP5juQc6MKgcw==}

  '@types/prop-types@15.7.14':
    resolution: {integrity: sha512-gNMvNH49DJ7OJYv+KAKn0Xp45p8PLl6zo2YnvDIbTd4J6MER2BmWN49TG7n9LvkyihINxeKW8+3bfS2yDC9dzQ==}

  '@types/react-dom@18.3.7':
    resolution: {integrity: sha512-MEe3UeoENYVFXzoXEWsvcpg6ZvlrFNlOQ7EOsvhI3CfAXwzPfO8Qwuxd40nepsYKqyyVQnTdEfv68q91yLcKrQ==}
    peerDependencies:
      '@types/react': ^18.0.0

  '@types/react-syntax-highlighter@15.5.13':
    resolution: {integrity: sha512-uLGJ87j6Sz8UaBAooU0T6lWJ0dBmjZgN1PZTrj05TNql2/XpC6+4HhMT5syIdFUUt+FASfCeLLv4kBygNU+8qA==}

  '@types/react@18.3.20':
    resolution: {integrity: sha512-IPaCZN7PShZK/3t6Q87pfTkRm6oLTd4vztyoj+cbHUF1g3FfVb2tFIL79uCRKEfv16AhqDMBywP2VW3KIZUvcg==}

  '@types/semver@7.7.0':
    resolution: {integrity: sha512-k107IF4+Xr7UHjwDc7Cfd6PRQfbdkiRabXGRjo07b4WyPahFBZCZ1sE+BNxYIJPPg73UkfOsVOLwqVc/6ETrIA==}

  '@types/unist@2.0.11':
    resolution: {integrity: sha512-CmBKiL6NNo/OqgmMn95Fk9Whlp2mtvIv+KNpQKN2F4SjvrEesubTRWGYSg+BnWZOnlCaSTU1sMpsBOzgbYhnsA==}

  '@typescript-eslint/eslint-plugin@6.21.0':
    resolution: {integrity: sha512-oy9+hTPCUFpngkEZUSzbf9MxI65wbKFoQYsgPdILTfbUldp5ovUuphZVe4i30emU9M/kP+T64Di0mxl7dSw3MA==}
    engines: {node: ^16.0.0 || >=18.0.0}
    peerDependencies:
      '@typescript-eslint/parser': ^6.0.0 || ^6.0.0-alpha
      eslint: ^7.0.0 || ^8.0.0
      typescript: '*'
    peerDependenciesMeta:
      typescript:
        optional: true

  '@typescript-eslint/parser@6.21.0':
    resolution: {integrity: sha512-tbsV1jPne5CkFQCgPBcDOt30ItF7aJoZL997JSF7MhGQqOeT3svWRYxiqlfA5RUdlHN6Fi+EI9bxqbdyAUZjYQ==}
    engines: {node: ^16.0.0 || >=18.0.0}
    peerDependencies:
      eslint: ^7.0.0 || ^8.0.0
      typescript: '*'
    peerDependenciesMeta:
      typescript:
        optional: true

  '@typescript-eslint/scope-manager@6.21.0':
    resolution: {integrity: sha512-OwLUIWZJry80O99zvqXVEioyniJMa+d2GrqpUTqi5/v5D5rOrppJVBPa0yKCblcigC0/aYAzxxqQ1B+DS2RYsg==}
    engines: {node: ^16.0.0 || >=18.0.0}

  '@typescript-eslint/type-utils@6.21.0':
    resolution: {integrity: sha512-rZQI7wHfao8qMX3Rd3xqeYSMCL3SoiSQLBATSiVKARdFGCYSRvmViieZjqc58jKgs8Y8i9YvVVhRbHSTA4VBag==}
    engines: {node: ^16.0.0 || >=18.0.0}
    peerDependencies:
      eslint: ^7.0.0 || ^8.0.0
      typescript: '*'
    peerDependenciesMeta:
      typescript:
        optional: true

  '@typescript-eslint/types@6.21.0':
    resolution: {integrity: sha512-1kFmZ1rOm5epu9NZEZm1kckCDGj5UJEf7P1kliH4LKu/RkwpsfqqGmY2OOcUs18lSlQBKLDYBOGxRVtrMN5lpg==}
    engines: {node: ^16.0.0 || >=18.0.0}

  '@typescript-eslint/typescript-estree@6.21.0':
    resolution: {integrity: sha512-6npJTkZcO+y2/kr+z0hc4HwNfrrP4kNYh57ek7yCNlrBjWQ1Y0OS7jiZTkgumrvkX5HkEKXFZkkdFNkaW2wmUQ==}
    engines: {node: ^16.0.0 || >=18.0.0}
    peerDependencies:
      typescript: '*'
    peerDependenciesMeta:
      typescript:
        optional: true

  '@typescript-eslint/utils@6.21.0':
    resolution: {integrity: sha512-NfWVaC8HP9T8cbKQxHcsJBY5YE1O33+jpMwN45qzWWaPDZgLIbo12toGMWnmhvCpd3sIxkpDw3Wv1B3dYrbDQQ==}
    engines: {node: ^16.0.0 || >=18.0.0}
    peerDependencies:
      eslint: ^7.0.0 || ^8.0.0

  '@typescript-eslint/visitor-keys@6.21.0':
    resolution: {integrity: sha512-JJtkDduxLi9bivAB+cYOVMtbkqdPOhZ+ZI5LC47MIRrDV4Yn2o+ZnW10Nkmr28xRpSpdJ6Sm42Hjf2+REYXm0A==}
    engines: {node: ^16.0.0 || >=18.0.0}

  '@ungap/structured-clone@1.3.0':
    resolution: {integrity: sha512-WmoN8qaIAo7WTYWbAZuG8PYEhn5fkz7dZrqTBZ7dtt//lL2Gwms1IcnQ5yHqjDfX8Ft5j4YzDM23f87zBfDe9g==}

  '@vitejs/plugin-react@4.4.1':
    resolution: {integrity: sha512-IpEm5ZmeXAP/osiBXVVP5KjFMzbWOonMs0NaQQl+xYnUAcq4oHUBsF2+p4MgKWG4YMmFYJU8A6sxRPuowllm6w==}
    engines: {node: ^14.18.0 || >=16.0.0}
    peerDependencies:
      vite: ^4.2.0 || ^5.0.0 || ^6.0.0

  '@xyflow/react@12.6.0':
    resolution: {integrity: sha512-YzsSK4SlpC6e9Ki1g6O9B1UH7xvz/bzWF+tJ+vWDD8Am5xJmFn0jYnCEuqvzvH8dRKb1NFBmyuqEGqWN39xXsA==}
    peerDependencies:
      react: '>=17'
      react-dom: '>=17'

  '@xyflow/system@0.0.57':
    resolution: {integrity: sha512-1YpBo0WgmZLR5wQw9Jvk3Tu0gISi/oYc4uSimrDuAsA/G2rGleulLrKkM59uuT/QU5m6DYC2VdBDAzjSNMGuBA==}

  acorn-jsx@5.3.2:
    resolution: {integrity: sha512-rq9s+JNhf0IChjtDXxllJ7g41oZk5SlXtp0LHwyA5cejwn7vKmKp4pPri6YEePv2PU65sAsegbXtIinmDFDXgQ==}
    peerDependencies:
      acorn: ^6.0.0 || ^7.0.0 || ^8.0.0

  acorn@8.14.1:
    resolution: {integrity: sha512-OvQ/2pUDKmgfCg++xsTX1wGxfTaszcHVcTctW4UJB4hibJx2HXxxO5UmVgyjMa+ZDsiaf5wWLXYpRWMmBI0QHg==}
    engines: {node: '>=0.4.0'}
    hasBin: true

  ajv@6.12.6:
    resolution: {integrity: sha512-j3fVLgvTo527anyYyJOGTYJbG+vnnQYvE0m5mmkc1TK+nxAppkCLMIL0aZ4dblVCNoGShhm+kzE4ZUykBoMg4g==}

  ansi-regex@5.0.1:
    resolution: {integrity: sha512-quJQXlTSUGL2LH9SUXo8VwsY4soanhgo6LNSm84E1LBcE8s3O0wpdiRzyR9z/ZZJMlMWv37qOOb9pdJlMUEKFQ==}
    engines: {node: '>=8'}

  ansi-regex@6.1.0:
    resolution: {integrity: sha512-7HSX4QQb4CspciLpVFwyRe79O3xsIZDDLER21kERQ71oaPodF8jL725AgJMFAYbooIqolJoRLuM81SpeUkpkvA==}
    engines: {node: '>=12'}

  ansi-styles@4.3.0:
    resolution: {integrity: sha512-zbB9rCJAT1rbjiVDb2hqKFHNYLxgtk8NURxZ3IZwD3F6NtxbXZQCnnSi1Lkx+IDohdPlFp222wVALIheZJQSEg==}
    engines: {node: '>=8'}

  ansi-styles@6.2.1:
    resolution: {integrity: sha512-bN798gFfQX+viw3R7yrGWRqnrN2oRkEkUjjl4JNn4E8GxxbjtG3FbrEIIY3l8/hrwUwIeCZvi4QuOTP4MErVug==}
    engines: {node: '>=12'}

  any-promise@1.3.0:
    resolution: {integrity: sha512-7UvmKalWRt1wgjL1RrGxoSJW/0QZFIegpeGvZG9kjp8vrRu55XTHbwnqq2GpXm9uLbcuhxm3IqX9OB4MZR1b2A==}

  anymatch@3.1.3:
    resolution: {integrity: sha512-KMReFUr0B4t+D+OBkjR3KYqvocp2XaSzO55UcB6mgQMd3KbcE+mWTyvVV7D/zsdEbNnV6acZUutkiHQXvTr1Rw==}
    engines: {node: '>= 8'}

  arg@5.0.2:
    resolution: {integrity: sha512-PYjyFOLKQ9y57JvQ6QLo8dAgNqswh8M1RMJYdQduT6xbWSgK36P/Z/v+p888pM69jMMfS8Xd8F6I1kQ/I9HUGg==}

  argparse@2.0.1:
    resolution: {integrity: sha512-8+9WqebbFzpX9OR+Wa6O29asIogeRMzcGtAINdpMHHyAg10f05aSFVBbcEqGf/PXw1EjAZ+q2/bEBg3DvurK3Q==}

  aria-hidden@1.2.4:
    resolution: {integrity: sha512-y+CcFFwelSXpLZk/7fMB2mUbGtX9lKycf1MWJ7CaTIERyitVlyQx6C+sxcROU2BAJ24OiZyK+8wj2i8AlBoS3A==}
    engines: {node: '>=10'}

  array-union@2.1.0:
    resolution: {integrity: sha512-HGyxoOTYUyCM6stUe6EJgnd4EoewAI7zMdfqO+kGjnlZmBDz/cR5pf8r/cR4Wq60sL/p0IkcjUEEPwS3GFrIyw==}
    engines: {node: '>=8'}

  autoprefixer@10.4.21:
    resolution: {integrity: sha512-O+A6LWV5LDHSJD3LjHYoNi4VLsj/Whi7k6zG12xTYaU4cQ8oxQGckXNX8cRHK5yOZ/ppVHe0ZBXGzSV9jXdVbQ==}
    engines: {node: ^10 || ^12 || >=14}
    hasBin: true
    peerDependencies:
      postcss: ^8.1.0

  balanced-match@1.0.2:
    resolution: {integrity: sha512-3oSeUO0TMV67hN1AmbXsK4yaqU7tjiHlbxRDZOpH0KW9+CeX4bRAaX0Anxt0tx2MrpRpWwQaPwIlISEJhYU5Pw==}

  binary-extensions@2.3.0:
    resolution: {integrity: sha512-Ceh+7ox5qe7LJuLHoY0feh3pHuUDHAcRUeyL2VYghZwfpkNIy/+8Ocg0a3UuSoYzavmylwuLWQOf3hl0jjMMIw==}
    engines: {node: '>=8'}

  brace-expansion@1.1.11:
    resolution: {integrity: sha512-iCuPHDFgrHX7H2vEI/5xpz07zSHB00TpugqhmYtVmMO6518mCuRMoOYFldEBl0g187ufozdaHgWKcYFb61qGiA==}

  brace-expansion@2.0.1:
    resolution: {integrity: sha512-XnAIvQ8eM+kC6aULx6wuQiwVsnzsi9d3WxzV3FpWTGA19F621kwdbsAcFKXgKUHZWsy+mY6iL1sHTxWEFCytDA==}

  braces@3.0.3:
    resolution: {integrity: sha512-yQbXgO/OSZVD2IsiLlro+7Hf6Q18EJrKSEsdoMzKePKXct3gvD8oLcOQdIzGupr5Fj+EDe8gO/lxc1BzfMpxvA==}
    engines: {node: '>=8'}

  browserslist@4.24.4:
    resolution: {integrity: sha512-KDi1Ny1gSePi1vm0q4oxSF8b4DR44GF4BbmS2YdhPLOEqd8pDviZOGH/GsmRwoWJ2+5Lr085X7naowMwKHDG1A==}
    engines: {node: ^6 || ^7 || ^8 || ^9 || ^10 || ^11 || ^12 || >=13.7}
    hasBin: true

  callsites@3.1.0:
    resolution: {integrity: sha512-P8BjAsXvZS+VIDUI11hHCQEv74YT67YUi5JJFNWIqL235sBmjX4+qx9Muvls5ivyNENctx46xQLQ3aTuE7ssaQ==}
    engines: {node: '>=6'}

  camelcase-css@2.0.1:
    resolution: {integrity: sha512-QOSvevhslijgYwRx6Rv7zKdMF8lbRmx+uQGx2+vDc+KI/eBnsy9kit5aj23AgGu3pa4t9AgwbnXWqS+iOY+2aA==}
    engines: {node: '>= 6'}

  caniuse-lite@1.0.30001716:
    resolution: {integrity: sha512-49/c1+x3Kwz7ZIWt+4DvK3aMJy9oYXXG6/97JKsnjdCk/6n9vVyWL8NAwVt95Lwt9eigI10Hl782kDfZUUlRXw==}

  chalk@4.1.2:
    resolution: {integrity: sha512-oKnbhFyRIXpUuez8iBMmyEa4nbj4IOQyuhc/wy9kY7/WVPcwIO9VA668Pu8RkO7+0G76SLROeyw9CpQ061i4mA==}
    engines: {node: '>=10'}

  chalk@5.4.1:
    resolution: {integrity: sha512-zgVZuo2WcZgfUEmsn6eO3kINexW8RAE4maiQ8QNs8CtpPCSyMiYsULR3HQYkm3w8FIA3SberyMJMSldGsW+U3w==}
    engines: {node: ^12.17.0 || ^14.13 || >=16.0.0}

  character-entities-legacy@1.1.4:
    resolution: {integrity: sha512-3Xnr+7ZFS1uxeiUDvV02wQ+QDbc55o97tIV5zHScSPJpcLm/r0DFPcoY3tYRp+VZukxuMeKgXYmsXQHO05zQeA==}

  character-entities@1.2.4:
    resolution: {integrity: sha512-iBMyeEHxfVnIakwOuDXpVkc54HijNgCyQB2w0VfGQThle6NXn50zU6V/u+LDhxHcDUPojn6Kpga3PTAD8W1bQw==}

  character-reference-invalid@1.1.4:
    resolution: {integrity: sha512-mKKUkUbhPpQlCOfIuZkvSEgktjPFIsZKRRbC6KWVEMvlzblj3i3asQv5ODsrwt0N3pHAEvjP8KTQPHkp0+6jOg==}

  chokidar@3.6.0:
    resolution: {integrity: sha512-7VT13fmjotKpGipCW9JEQAusEPE+Ei8nl6/g4FBAmIm0GOOLMua9NDDo/DWp0ZAxCr3cPq5ZpBqmPAQgDda2Pw==}
    engines: {node: '>= 8.10.0'}

  class-variance-authority@0.7.1:
    resolution: {integrity: sha512-Ka+9Trutv7G8M6WT6SeiRWz792K5qEqIGEGzXKhAE6xOWAY6pPH8U+9IY3oCMv6kqTmLsv7Xh/2w2RigkePMsg==}

  classcat@5.0.5:
    resolution: {integrity: sha512-JhZUT7JFcQy/EzW605k/ktHtncoo9vnyW/2GspNYwFlN1C/WmjuV/xtS04e9SOkL2sTdw0VAZ2UGCcQ9lR6p6w==}

  clsx@2.1.1:
    resolution: {integrity: sha512-eYm0QWBtUrBWZWG0d386OGAw16Z995PiOVo2B7bjWSbHedGl5e0ZWaq65kOGgUSNesEIDkB9ISbTg/JK9dhCZA==}
    engines: {node: '>=6'}

  cmdk@1.1.1:
    resolution: {integrity: sha512-Vsv7kFaXm+ptHDMZ7izaRsP70GgrW9NBNGswt9OZaVBLlE0SNpDq8eu/VGXyF9r7M0azK3Wy7OlYXsuyYLFzHg==}
    peerDependencies:
      react: ^18 || ^19 || ^19.0.0-rc
      react-dom: ^18 || ^19 || ^19.0.0-rc

  color-convert@2.0.1:
    resolution: {integrity: sha512-RRECPsj7iu/xb5oKYcsFHSppFNnsj/52OVTRKb4zP5onXwVF3zVmmToNcOfGC+CRDpfK/U584fMg38ZHCaElKQ==}
    engines: {node: '>=7.0.0'}

  color-name@1.1.4:
    resolution: {integrity: sha512-dOy+3AuW3a2wNbZHIuMZpTcgjGuLU/uBL/ubcZF9OXbDo8ff4O8yVp5Bf0efS8uEoYo5q4Fx7dY9OgQGXgAsQA==}

  comma-separated-tokens@1.0.8:
    resolution: {integrity: sha512-GHuDRO12Sypu2cV70d1dkA2EUmXHgntrzbpvOB+Qy+49ypNfGgFQIC2fhhXbnyrJRynDCAARsT7Ou0M6hirpfw==}

  commander@4.1.1:
    resolution: {integrity: sha512-NOKm8xhkzAjzFx8B2v5OAHT+u5pRQc2UCa2Vq9jYL/31o2wi9mxBA7LIFs3sV5VSC49z6pEhfbMULvShKj26WA==}
    engines: {node: '>= 6'}

  concat-map@0.0.1:
    resolution: {integrity: sha512-/Srv4dswyQNBfohGpz9o6Yb3Gz3SrUDqBH5rTuhGR7ahtlbYKnVxw2bCFMRljaA7EXHaXZ8wsHdodFvbkhKmqg==}

  convert-source-map@2.0.0:
    resolution: {integrity: sha512-Kvp459HrV2FEJ1CAsi1Ku+MY3kasH19TFykTz2xWmMeq6bk2NU3XXvfJ+Q61m0xktWwt+1HSYf3JZsTms3aRJg==}

  cross-spawn@7.0.6:
    resolution: {integrity: sha512-uV2QOWP2nWzsy2aMp8aRibhi9dlzF5Hgh5SHaB9OiTGEyDTiJJyx0uy51QXdyWbtAHNua4XJzUKca3OzKUd3vA==}
    engines: {node: '>= 8'}

  cssesc@3.0.0:
    resolution: {integrity: sha512-/Tb/JcjK111nNScGob5MNtsntNM1aCNUDipB/TkwZFhyDrrE47SOx/18wF2bbjgc3ZzCSKW1T5nt5EbFoAz/Vg==}
    engines: {node: '>=4'}
    hasBin: true

  csstype@3.1.3:
    resolution: {integrity: sha512-M1uQkMl8rQK/szD0LNhtqxIPLpimGm8sOBwU7lLnCpSbTyY3yeU1Vc7l4KT5zT4s/yOxHH5O7tIuuLOCnLADRw==}

  d3-color@3.1.0:
    resolution: {integrity: sha512-zg/chbXyeBtMQ1LbD/WSoW2DpC3I0mpmPdW+ynRTj/x2DAWYrIY7qeZIHidozwV24m4iavr15lNwIwLxRmOxhA==}
    engines: {node: '>=12'}

  d3-dispatch@3.0.1:
    resolution: {integrity: sha512-rzUyPU/S7rwUflMyLc1ETDeBj0NRuHKKAcvukozwhshr6g6c5d8zh4c2gQjY2bZ0dXeGLWc1PF174P2tVvKhfg==}
    engines: {node: '>=12'}

  d3-drag@3.0.0:
    resolution: {integrity: sha512-pWbUJLdETVA8lQNJecMxoXfH6x+mO2UQo8rSmZ+QqxcbyA3hfeprFgIT//HW2nlHChWeIIMwS2Fq+gEARkhTkg==}
    engines: {node: '>=12'}

  d3-ease@3.0.1:
    resolution: {integrity: sha512-wR/XK3D3XcLIZwpbvQwQ5fK+8Ykds1ip7A2Txe0yxncXSdq1L9skcG7blcedkOX+ZcgxGAmLX1FrRGbADwzi0w==}
    engines: {node: '>=12'}

  d3-interpolate@3.0.1:
    resolution: {integrity: sha512-3bYs1rOD33uo8aqJfKP3JWPAibgw8Zm2+L9vBKEHJ2Rg+viTR7o5Mmv5mZcieN+FRYaAOWX5SJATX6k1PWz72g==}
    engines: {node: '>=12'}

  d3-selection@3.0.0:
    resolution: {integrity: sha512-fmTRWbNMmsmWq6xJV8D19U/gw/bwrHfNXxrIN+HfZgnzqTHp9jOmKMhsTUjXOJnZOdZY9Q28y4yebKzqDKlxlQ==}
    engines: {node: '>=12'}

  d3-timer@3.0.1:
    resolution: {integrity: sha512-ndfJ/JxxMd3nw31uyKoY2naivF+r29V+Lc0svZxe1JvvIRmi8hUsrMvdOwgS1o6uBHmiz91geQ0ylPP0aj1VUA==}
    engines: {node: '>=12'}

  d3-transition@3.0.1:
    resolution: {integrity: sha512-ApKvfjsSR6tg06xrL434C0WydLr7JewBB3V+/39RMHsaXTOG0zmt/OAXeng5M5LBm0ojmxJrpomQVZ1aPvBL4w==}
    engines: {node: '>=12'}
    peerDependencies:
      d3-selection: 2 - 3

  d3-zoom@3.0.0:
    resolution: {integrity: sha512-b8AmV3kfQaqWAuacbPuNbL6vahnOJflOhexLzMMNLga62+/nh0JzvJ0aO/5a5MVgUFGS7Hu1P9P03o3fJkDCyw==}
    engines: {node: '>=12'}

  debug@4.4.0:
    resolution: {integrity: sha512-6WTZ/IxCY/T6BALoZHaE4ctp9xm+Z5kY/pzYaCHRFeyVhojxlrm+46y68HA6hr0TcwEssoxNiDEUJQjfPZ/RYA==}
    engines: {node: '>=6.0'}
    peerDependencies:
      supports-color: '*'
    peerDependenciesMeta:
      supports-color:
        optional: true

  deep-is@0.1.4:
    resolution: {integrity: sha512-oIPzksmTg4/MriiaYGO+okXDT7ztn/w3Eptv/+gSIdMdKsJo0u4CfYNFJPy+4SKMuCqGw2wxnA+URMg3t8a/bQ==}

  detect-libc@2.0.4:
    resolution: {integrity: sha512-3UDv+G9CsCKO1WKMGw9fwq/SWJYbI0c5Y7LU1AXYoDdbhE2AHQ6N6Nb34sG8Fj7T5APy8qXDCKuuIHd1BR0tVA==}
    engines: {node: '>=8'}

  detect-node-es@1.1.0:
    resolution: {integrity: sha512-ypdmJU/TbBby2Dxibuv7ZLW3Bs1QEmM7nHjEANfohJLvE0XVujisn1qPJcZxg+qDucsr+bP6fLD1rPS3AhJ7EQ==}

  didyoumean@1.2.2:
    resolution: {integrity: sha512-gxtyfqMg7GKyhQmb056K7M3xszy/myH8w+B4RT+QXBQsvAOdc3XymqDDPHx1BgPgsdAA5SIifona89YtRATDzw==}

  dir-glob@3.0.1:
    resolution: {integrity: sha512-WkrWp9GR4KXfKGYzOLmTuGVi1UWFfws377n9cc55/tb6DuqyF6pcQ5AbiHEshaDpY9v6oaSr2XCDidGmMwdzIA==}
    engines: {node: '>=8'}

  dlv@1.1.3:
    resolution: {integrity: sha512-+HlytyjlPKnIG8XuRG8WvmBP8xs8P71y+SKKS6ZXWoEgLuePxtDoUEiH7WkdePWrQ5JBpE6aoVqfZfJUQkjXwA==}

  doctrine@3.0.0:
    resolution: {integrity: sha512-yS+Q5i3hBf7GBkd4KG8a7eBNNWNGLTaEwwYWUijIYM7zrlYDM0BFXHjjPWlWZ1Rg7UaddZeIDmi9jF3HmqiQ2w==}
    engines: {node: '>=6.0.0'}

  eastasianwidth@0.2.0:
    resolution: {integrity: sha512-I88TYZWc9XiYHRQ4/3c5rjjfgkjhLyW2luGIheGERbNQ6OY7yTybanSpDXZa8y7VUP9YmDcYa+eyq4ca7iLqWA==}

  electron-to-chromium@1.5.148:
    resolution: {integrity: sha512-8uc1QXwwqayD4mblcsQYZqoi+cOc97A2XmKSBOIRbEAvbp6vrqmSYs4dHD2qVygUgn7Mi0qdKgPaJ9WC8cv63A==}

  emoji-regex@8.0.0:
    resolution: {integrity: sha512-MSjYzcWNOA0ewAHpz0MxpYFvwg6yjy1NG3xteoqz644VCo/RPgnr1/GGt+ic3iJTzQ8Eu3TdM14SawnVUmGE6A==}

  emoji-regex@9.2.2:
    resolution: {integrity: sha512-L18DaJsXSUk2+42pv8mLs5jJT2hqFkFE4j21wOmgbUqsZ2hL72NsUU785g9RXgo3s0ZNgVl42TiHp3ZtOv/Vyg==}

  esbuild@0.21.5:
    resolution: {integrity: sha512-mg3OPMV4hXywwpoDxu3Qda5xCKQi+vCTZq8S9J/EpkhB2HzKXq4SNFZE3+NK93JYxc8VMSep+lOUSC/RVKaBqw==}
    engines: {node: '>=12'}
    hasBin: true

  escalade@3.2.0:
    resolution: {integrity: sha512-WUj2qlxaQtO4g6Pq5c29GTcWGDyd8itL8zTlipgECz3JesAiiOKotd8JU6otB3PACgG6xkJUyVhboMS+bje/jA==}
    engines: {node: '>=6'}

  escape-string-regexp@4.0.0:
    resolution: {integrity: sha512-TtpcNJ3XAzx3Gq8sWRzJaVajRs0uVxA2YAkdb1jm2YkPz4G6egUFAyA3n5vtEIZefPk5Wa4UXbKuS5fKkJWdgA==}
    engines: {node: '>=10'}

  eslint-plugin-react-hooks@4.6.2:
    resolution: {integrity: sha512-QzliNJq4GinDBcD8gPB5v0wh6g8q3SUi6EFF0x8N/BL9PoVs0atuGc47ozMRyOWAKdwaZ5OnbOEa3WR+dSGKuQ==}
    engines: {node: '>=10'}
    peerDependencies:
      eslint: ^3.0.0 || ^4.0.0 || ^5.0.0 || ^6.0.0 || ^7.0.0 || ^8.0.0-0

  eslint-plugin-react-refresh@0.4.20:
    resolution: {integrity: sha512-XpbHQ2q5gUF8BGOX4dHe+71qoirYMhApEPZ7sfhF/dNnOF1UXnCMGZf79SFTBO7Bz5YEIT4TMieSlJBWhP9WBA==}
    peerDependencies:
      eslint: '>=8.40'

  eslint-scope@7.2.2:
    resolution: {integrity: sha512-dOt21O7lTMhDM+X9mB4GX+DZrZtCUJPL/wlcTqxyrx5IvO0IYtILdtrQGQp+8n5S0gwSVmOf9NQrjMOgfQZlIg==}
    engines: {node: ^12.22.0 || ^14.17.0 || >=16.0.0}

  eslint-visitor-keys@3.4.3:
    resolution: {integrity: sha512-wpc+LXeiyiisxPlEkUzU6svyS1frIO3Mgxj1fdy7Pm8Ygzguax2N3Fa/D/ag1WqbOprdI+uY6wMUl8/a2G+iag==}
    engines: {node: ^12.22.0 || ^14.17.0 || >=16.0.0}

  eslint@8.57.1:
    resolution: {integrity: sha512-ypowyDxpVSYpkXr9WPv2PAZCtNip1Mv5KTW0SCurXv/9iOpcrH9PaqUElksqEB6pChqHGDRCFTyrZlGhnLNGiA==}
    engines: {node: ^12.22.0 || ^14.17.0 || >=16.0.0}
    deprecated: This version is no longer supported. Please see https://eslint.org/version-support for other options.
    hasBin: true

  espree@9.6.1:
    resolution: {integrity: sha512-oruZaFkjorTpF32kDSI5/75ViwGeZginGGy2NoOSg3Q9bnwlnmDm4HLnkl0RE3n+njDXR037aY1+x58Z/zFdwQ==}
    engines: {node: ^12.22.0 || ^14.17.0 || >=16.0.0}

  esquery@1.6.0:
    resolution: {integrity: sha512-ca9pw9fomFcKPvFLXhBKUK90ZvGibiGOvRJNbjljY7s7uq/5YO4BOzcYtJqExdx99rF6aAcnRxHmcUHcz6sQsg==}
    engines: {node: '>=0.10'}

  esrecurse@4.3.0:
    resolution: {integrity: sha512-KmfKL3b6G+RXvP8N1vr3Tq1kL/oCFgn2NYXEtqP8/L3pKapUA4G8cFVaoF3SU323CD4XypR/ffioHmkti6/Tag==}
    engines: {node: '>=4.0'}

  estraverse@5.3.0:
    resolution: {integrity: sha512-MMdARuVEQziNTeJD8DgMqmhwR11BRQ/cBP+pLtYdSTnf3MIO8fFeiINEbX36ZdNlfU/7A9f3gUw49B3oQsvwBA==}
    engines: {node: '>=4.0'}

  esutils@2.0.3:
    resolution: {integrity: sha512-kVscqXk4OCp68SZ0dkgEKVi6/8ij300KBWTJq32P/dYeWTSwK41WyTxalN1eRmA5Z9UU/LX9D7FWSmV9SAYx6g==}
    engines: {node: '>=0.10.0'}

  fast-deep-equal@3.1.3:
    resolution: {integrity: sha512-f3qQ9oQy9j2AhBe/H9VC91wLmKBCCU/gDOnKNAYG5hswO7BLKj09Hc5HYNz9cGI++xlpDCIgDaitVs03ATR84Q==}

  fast-glob@3.3.3:
    resolution: {integrity: sha512-7MptL8U0cqcFdzIzwOTHoilX9x5BrNqye7Z/LuC7kCMRio1EMSyqRK3BEAUD7sXRq4iT4AzTVuZdhgQ2TCvYLg==}
    engines: {node: '>=8.6.0'}

  fast-json-stable-stringify@2.1.0:
    resolution: {integrity: sha512-lhd/wF+Lk98HZoTCtlVraHtfh5XYijIjalXck7saUtuanSDyLMxnHhSXEDJqHxD7msR8D0uCmqlkwjCV8xvwHw==}

  fast-levenshtein@2.0.6:
    resolution: {integrity: sha512-DCXu6Ifhqcks7TZKY3Hxp3y6qphY5SJZmrWMDrKcERSOXWQdMhU9Ig/PYrzyw/ul9jOIyh0N4M0tbC5hodg8dw==}

  fastq@1.19.1:
    resolution: {integrity: sha512-GwLTyxkCXjXbxqIhTsMI2Nui8huMPtnxg7krajPJAjnEG/iiOS7i+zCtWGZR9G0NBKbXKh6X9m9UIsYX/N6vvQ==}

  fault@1.0.4:
    resolution: {integrity: sha512-CJ0HCB5tL5fYTEA7ToAq5+kTwd++Borf1/bifxd9iT70QcXr4MRrO3Llf8Ifs70q+SJcGHFtnIE/Nw6giCtECA==}

  file-entry-cache@6.0.1:
    resolution: {integrity: sha512-7Gps/XWymbLk2QLYK4NzpMOrYjMhdIxXuIvy2QBsLE6ljuodKvdkWs/cpyJJ3CVIVpH0Oi1Hvg1ovbMzLdFBBg==}
    engines: {node: ^10.12.0 || >=12.0.0}

  fill-range@7.1.1:
    resolution: {integrity: sha512-YsGpe3WHLK8ZYi4tWDg2Jy3ebRz2rXowDxnld4bkQB00cc/1Zw9AWnC0i9ztDJitivtQvaI9KaLyKrc+hBW0yg==}
    engines: {node: '>=8'}

  find-up@5.0.0:
    resolution: {integrity: sha512-78/PXT1wlLLDgTzDs7sjq9hzz0vXD+zn+7wypEe4fXQxCmdmqfGsEPQxmiCSQI3ajFV91bVSsvNtrJRiW6nGng==}
    engines: {node: '>=10'}

  flat-cache@3.2.0:
    resolution: {integrity: sha512-CYcENa+FtcUKLmhhqyctpclsq7QF38pKjZHsGNiSQF5r4FtoKDWabFDl3hzaEQMvT1LHEysw5twgLvpYYb4vbw==}
    engines: {node: ^10.12.0 || >=12.0.0}

  flatted@3.3.3:
    resolution: {integrity: sha512-GX+ysw4PBCz0PzosHDepZGANEuFCMLrnRTiEy9McGjmkCQYwRq4A/X786G/fjM/+OjsWSU1ZrY5qyARZmO/uwg==}

  foreground-child@3.3.1:
    resolution: {integrity: sha512-gIXjKqtFuWEgzFRJA9WCQeSJLZDjgJUOMCMzxtvFq/37KojM1BFGufqsCy0r4qSQmYLsZYMeyRqzIWOMup03sw==}
    engines: {node: '>=14'}

  format@0.2.2:
    resolution: {integrity: sha512-wzsgA6WOq+09wrU1tsJ09udeR/YZRaeArL9e1wPbFg3GG2yDnC2ldKpxs4xunpFF9DgqCqOIra3bc1HWrJ37Ww==}
    engines: {node: '>=0.4.x'}

  fraction.js@4.3.7:
    resolution: {integrity: sha512-ZsDfxO51wGAXREY55a7la9LScWpwv9RxIrYABrlvOFBlH/ShPnrtsXeuUIfXKKOVicNxQ+o8JTbJvjS4M89yew==}

  fs.realpath@1.0.0:
    resolution: {integrity: sha512-OO0pH2lK6a0hZnAdau5ItzHPI6pUlvI7jMVnxUQRtw4owF2wk8lOSabtGDCTP4Ggrg2MbGnWO9X8K1t4+fGMDw==}

  fsevents@2.3.3:
    resolution: {integrity: sha512-5xoDfX+fL7faATnagmWPpbFtwh/R77WmMMqqHGS65C3vvB0YHrgF+B1YmZ3441tMj5n63k0212XNoJwzlhffQw==}
    engines: {node: ^8.16.0 || ^10.6.0 || >=11.0.0}
    os: [darwin]

  function-bind@1.1.2:
    resolution: {integrity: sha512-7XHNxH7qX9xG5mIwxkhumTox/MIRNcOgDrxWsMt2pAr23WHp6MrRlN7FBSFpCpr+oVO0F744iUgR82nJMfG2SA==}

  gensync@1.0.0-beta.2:
    resolution: {integrity: sha512-3hN7NaskYvMDLQY55gnW3NQ+mesEAepTqlg+VEbj7zzqEMBVNhzcGYYeqFo/TlYz6eQiFcp1HcsCZO+nGgS8zg==}
    engines: {node: '>=6.9.0'}

  get-nonce@1.0.1:
    resolution: {integrity: sha512-FJhYRoDaiatfEkUK8HKlicmu/3SGFD51q3itKDGoSTysQJBnfOcxU5GxnhE1E6soB76MbT0MBtnKJuXyAx+96Q==}
    engines: {node: '>=6'}

  glob-parent@5.1.2:
    resolution: {integrity: sha512-AOIgSQCepiJYwP3ARnGx+5VnTu2HBYdzbGP45eLw1vr3zB3vZLeyed1sC9hnbcOc9/SrMyM5RPQrkGz4aS9Zow==}
    engines: {node: '>= 6'}

  glob-parent@6.0.2:
    resolution: {integrity: sha512-XxwI8EOhVQgWp6iDL+3b0r86f4d6AX6zSU55HfB4ydCEuXLXc5FcYeOu+nnGftS4TEju/11rt4KJPTMgbfmv4A==}
    engines: {node: '>=10.13.0'}

  glob@10.4.5:
    resolution: {integrity: sha512-7Bv8RF0k6xjo7d4A/PxYLbUCfb6c+Vpd2/mB2yRDlew7Jb5hEXiCD9ibfO7wpk8i4sevK6DFny9h7EYbM3/sHg==}
    hasBin: true

  glob@7.2.3:
    resolution: {integrity: sha512-nFR0zLpU2YCaRxwoCJvL6UvCH2JFyFVIvwTLsIf21AuHlMskA1hhTdk+LlYJtOlYt9v6dvszD2BGRqBL+iQK9Q==}
    deprecated: Glob versions prior to v9 are no longer supported

  globals@11.12.0:
    resolution: {integrity: sha512-WOBp/EEGUiIsJSp7wcv/y6MO+lV9UoncWqxuFfm8eBwzWNgyfBd6Gz+IeKQ9jCmyhoH99g15M3T+QaVHFjizVA==}
    engines: {node: '>=4'}

  globals@13.24.0:
    resolution: {integrity: sha512-AhO5QUcj8llrbG09iWhPU2B204J1xnPeL8kQmVorSsy+Sjj1sk8gIyh6cUocGmH4L0UuhAJy+hJMRA4mgA4mFQ==}
    engines: {node: '>=8'}

  globby@11.1.0:
    resolution: {integrity: sha512-jhIXaOzy1sb8IyocaruWSn1TjmnBVs8Ayhcy83rmxNJ8q2uWKCAj3CnJY+KpGSXCueAPc0i05kVvVKtP1t9S3g==}
    engines: {node: '>=10'}

  graphemer@1.4.0:
    resolution: {integrity: sha512-EtKwoO6kxCL9WO5xipiHTZlSzBm7WLT627TqC/uVRd0HKmq8NXyebnNYxDoBi7wt8eTWrUrKXCOVaFq9x1kgag==}

  has-flag@4.0.0:
    resolution: {integrity: sha512-EykJT/Q1KjTWctppgIAgfSO0tKVuZUjhgMr17kqTumMl6Afv3EISleU7qZUzoXDFTAHTDC4NOoG/ZxU3EvlMPQ==}
    engines: {node: '>=8'}

  hasown@2.0.2:
    resolution: {integrity: sha512-0hJU9SCPvmMzIBdZFqNPXWa6dqh7WdH0cII9y+CyS8rG3nL48Bclra9HmKhVVUHyPWNH5Y7xDwAB7bfgSjkUMQ==}
    engines: {node: '>= 0.4'}

  hast-util-parse-selector@2.2.5:
    resolution: {integrity: sha512-7j6mrk/qqkSehsM92wQjdIgWM2/BW61u/53G6xmC8i1OmEdKLHbk419QKQUjz6LglWsfqoiHmyMRkP1BGjecNQ==}

  hastscript@6.0.0:
    resolution: {integrity: sha512-nDM6bvd7lIqDUiYEiu5Sl/+6ReP0BMk/2f4U/Rooccxkj0P5nm+acM5PrGJ/t5I8qPGiqZSE6hVAwZEdZIvP4w==}

  highlight.js@10.7.3:
    resolution: {integrity: sha512-tzcUFauisWKNHaRkN4Wjl/ZA07gENAjFl3J/c480dprkGTg5EQstgaNFqBfUqCq54kZRIEcreTsAgF/m2quD7A==}

  highlightjs-vue@1.0.0:
    resolution: {integrity: sha512-PDEfEF102G23vHmPhLyPboFCD+BkMGu+GuJe2d9/eH4FsCwvgBpnc9n0pGE+ffKdph38s6foEZiEjdgHdzp+IA==}

  ignore@5.3.2:
    resolution: {integrity: sha512-hsBTNUqQTDwkWtcdYI2i06Y/nUBEsNEDJKjWdigLvegy8kDuJAS8uRlpkkcQpyEXL0Z/pjDy5HBmMjRCJ2gq+g==}
    engines: {node: '>= 4'}

  import-fresh@3.3.1:
    resolution: {integrity: sha512-TR3KfrTZTYLPB6jUjfx6MF9WcWrHL9su5TObK4ZkYgBdWKPOFoSoQIdEuTuR82pmtxH2spWG9h6etwfr1pLBqQ==}
    engines: {node: '>=6'}

  imurmurhash@0.1.4:
    resolution: {integrity: sha512-JmXMZ6wuvDmLiHEml9ykzqO6lwFbof0GG4IkcGaENdCRDDmMVnny7s5HsIgHCbaq0w2MyPhDqkhTUgS2LU2PHA==}
    engines: {node: '>=0.8.19'}

  inflight@1.0.6:
    resolution: {integrity: sha512-k92I/b08q4wvFscXCLvqfsHCrjrF7yiXsQuIVvVE7N82W3+aqpzuUdBbfhWcy/FZR3/4IgflMgKLOsvPDrGCJA==}
    deprecated: This module is not supported, and leaks memory. Do not use it. Check out lru-cache if you want a good and tested way to coalesce async requests by a key value, which is much more comprehensive and powerful.

  inherits@2.0.4:
    resolution: {integrity: sha512-k/vGaX4/Yla3WzyMCvTQOXYeIHvqOKtnqBduzTHpzpQZzAskKMhZ2K+EnBiSM9zGSoIFeMpXKxa4dYeZIQqewQ==}

  is-alphabetical@1.0.4:
    resolution: {integrity: sha512-DwzsA04LQ10FHTZuL0/grVDk4rFoVH1pjAToYwBrHSxcrBIGQuXrQMtD5U1b0U2XVgKZCTLLP8u2Qxqhy3l2Vg==}

  is-alphanumerical@1.0.4:
    resolution: {integrity: sha512-UzoZUr+XfVz3t3v4KyGEniVL9BDRoQtY7tOyrRybkVNjDFWyo1yhXNGrrBTQxp3ib9BLAWs7k2YKBQsFRkZG9A==}

  is-binary-path@2.1.0:
    resolution: {integrity: sha512-ZMERYes6pDydyuGidse7OsHxtbI7WVeUEozgR/g7rd0xUimYNlvZRE/K2MgZTjWy725IfelLeVcEM97mmtRGXw==}
    engines: {node: '>=8'}

  is-core-module@2.16.1:
    resolution: {integrity: sha512-UfoeMA6fIJ8wTYFEUjelnaGI67v6+N7qXJEvQuIGa99l4xsCruSYOVSQ0uPANn4dAzm8lkYPaKLrrijLq7x23w==}
    engines: {node: '>= 0.4'}

  is-decimal@1.0.4:
    resolution: {integrity: sha512-RGdriMmQQvZ2aqaQq3awNA6dCGtKpiDFcOzrTWrDAT2MiWrKQVPmxLGHl7Y2nNu6led0kEyoX0enY0qXYsv9zw==}

  is-extglob@2.1.1:
    resolution: {integrity: sha512-SbKbANkN603Vi4jEZv49LeVJMn4yGwsbzZworEoyEiutsN3nJYdbO36zfhGJ6QEDpOZIFkDtnq5JRxmvl3jsoQ==}
    engines: {node: '>=0.10.0'}

  is-fullwidth-code-point@3.0.0:
    resolution: {integrity: sha512-zymm5+u+sCsSWyD9qNaejV3DFvhCKclKdizYaJUuHA83RLjb7nSuGnddCHGv0hk+KY7BMAlsWeK4Ueg6EV6XQg==}
    engines: {node: '>=8'}

  is-glob@4.0.3:
    resolution: {integrity: sha512-xelSayHH36ZgE7ZWhli7pW34hNbNl8Ojv5KVmkJD4hBdD3th8Tfk9vYasLM+mXWOZhFkgZfxhLSnrwRr4elSSg==}
    engines: {node: '>=0.10.0'}

  is-hexadecimal@1.0.4:
    resolution: {integrity: sha512-gyPJuv83bHMpocVYoqof5VDiZveEoGoFL8m3BXNb2VW8Xs+rz9kqO8LOQ5DH6EsuvilT1ApazU0pyl+ytbPtlw==}

  is-number@7.0.0:
    resolution: {integrity: sha512-41Cifkg6e8TylSpdtTpeLVMqvSBEVzTttHvERD741+pnZ8ANv0004MRL43QKPDlK9cGvNp6NZWZUBlbGXYxxng==}
    engines: {node: '>=0.12.0'}

  is-path-inside@3.0.3:
    resolution: {integrity: sha512-Fd4gABb+ycGAmKou8eMftCupSir5lRxqf4aD/vd0cD2qc4HL07OjCeuHMr8Ro4CoMaeCKDB0/ECBOVWjTwUvPQ==}
    engines: {node: '>=8'}

  isexe@2.0.0:
    resolution: {integrity: sha512-RHxMLp9lnKHGHRng9QFhRCMbYAcVpn69smSGcq3f36xjgVVWThj4qqLbTLlq7Ssj8B+fIQ1EuCEGI2lKsyQeIw==}

  jackspeak@3.4.3:
    resolution: {integrity: sha512-OGlZQpz2yfahA/Rd1Y8Cd9SIEsqvXkLVoSw/cgwhnhFMDbsQFeZYoJJ7bIZBS9BcamUW96asq/npPWugM+RQBw==}

  jiti@1.21.7:
    resolution: {integrity: sha512-/imKNG4EbWNrVjoNC/1H5/9GFy+tqjGBHCaSsN+P2RnPqjsLmv6UD3Ej+Kj8nBWaRAwyk7kK5ZUc+OEatnTR3A==}
    hasBin: true

  js-tokens@4.0.0:
    resolution: {integrity: sha512-RdJUflcE3cUzKiMqQgsCu06FPu9UdIJO0beYbPhHN4k6apgJtifcoCtT9bcxOpYBtpD2kCM6Sbzg4CausW/PKQ==}

  js-yaml@4.1.0:
    resolution: {integrity: sha512-wpxZs9NoxZaJESJGIZTyDEaYpl0FKSA+FB9aJiyemKhMwkxQg63h4T1KJgUGHpTqPDNRcmmYLugrRjJlBtWvRA==}
    hasBin: true

  jsesc@3.1.0:
    resolution: {integrity: sha512-/sM3dO2FOzXjKQhJuo0Q173wf2KOo8t4I8vHy6lF9poUp7bKT0/NHE8fPX23PwfhnykfqnC2xRxOnVw5XuGIaA==}
    engines: {node: '>=6'}
    hasBin: true

  json-buffer@3.0.1:
    resolution: {integrity: sha512-4bV5BfR2mqfQTJm+V5tPPdf+ZpuhiIvTuAB5g8kcrXOZpTT/QwwVRWBywX1ozr6lEuPdbHxwaJlm9G6mI2sfSQ==}

  json-schema-traverse@0.4.1:
    resolution: {integrity: sha512-xbbCH5dCYU5T8LcEhhuh7HJ88HXuW3qsI3Y0zOZFKfZEHcpWiHU/Jxzk629Brsab/mMiHQti9wMP+845RPe3Vg==}

  json-stable-stringify-without-jsonify@1.0.1:
    resolution: {integrity: sha512-Bdboy+l7tA3OGW6FjyFHWkP5LuByj1Tk33Ljyq0axyzdk9//JSi2u3fP1QSmd1KNwq6VOKYGlAu87CisVir6Pw==}

  json5@2.2.3:
    resolution: {integrity: sha512-XmOWe7eyHYH14cLdVPoyg+GOH3rYX++KpzrylJwSW98t3Nk+U8XOl8FWKOgwtzdb8lXGf6zYwDUzeHMWfxasyg==}
    engines: {node: '>=6'}
    hasBin: true

  keyv@4.5.4:
    resolution: {integrity: sha512-oxVHkHR/EJf2CNXnWxRLW6mg7JyCCUcG0DtEGmL2ctUo1PNTin1PUil+r/+4r5MpVgC/fn1kjsx7mjSujKqIpw==}

  levn@0.4.1:
    resolution: {integrity: sha512-+bT2uH4E5LGE7h/n3evcS/sQlJXCpIp6ym8OWJ5eV6+67Dsql/LaaT7qJBAt2rzfoa/5QBGBhxDix1dMt2kQKQ==}
    engines: {node: '>= 0.8.0'}

  lightningcss-darwin-arm64@1.29.2:
    resolution: {integrity: sha512-cK/eMabSViKn/PG8U/a7aCorpeKLMlK0bQeNHmdb7qUnBkNPnL+oV5DjJUo0kqWsJUapZsM4jCfYItbqBDvlcA==}
    engines: {node: '>= 12.0.0'}
    cpu: [arm64]
    os: [darwin]

  lightningcss-darwin-x64@1.29.2:
    resolution: {integrity: sha512-j5qYxamyQw4kDXX5hnnCKMf3mLlHvG44f24Qyi2965/Ycz829MYqjrVg2H8BidybHBp9kom4D7DR5VqCKDXS0w==}
    engines: {node: '>= 12.0.0'}
    cpu: [x64]
    os: [darwin]

  lightningcss-freebsd-x64@1.29.2:
    resolution: {integrity: sha512-wDk7M2tM78Ii8ek9YjnY8MjV5f5JN2qNVO+/0BAGZRvXKtQrBC4/cn4ssQIpKIPP44YXw6gFdpUF+Ps+RGsCwg==}
    engines: {node: '>= 12.0.0'}
    cpu: [x64]
    os: [freebsd]

  lightningcss-linux-arm-gnueabihf@1.29.2:
    resolution: {integrity: sha512-IRUrOrAF2Z+KExdExe3Rz7NSTuuJ2HvCGlMKoquK5pjvo2JY4Rybr+NrKnq0U0hZnx5AnGsuFHjGnNT14w26sg==}
    engines: {node: '>= 12.0.0'}
    cpu: [arm]
    os: [linux]

  lightningcss-linux-arm64-gnu@1.29.2:
    resolution: {integrity: sha512-KKCpOlmhdjvUTX/mBuaKemp0oeDIBBLFiU5Fnqxh1/DZ4JPZi4evEH7TKoSBFOSOV3J7iEmmBaw/8dpiUvRKlQ==}
    engines: {node: '>= 12.0.0'}
    cpu: [arm64]
    os: [linux]

  lightningcss-linux-arm64-musl@1.29.2:
    resolution: {integrity: sha512-Q64eM1bPlOOUgxFmoPUefqzY1yV3ctFPE6d/Vt7WzLW4rKTv7MyYNky+FWxRpLkNASTnKQUaiMJ87zNODIrrKQ==}
    engines: {node: '>= 12.0.0'}
    cpu: [arm64]
    os: [linux]

  lightningcss-linux-x64-gnu@1.29.2:
    resolution: {integrity: sha512-0v6idDCPG6epLXtBH/RPkHvYx74CVziHo6TMYga8O2EiQApnUPZsbR9nFNrg2cgBzk1AYqEd95TlrsL7nYABQg==}
    engines: {node: '>= 12.0.0'}
    cpu: [x64]
    os: [linux]

  lightningcss-linux-x64-musl@1.29.2:
    resolution: {integrity: sha512-rMpz2yawkgGT8RULc5S4WiZopVMOFWjiItBT7aSfDX4NQav6M44rhn5hjtkKzB+wMTRlLLqxkeYEtQ3dd9696w==}
    engines: {node: '>= 12.0.0'}
    cpu: [x64]
    os: [linux]

  lightningcss-win32-arm64-msvc@1.29.2:
    resolution: {integrity: sha512-nL7zRW6evGQqYVu/bKGK+zShyz8OVzsCotFgc7judbt6wnB2KbiKKJwBE4SGoDBQ1O94RjW4asrCjQL4i8Fhbw==}
    engines: {node: '>= 12.0.0'}
    cpu: [arm64]
    os: [win32]

  lightningcss-win32-x64-msvc@1.29.2:
    resolution: {integrity: sha512-EdIUW3B2vLuHmv7urfzMI/h2fmlnOQBk1xlsDxkN1tCWKjNFjfLhGxYk8C8mzpSfr+A6jFFIi8fU6LbQGsRWjA==}
    engines: {node: '>= 12.0.0'}
    cpu: [x64]
    os: [win32]

  lightningcss@1.29.2:
    resolution: {integrity: sha512-6b6gd/RUXKaw5keVdSEtqFVdzWnU5jMxTUjA2bVcMNPLwSQ08Sv/UodBVtETLCn7k4S1Ibxwh7k68IwLZPgKaA==}
    engines: {node: '>= 12.0.0'}

  lilconfig@3.1.3:
    resolution: {integrity: sha512-/vlFKAoH5Cgt3Ie+JLhRbwOsCQePABiU3tJ1egGvyQ+33R/vcwM2Zl2QR/LzjsBeItPt3oSVXapn+m4nQDvpzw==}
    engines: {node: '>=14'}

  lines-and-columns@1.2.4:
    resolution: {integrity: sha512-7ylylesZQ/PV29jhEDl3Ufjo6ZX7gCqJr5F7PKrqc93v7fzSymt1BpwEU8nAUXs8qzzvqhbjhK5QZg6Mt/HkBg==}

  locate-path@6.0.0:
    resolution: {integrity: sha512-iPZK6eYjbxRu3uB4/WZ3EsEIMJFMqAoopl3R+zuq0UjcAm/MO6KCweDgPfP3elTztoKP3KtnVHxTn2NHBSDVUw==}
    engines: {node: '>=10'}

  lodash.castarray@4.4.0:
    resolution: {integrity: sha512-aVx8ztPv7/2ULbArGJ2Y42bG1mEQ5mGjpdvrbJcJFU3TbYybe+QlLS4pst9zV52ymy2in1KpFPiZnAOATxD4+Q==}

  lodash.isplainobject@4.0.6:
    resolution: {integrity: sha512-oSXzaWypCMHkPC3NvBEaPHf0KsA5mvPrOPgQWDsbg8n7orZ290M0BmC/jgRZ4vcJ6DTAhjrsSYgdsW/F+MFOBA==}

  lodash.merge@4.6.2:
    resolution: {integrity: sha512-0KpjqXRVvrYyCsX1swR/XTK0va6VQkQM6MNo7PqW77ByjAhoARA8EfrP1N4+KlKj8YS0ZUCtRT/YUuhyYDujIQ==}

  loose-envify@1.4.0:
    resolution: {integrity: sha512-lyuxPGr/Wfhrlem2CL/UcnUc1zcqKAImBDzukY7Y5F/yQiNdko6+fRLevlw1HgMySw7f611UIY408EtxRSoK3Q==}
    hasBin: true

  lowlight@1.20.0:
    resolution: {integrity: sha512-8Ktj+prEb1RoCPkEOrPMYUN/nCggB7qAWe3a7OpMjWQkh3l2RD5wKRQ+o8Q8YuI9RG/xs95waaI/E6ym/7NsTw==}

  lru-cache@10.4.3:
    resolution: {integrity: sha512-JNAzZcXrCt42VGLuYz0zfAzDfAvJWW6AfYlDBQyDV5DClI2m5sAmK+OIO7s59XfsRsWHp02jAJrRadPRGTt6SQ==}

  lru-cache@5.1.1:
    resolution: {integrity: sha512-KpNARQA3Iwv+jTA0utUVVbrh+Jlrr1Fv0e56GGzAFOXN7dk/FviaDW8LHmK52DlcH4WP2n6gI8vN1aesBFgo9w==}

  lucide-react@0.507.0:
    resolution: {integrity: sha512-XfgE6gvAHwAtnbUvWiTTHx4S3VGR+cUJHEc0vrh9Ogu672I1Tue2+Cp/8JJqpytgcBHAB1FVI297W4XGNwc2dQ==}
    peerDependencies:
      react: ^16.5.1 || ^17.0.0 || ^18.0.0 || ^19.0.0

  merge2@1.4.1:
    resolution: {integrity: sha512-8q7VEgMJW4J8tcfVPy8g09NcQwZdbwFEqhe/WZkoIzjn/3TGDwtOCYtXGxA3O8tPzpczCCDgv+P2P5y00ZJOOg==}
    engines: {node: '>= 8'}

  micromatch@4.0.8:
    resolution: {integrity: sha512-PXwfBhYu0hBCPw8Dn0E+WDYb7af3dSLVWKi3HGv84IdF4TyFoC0ysxFd0Goxw7nSv4T/PzEJQxsYsEiFCKo2BA==}
    engines: {node: '>=8.6'}

  minimatch@3.1.2:
    resolution: {integrity: sha512-J7p63hRiAjw1NDEww1W7i37+ByIrOWO5XQQAzZ3VOcL0PNybwpfmV/N05zFAzwQ9USyEcX6t3UO+K5aqBQOIHw==}

  minimatch@9.0.3:
    resolution: {integrity: sha512-RHiac9mvaRw0x3AYRgDC1CxAP7HTcNrrECeA8YYJeWnpo+2Q5CegtZjaotWTWxDG3UeGA1coE05iH1mPjT/2mg==}
    engines: {node: '>=16 || 14 >=14.17'}

  minimatch@9.0.5:
    resolution: {integrity: sha512-G6T0ZX48xgozx7587koeX9Ys2NYy6Gmv//P89sEte9V9whIapMNF4idKxnW2QtCcLiTWlb/wfCabAtAFWhhBow==}
    engines: {node: '>=16 || 14 >=14.17'}

  minipass@7.1.2:
    resolution: {integrity: sha512-qOOzS1cBTWYF4BH8fVePDBOO9iptMnGUEZwNc/cMWnTV2nVLZ7VoNWEPHkYczZA0pdoA7dl6e7FL659nX9S2aw==}
    engines: {node: '>=16 || 14 >=14.17'}

  ms@2.1.3:
    resolution: {integrity: sha512-6FlzubTLZG3J2a/NVCAleEhjzq5oxgHyaCU9yYXvcLsvoVaHJq/s5xXI6/XXP6tz7R9xAOtHnSO/tXtF3WRTlA==}

  mz@2.7.0:
    resolution: {integrity: sha512-z81GNO7nnYMEhrGh9LeymoE4+Yr0Wn5McHIZMK5cfQCl+NDX08sCZgUc9/6MHni9IWuFLm1Z3HTCXu2z9fN62Q==}

  nanoid@3.3.11:
    resolution: {integrity: sha512-N8SpfPUnUp1bK+PMYW8qSWdl9U+wwNWI4QKxOYDy9JAro3WMX7p2OeVRF9v+347pnakNevPmiHhNmZ2HbFA76w==}
    engines: {node: ^10 || ^12 || ^13.7 || ^14 || >=15.0.1}
    hasBin: true

  natural-compare@1.4.0:
    resolution: {integrity: sha512-OWND8ei3VtNC9h7V60qff3SVobHr996CTwgxubgyQYEpg290h9J0buyECNNJexkFm5sOajh5G116RYA1c8ZMSw==}

  next-themes@0.4.6:
    resolution: {integrity: sha512-pZvgD5L0IEvX5/9GWyHMf3m8BKiVQwsCMHfoFosXtXBMnaS0ZnIJ9ST4b4NqLVKDEm8QBxoNNGNaBv2JNF6XNA==}
    peerDependencies:
      react: ^16.8 || ^17 || ^18 || ^19 || ^19.0.0-rc
      react-dom: ^16.8 || ^17 || ^18 || ^19 || ^19.0.0-rc

  node-releases@2.0.19:
    resolution: {integrity: sha512-xxOWJsBKtzAq7DY0J+DTzuz58K8e7sJbdgwkbMWQe8UYB6ekmsQ45q0M/tJDsGaZmbC+l7n57UV8Hl5tHxO9uw==}

  normalize-path@3.0.0:
    resolution: {integrity: sha512-6eZs5Ls3WtCisHWp9S2GUy8dqkpGi4BVSz3GaqiE6ezub0512ESztXUwUB6C6IKbQkY2Pnb/mD4WYojCRwcwLA==}
    engines: {node: '>=0.10.0'}

  normalize-range@0.1.2:
    resolution: {integrity: sha512-bdok/XvKII3nUpklnV6P2hxtMNrCboOjAcyBuQnWEhO665FwrSNRxU+AqpsyvO6LgGYPspN+lu5CLtw4jPRKNA==}
    engines: {node: '>=0.10.0'}

  object-assign@4.1.1:
    resolution: {integrity: sha512-rJgTQnkUnH1sFw8yT6VSU3zD3sWmu6sZhIseY8VX+GRu3P6F7Fu+JNDoXfklElbLJSnc3FUQHVe4cU5hj+BcUg==}
    engines: {node: '>=0.10.0'}

  object-hash@3.0.0:
    resolution: {integrity: sha512-RSn9F68PjH9HqtltsSnqYC1XXoWe9Bju5+213R98cNGttag9q9yAOTzdbsqvIa7aNm5WffBZFpWYr2aWrklWAw==}
    engines: {node: '>= 6'}

  once@1.4.0:
    resolution: {integrity: sha512-lNaJgI+2Q5URQBkccEKHTQOPaXdUxnZZElQTZY0MFUAuaEqe1E+Nyvgdz/aIyNi6Z9MzO5dv1H8n58/GELp3+w==}

  optionator@0.9.4:
    resolution: {integrity: sha512-6IpQ7mKUxRcZNLIObR0hz7lxsapSSIYNZJwXPGeF0mTVqGKFIXj1DQcMoT22S3ROcLyY/rz0PWaWZ9ayWmad9g==}
    engines: {node: '>= 0.8.0'}

  p-limit@3.1.0:
    resolution: {integrity: sha512-TYOanM3wGwNGsZN2cVTYPArw454xnXj5qmWF1bEoAc4+cU/ol7GVh7odevjp1FNHduHc3KZMcFduxU5Xc6uJRQ==}
    engines: {node: '>=10'}

  p-locate@5.0.0:
    resolution: {integrity: sha512-LaNjtRWUBY++zB5nE/NwcaoMylSPk+S+ZHNB1TzdbMJMny6dynpAGt7X/tl/QYq3TIeE6nxHppbo2LGymrG5Pw==}
    engines: {node: '>=10'}

  package-json-from-dist@1.0.1:
    resolution: {integrity: sha512-UEZIS3/by4OC8vL3P2dTXRETpebLI2NiI5vIrjaD/5UtrkFX/tNbwjTSRAGC/+7CAo2pIcBaRgWmcBBHcsaCIw==}

  parent-module@1.0.1:
    resolution: {integrity: sha512-GQ2EWRpQV8/o+Aw8YqtfZZPfNRWZYkbidE9k5rpl/hC3vtHHBfGm2Ifi6qWV+coDGkrUKZAxE3Lot5kcsRlh+g==}
    engines: {node: '>=6'}

  parse-entities@2.0.0:
    resolution: {integrity: sha512-kkywGpCcRYhqQIchaWqZ875wzpS/bMKhz5HnN3p7wveJTkTtyAB/AlnS0f8DFSqYW1T82t6yEAkEcB+A1I3MbQ==}

  path-exists@4.0.0:
    resolution: {integrity: sha512-ak9Qy5Q7jYb2Wwcey5Fpvg2KoAc/ZIhLSLOSBmRmygPsGwkVVt0fZa0qrtMz+m6tJTAHfZQ8FnmB4MG4LWy7/w==}
    engines: {node: '>=8'}

  path-is-absolute@1.0.1:
    resolution: {integrity: sha512-AVbw3UJ2e9bq64vSaS9Am0fje1Pa8pbGqTTsmXfaIiMpnr5DlDhfJOuLj9Sf95ZPVDAUerDfEk88MPmPe7UCQg==}
    engines: {node: '>=0.10.0'}

  path-key@3.1.1:
    resolution: {integrity: sha512-ojmeN0qd+y0jszEtoY48r0Peq5dwMEkIlCOu6Q5f41lfkswXuKtYrhgoTpLnyIcHm24Uhqx+5Tqm2InSwLhE6Q==}
    engines: {node: '>=8'}

  path-parse@1.0.7:
    resolution: {integrity: sha512-LDJzPVEEEPR+y48z93A0Ed0yXb8pAByGWo/k5YYdYgpY2/2EsOsksJrq7lOHxryrVOn1ejG6oAp8ahvOIQD8sw==}

  path-scurry@1.11.1:
    resolution: {integrity: sha512-Xa4Nw17FS9ApQFJ9umLiJS4orGjm7ZzwUrwamcGQuHSzDyth9boKDaycYdDcZDuqYATXw4HFXgaqWTctW/v1HA==}
    engines: {node: '>=16 || 14 >=14.18'}

  path-type@4.0.0:
    resolution: {integrity: sha512-gDKb8aZMDeD/tZWs9P6+q0J9Mwkdl6xMV8TjnGP3qJVJ06bdMgkbBlLU8IdfOsIsFz2BW1rNVT3XuNEl8zPAvw==}
    engines: {node: '>=8'}

  picocolors@1.1.1:
    resolution: {integrity: sha512-xceH2snhtb5M9liqDsmEw56le376mTZkEX/jEb/RxNFyegNul7eNslCXP9FDj/Lcu0X8KEyMceP2ntpaHrDEVA==}

  picomatch@2.3.1:
    resolution: {integrity: sha512-JU3teHTNjmE2VCGFzuY8EXzCDVwEqB2a8fsIvwaStHhAWJEeVd1o1QD80CU6+ZdEXXSLbSsuLwJjkCBWqRQUVA==}
    engines: {node: '>=8.6'}

  pify@2.3.0:
    resolution: {integrity: sha512-udgsAY+fTnvv7kI7aaxbqwWNb0AHiB0qBO89PZKPkoTmGOgdbrHDKD+0B2X4uTfJ/FT1R09r9gTsjUjNJotuog==}
    engines: {node: '>=0.10.0'}

  pirates@4.0.7:
    resolution: {integrity: sha512-TfySrs/5nm8fQJDcBDuUng3VOUKsd7S+zqvbOTiGXHfxX4wK31ard+hoNuvkicM/2YFzlpDgABOevKSsB4G/FA==}
    engines: {node: '>= 6'}

  postcss-import@15.1.0:
    resolution: {integrity: sha512-hpr+J05B2FVYUAXHeK1YyI267J/dDDhMU6B6civm8hSY1jYJnBXxzKDKDswzJmtLHryrjhnDjqqp/49t8FALew==}
    engines: {node: '>=14.0.0'}
    peerDependencies:
      postcss: ^8.0.0

  postcss-js@4.0.1:
    resolution: {integrity: sha512-dDLF8pEO191hJMtlHFPRa8xsizHaM82MLfNkUHdUtVEV3tgTp5oj+8qbEqYM57SLfc74KSbw//4SeJma2LRVIw==}
    engines: {node: ^12 || ^14 || >= 16}
    peerDependencies:
      postcss: ^8.4.21

  postcss-load-config@4.0.2:
    resolution: {integrity: sha512-bSVhyJGL00wMVoPUzAVAnbEoWyqRxkjv64tUl427SKnPrENtq6hJwUojroMz2VB+Q1edmi4IfrAPpami5VVgMQ==}
    engines: {node: '>= 14'}
    peerDependencies:
      postcss: '>=8.0.9'
      ts-node: '>=9.0.0'
    peerDependenciesMeta:
      postcss:
        optional: true
      ts-node:
        optional: true

  postcss-nested@6.2.0:
    resolution: {integrity: sha512-HQbt28KulC5AJzG+cZtj9kvKB93CFCdLvog1WFLf1D+xmMvPGlBstkpTEZfK5+AN9hfJocyBFCNiqyS48bpgzQ==}
    engines: {node: '>=12.0'}
    peerDependencies:
      postcss: ^8.2.14

  postcss-selector-parser@6.0.10:
    resolution: {integrity: sha512-IQ7TZdoaqbT+LCpShg46jnZVlhWD2w6iQYAcYXfHARZ7X1t/UGhhceQDs5X0cGqKvYlHNOuv7Oa1xmb0oQuA3w==}
    engines: {node: '>=4'}

  postcss-selector-parser@6.1.2:
    resolution: {integrity: sha512-Q8qQfPiZ+THO/3ZrOrO0cJJKfpYCagtMUkXbnEfmgUjwXg6z/WBeOyS9APBBPCTSiDV+s4SwQGu8yFsiMRIudg==}
    engines: {node: '>=4'}

  postcss-value-parser@4.2.0:
    resolution: {integrity: sha512-1NNCs6uurfkVbeXG4S8JFT9t19m45ICnif8zWLd5oPSZ50QnwMfK+H3jv408d4jw/7Bttv5axS5IiHoLaVNHeQ==}

  postcss@8.5.3:
    resolution: {integrity: sha512-dle9A3yYxlBSrt8Fu+IpjGT8SY8hN0mlaA6GY8t0P5PjIOZemULz/E2Bnm/2dcUOena75OTNkHI76uZBNUUq3A==}
    engines: {node: ^10 || ^12 || >=14}

  prelude-ls@1.2.1:
    resolution: {integrity: sha512-vkcDPrRZo1QZLbn5RLGPpg/WmIQ65qoWWhcGKf/b5eplkkarX0m9z8ppCat4mlOqUsWpyNuYgO3VRyrYHSzX5g==}
    engines: {node: '>= 0.8.0'}

  prismjs@1.27.0:
    resolution: {integrity: sha512-t13BGPUlFDR7wRB5kQDG4jjl7XeuH6jbJGt11JHPL96qwsEHNX2+68tFXqc1/k+/jALsbSWJKUOT/hcYAZ5LkA==}
    engines: {node: '>=6'}

  prismjs@1.30.0:
    resolution: {integrity: sha512-DEvV2ZF2r2/63V+tK8hQvrR2ZGn10srHbXviTlcv7Kpzw8jWiNTqbVgjO3IY8RxrrOUF8VPMQQFysYYYv0YZxw==}
    engines: {node: '>=6'}

  property-information@5.6.0:
    resolution: {integrity: sha512-YUHSPk+A30YPv+0Qf8i9Mbfe/C0hdPXk1s1jPVToV8pk8BQtpw10ct89Eo7OWkutrwqvT0eicAxlOg3dOAu8JA==}

  punycode@2.3.1:
    resolution: {integrity: sha512-vYt7UD1U9Wg6138shLtLOvdAu+8DsC/ilFtEVHcH+wydcSpNE20AfSOduf6MkRFahL5FY7X1oU7nKVZFtfq8Fg==}
    engines: {node: '>=6'}

  queue-microtask@1.2.3:
    resolution: {integrity: sha512-NuaNSa6flKT5JaSYQzJok04JzTL1CA6aGhv5rfLW3PgqA+M2ChpZQnAC8h8i4ZFkBS8X5RqkDBHA7r4hej3K9A==}

  react-dom@18.3.1:
    resolution: {integrity: sha512-5m4nQKp+rZRb09LNH59GM4BxTh9251/ylbKIbpe7TpGxfJ+9kv6BLkLBXIjjspbgbnIBNqlI23tRnTWT0snUIw==}
    peerDependencies:
      react: ^18.3.1

  react-refresh@0.17.0:
    resolution: {integrity: sha512-z6F7K9bV85EfseRCp2bzrpyQ0Gkw1uLoCel9XBVWPg/TjRj94SkJzUTGfOa4bs7iJvBWtQG0Wq7wnI0syw3EBQ==}
    engines: {node: '>=0.10.0'}

  react-remove-scroll-bar@2.3.8:
    resolution: {integrity: sha512-9r+yi9+mgU33AKcj6IbT9oRCO78WriSj6t/cF8DWBZJ9aOGPOTEDvdUDz1FwKim7QXWwmHqtdHnRJfhAxEG46Q==}
    engines: {node: '>=10'}
    peerDependencies:
      '@types/react': '*'
      react: ^16.8.0 || ^17.0.0 || ^18.0.0 || ^19.0.0
    peerDependenciesMeta:
      '@types/react':
        optional: true

  react-remove-scroll@2.6.3:
    resolution: {integrity: sha512-pnAi91oOk8g8ABQKGF5/M9qxmmOPxaAnopyTHYfqYEwJhyFrbbBtHuSgtKEoH0jpcxx5o3hXqH1mNd9/Oi+8iQ==}
    engines: {node: '>=10'}
    peerDependencies:
      '@types/react': '*'
      react: ^16.8.0 || ^17.0.0 || ^18.0.0 || ^19.0.0 || ^19.0.0-rc
    peerDependenciesMeta:
      '@types/react':
        optional: true

  react-resizable-panels@3.0.1:
    resolution: {integrity: sha512-6ruCEyw0iqXRcXEktPQn1HL553DNhrdLisCyEdSpzhkmo9bPqZxskJZ+aGeFqJ1qPvIWxuAiag82kvLSb2JZTQ==}
    peerDependencies:
      react: ^16.14.0 || ^17.0.0 || ^18.0.0 || ^19.0.0 || ^19.0.0-rc
      react-dom: ^16.14.0 || ^17.0.0 || ^18.0.0 || ^19.0.0 || ^19.0.0-rc

  react-style-singleton@2.2.3:
    resolution: {integrity: sha512-b6jSvxvVnyptAiLjbkWLE/lOnR4lfTtDAl+eUC7RZy+QQWc6wRzIV2CE6xBuMmDxc2qIihtDCZD5NPOFl7fRBQ==}
    engines: {node: '>=10'}
    peerDependencies:
      '@types/react': '*'
      react: ^16.8.0 || ^17.0.0 || ^18.0.0 || ^19.0.0 || ^19.0.0-rc
    peerDependenciesMeta:
      '@types/react':
        optional: true

  react-syntax-highlighter@15.6.1:
    resolution: {integrity: sha512-OqJ2/vL7lEeV5zTJyG7kmARppUjiB9h9udl4qHQjjgEos66z00Ia0OckwYfRxCSFrW8RJIBnsBwQsHZbVPspqg==}
    peerDependencies:
      react: '>= 0.14.0'

  react@18.3.1:
    resolution: {integrity: sha512-wS+hAgJShR0KhEvPJArfuPVN1+Hz1t0Y6n5jLrGQbkb4urgPE/0Rve+1kMB1v/oWgHgm4WIcV+i7F2pTVj+2iQ==}
    engines: {node: '>=0.10.0'}

  read-cache@1.0.0:
    resolution: {integrity: sha512-Owdv/Ft7IjOgm/i0xvNDZ1LrRANRfew4b2prF3OWMQLxLfu3bS8FVhCsrSCMK4lR56Y9ya+AThoTpDCTxCmpRA==}

  readdirp@3.6.0:
    resolution: {integrity: sha512-hOS089on8RduqdbhvQ5Z37A0ESjsqz6qnRcffsMU3495FuTdqSm+7bhJ29JvIOsBDEEnan5DPu9t3To9VRlMzA==}
    engines: {node: '>=8.10.0'}

  refractor@3.6.0:
    resolution: {integrity: sha512-MY9W41IOWxxk31o+YvFCNyNzdkc9M20NoZK5vq6jkv4I/uh2zkWcfudj0Q1fovjUQJrNewS9NMzeTtqPf+n5EA==}

  resolve-from@4.0.0:
    resolution: {integrity: sha512-pb/MYmXstAkysRFx8piNI1tGFNQIFA3vkE3Gq4EuA1dF6gHp/+vgZqsCGJapvy8N3Q+4o7FwvquPJcnZ7RYy4g==}
    engines: {node: '>=4'}

  resolve@1.22.10:
    resolution: {integrity: sha512-NPRy+/ncIMeDlTAsuqwKIiferiawhefFJtkNSW0qZJEqMEb+qBt/77B/jGeeek+F0uOeN05CDa6HXbbIgtVX4w==}
    engines: {node: '>= 0.4'}
    hasBin: true

  reusify@1.1.0:
    resolution: {integrity: sha512-g6QUff04oZpHs0eG5p83rFLhHeV00ug/Yf9nZM6fLeUrPguBTkTQOdpAWWspMh55TZfVQDPaN3NQJfbVRAxdIw==}
    engines: {iojs: '>=1.0.0', node: '>=0.10.0'}

  rimraf@3.0.2:
    resolution: {integrity: sha512-JZkJMZkAGFFPP2YqXZXPbMlMBgsxzE8ILs4lMIX/2o0L9UBw9O/Y3o6wFw/i9YLapcUJWwqbi3kdxIPdC62TIA==}
    deprecated: Rimraf versions prior to v4 are no longer supported
    hasBin: true

  rollup@4.40.1:
    resolution: {integrity: sha512-C5VvvgCCyfyotVITIAv+4efVytl5F7wt+/I2i9q9GZcEXW9BP52YYOXC58igUi+LFZVHukErIIqQSWwv/M3WRw==}
    engines: {node: '>=18.0.0', npm: '>=8.0.0'}
    hasBin: true

  run-parallel@1.2.0:
    resolution: {integrity: sha512-5l4VyZR86LZ/lDxZTR6jqL8AFE2S0IFLMP26AbjsLVADxHdhB/c0GUsH+y39UfCi3dzz8OlQuPmnaJOMoDHQBA==}

  scheduler@0.23.2:
    resolution: {integrity: sha512-UOShsPwz7NrMUqhR6t0hWjFduvOzbtv7toDH1/hIrfRNIDBnnBWd0CwJTGvTpngVlmwGCdP9/Zl/tVrDqcuYzQ==}

  semver@6.3.1:
    resolution: {integrity: sha512-BR7VvDCVHO+q2xBEWskxS6DJE1qRnb7DxzUrogb71CWoSficBxYsiAGd+Kl0mmq/MprG9yArRkyrQxTO6XjMzA==}
    hasBin: true

  semver@7.7.1:
    resolution: {integrity: sha512-hlq8tAfn0m/61p4BVRcPzIGr6LKiMwo4VM6dGi6pt4qcRkmNzTcWq6eCEjEh+qXjkMDvPlOFFSGwQjoEa6gyMA==}
    engines: {node: '>=10'}
    hasBin: true

  shadcn-ui@0.9.5:
    resolution: {integrity: sha512-dsBQWpdLLYCdSdmvOmu53nJhhWnQD1OiblhuhkI4rPYxPKTyfbmZ2NTJHWMu1fXN9PTfN6IVK5vvh+BrjHJx2g==}
    hasBin: true

  shebang-command@2.0.0:
    resolution: {integrity: sha512-kHxr2zZpYtdmrN1qDjrrX/Z1rR1kG8Dx+gkpK1G4eXmvXswmcE1hTWBWYUzlraYw1/yZp6YuDY77YtvbN0dmDA==}
    engines: {node: '>=8'}

  shebang-regex@3.0.0:
    resolution: {integrity: sha512-7++dFhtcx3353uBaq8DDR4NuxBetBzC7ZQOhmTQInHEd6bSrXdiEyzCvG07Z44UYdLShWUyXt5M/yhz8ekcb1A==}
    engines: {node: '>=8'}

  signal-exit@4.1.0:
    resolution: {integrity: sha512-bzyZ1e88w9O1iNJbKnOlvYTrWPDl46O1bG0D3XInv+9tkPrxrN8jUUTiFlDkkmKWgn1M6CfIA13SuGqOa9Korw==}
    engines: {node: '>=14'}

  slash@3.0.0:
    resolution: {integrity: sha512-g9Q1haeby36OSStwb4ntCGGGaKsaVSjQ68fBxoQcutl5fS1vuY18H3wSt3jFyFtrkx+Kz0V1G85A4MyAdDMi2Q==}
    engines: {node: '>=8'}

  sonner@2.0.5:
    resolution: {integrity: sha512-YwbHQO6cSso3HBXlbCkgrgzDNIhws14r4MO87Ofy+cV2X7ES4pOoAK3+veSmVTvqNx1BWUxlhPmZzP00Crk2aQ==}
    peerDependencies:
      react: ^18.0.0 || ^19.0.0 || ^19.0.0-rc
      react-dom: ^18.0.0 || ^19.0.0 || ^19.0.0-rc

  source-map-js@1.2.1:
    resolution: {integrity: sha512-UXWMKhLOwVKb728IUtQPXxfYU+usdybtUrK/8uGE8CQMvrhOpwvzDBwj0QhSL7MQc7vIsISBG8VQ8+IDQxpfQA==}
    engines: {node: '>=0.10.0'}

  space-separated-tokens@1.1.5:
    resolution: {integrity: sha512-q/JSVd1Lptzhf5bkYm4ob4iWPjx0KiRe3sRFBNrVqbJkFaBm5vbbowy1mymoPNLRa52+oadOhJ+K49wsSeSjTA==}

  string-width@4.2.3:
    resolution: {integrity: sha512-wKyQRQpjJ0sIp62ErSZdGsjMJWsap5oRNihHhu6G7JVO/9jIB6UyevL+tXuOqrng8j/cxKTWyWUwvSTriiZz/g==}
    engines: {node: '>=8'}

  string-width@5.1.2:
    resolution: {integrity: sha512-HnLOCR3vjcY8beoNLtcjZ5/nxn2afmME6lhrDrebokqMap+XbeW8n9TXpPDOqdGK5qcI3oT0GKTW6wC7EMiVqA==}
    engines: {node: '>=12'}

  strip-ansi@6.0.1:
    resolution: {integrity: sha512-Y38VPSHcqkFrCpFnQ9vuSXmquuv5oXOKpGeT6aGrr3o3Gc9AlVa6JBfUSOCnbxGGZF+/0ooI7KrPuUSztUdU5A==}
    engines: {node: '>=8'}

  strip-ansi@7.1.0:
    resolution: {integrity: sha512-iq6eVVI64nQQTRYq2KtEg2d2uU7LElhTJwsH4YzIHZshxlgZms/wIc4VoDQTlG/IvVIrBKG06CrZnp0qv7hkcQ==}
    engines: {node: '>=12'}

  strip-json-comments@3.1.1:
    resolution: {integrity: sha512-6fPc+R4ihwqP6N/aIv2f1gMH8lOVtWQHoqC4yK6oSDVVocumAsfCqjkXnqiYMhmMwS/mEHLp7Vehlt3ql6lEig==}
    engines: {node: '>=8'}

  sucrase@3.35.0:
    resolution: {integrity: sha512-8EbVDiu9iN/nESwxeSxDKe0dunta1GOlHufmSSXxMD2z2/tMZpDMpvXQGsc+ajGo8y2uYUmixaSRUc/QPoQ0GA==}
    engines: {node: '>=16 || 14 >=14.17'}
    hasBin: true

  supports-color@7.2.0:
    resolution: {integrity: sha512-qpCAvRl9stuOHveKsn7HncJRvv501qIacKzQlO/+Lwxc9+0q2wLyv4Dfvt80/DPn2pqOBsJdDiogXGR9+OvwRw==}
    engines: {node: '>=8'}

  supports-preserve-symlinks-flag@1.0.0:
    resolution: {integrity: sha512-ot0WnXS9fgdkgIcePe6RHNk1WA8+muPa6cSjeR3V8K27q9BB1rTE3R1p7Hv0z1ZyAc8s6Vvv8DIyWf681MAt0w==}
    engines: {node: '>= 0.4'}

  tailwind-merge@3.2.0:
    resolution: {integrity: sha512-FQT/OVqCD+7edmmJpsgCsY820RTD5AkBryuG5IUqR5YQZSdj5xlH5nLgH7YPths7WsLPSpSBNneJdM8aS8aeFA==}

  tailwindcss-animate@1.0.7:
    resolution: {integrity: sha512-bl6mpH3T7I3UFxuvDEXLxy/VuFxBk5bbzplh7tXI68mwMokNYd1t9qPBHlnyTwfa4JGC4zP516I1hYYtQ/vspA==}
    peerDependencies:
      tailwindcss: '>=3.0.0 || insiders'

  tailwindcss@3.4.17:
    resolution: {integrity: sha512-w33E2aCvSDP0tW9RZuNXadXlkHXqFzSkQew/aIa2i/Sj8fThxwovwlXHSPXTbAHwEIhBFXAedUhP2tueAKP8Og==}
    engines: {node: '>=14.0.0'}
    hasBin: true

  text-table@0.2.0:
    resolution: {integrity: sha512-N+8UisAXDGk8PFXP4HAzVR9nbfmVJ3zYLAWiTIoqC5v5isinhr+r5uaO8+7r3BMfuNIufIsA7RdpVgacC2cSpw==}

  thenify-all@1.6.0:
    resolution: {integrity: sha512-RNxQH/qI8/t3thXJDwcstUO4zeqo64+Uy/+sNVRBx4Xn2OX+OZ9oP+iJnNFqplFra2ZUVeKCSa2oVWi3T4uVmA==}
    engines: {node: '>=0.8'}

  thenify@3.3.1:
    resolution: {integrity: sha512-RVZSIV5IG10Hk3enotrhvz0T9em6cyHBLkH/YAZuKqd8hRkKhSfCGIcP2KUY0EPxndzANBmNllzWPwak+bheSw==}

  to-regex-range@5.0.1:
    resolution: {integrity: sha512-65P7iz6X5yEr1cwcgvQxbbIw7Uk3gOy5dIdtZ4rDveLqhrdJP+Li/Hx6tyK0NEb+2GCyneCMJiGqrADCSNk8sQ==}
    engines: {node: '>=8.0'}

  ts-api-utils@1.4.3:
    resolution: {integrity: sha512-i3eMG77UTMD0hZhgRS562pv83RC6ukSAC2GMNWc+9dieh/+jDM5u5YG+NHX6VNDRHQcHwmsTHctP9LhbC3WxVw==}
    engines: {node: '>=16'}
    peerDependencies:
      typescript: '>=4.2.0'

  ts-interface-checker@0.1.13:
    resolution: {integrity: sha512-Y/arvbn+rrz3JCKl9C4kVNfTfSm2/mEp5FSz5EsZSANGPSlQrpRI5M4PKF+mJnE52jOO90PnPSc3Ur3bTQw0gA==}

  tslib@2.8.1:
    resolution: {integrity: sha512-oJFu94HQb+KVduSUQL7wnpmqnfmLsOA/nAh6b6EH0wCEoK0/mPeXU6c3wKDV83MkOuHPRHtSXKKU99IBazS/2w==}

  type-check@0.4.0:
    resolution: {integrity: sha512-XleUoc9uwGXqjWwXaUTZAmzMcFZ5858QA2vvx1Ur5xIcixXIP+8LnFDgRplU30us6teqdlskFfu+ae4K79Ooew==}
    engines: {node: '>= 0.8.0'}

  type-fest@0.20.2:
    resolution: {integrity: sha512-Ne+eE4r0/iWnpAxD852z3A+N0Bt5RN//NjJwRd2VFHEmrywxf5vsZlh4R6lixl6B+wz/8d+maTSAkN1FIkI3LQ==}
    engines: {node: '>=10'}

  typescript@5.8.3:
    resolution: {integrity: sha512-p1diW6TqL9L07nNxvRMM7hMMw4c5XOo/1ibL4aAIGmSAt9slTE1Xgw5KWuof2uTOvCg9BY7ZRi+GaF+7sfgPeQ==}
    engines: {node: '>=14.17'}
    hasBin: true

  undici-types@6.21.0:
    resolution: {integrity: sha512-iwDZqg0QAGrg9Rav5H4n0M64c3mkR59cJ6wQp+7C4nI0gsmExaedaYLNO44eT4AtBBwjbTiGPMlt2Md0T9H9JQ==}

  update-browserslist-db@1.1.3:
    resolution: {integrity: sha512-UxhIZQ+QInVdunkDAaiazvvT/+fXL5Osr0JZlJulepYu6Jd7qJtDZjlur0emRlT71EN3ScPoE7gvsuIKKNavKw==}
    hasBin: true
    peerDependencies:
      browserslist: '>= 4.21.0'

  uri-js@4.4.1:
    resolution: {integrity: sha512-7rKUyy33Q1yc98pQ1DAmLtwX109F7TIfWlW1Ydo8Wl1ii1SeHieeh0HHfPeL2fMXK6z0s8ecKs9frCuLJvndBg==}

  use-callback-ref@1.3.3:
    resolution: {integrity: sha512-jQL3lRnocaFtu3V00JToYz/4QkNWswxijDaCVNZRiRTO3HQDLsdu1ZtmIUvV4yPp+rvWm5j0y0TG/S61cuijTg==}
    engines: {node: '>=10'}
    peerDependencies:
      '@types/react': '*'
      react: ^16.8.0 || ^17.0.0 || ^18.0.0 || ^19.0.0 || ^19.0.0-rc
    peerDependenciesMeta:
      '@types/react':
        optional: true

  use-sidecar@1.1.3:
    resolution: {integrity: sha512-Fedw0aZvkhynoPYlA5WXrMCAMm+nSWdZt6lzJQ7Ok8S6Q+VsHmHpRWndVRJ8Be0ZbkfPc5LRYH+5XrzXcEeLRQ==}
    engines: {node: '>=10'}
    peerDependencies:
      '@types/react': '*'
      react: ^16.8.0 || ^17.0.0 || ^18.0.0 || ^19.0.0 || ^19.0.0-rc
    peerDependenciesMeta:
      '@types/react':
        optional: true

  use-sync-external-store@1.5.0:
    resolution: {integrity: sha512-Rb46I4cGGVBmjamjphe8L/UnvJD+uPPtTkNvX5mZgqdbavhI4EbgIWJiIHXJ8bc/i9EQGPRh4DwEURJ552Do0A==}
    peerDependencies:
      react: ^16.8.0 || ^17.0.0 || ^18.0.0 || ^19.0.0

  util-deprecate@1.0.2:
    resolution: {integrity: sha512-EPD5q1uXyFxJpCrLnCc1nHnq3gOa6DZBocAIiI2TaSCA7VCJ1UJDMagCzIkXNsUYfD1daK//LTEQ8xiIbrHtcw==}

  vite@5.4.19:
    resolution: {integrity: sha512-qO3aKv3HoQC8QKiNSTuUM1l9o/XX3+c+VTgLHbJWHZGeTPVAg2XwazI9UWzoxjIJCGCV2zU60uqMzjeLZuULqA==}
    engines: {node: ^18.0.0 || >=20.0.0}
    hasBin: true
    peerDependencies:
      '@types/node': ^18.0.0 || >=20.0.0
      less: '*'
      lightningcss: ^1.21.0
      sass: '*'
      sass-embedded: '*'
      stylus: '*'
      sugarss: '*'
      terser: ^5.4.0
    peerDependenciesMeta:
      '@types/node':
        optional: true
      less:
        optional: true
      lightningcss:
        optional: true
      sass:
        optional: true
      sass-embedded:
        optional: true
      stylus:
        optional: true
      sugarss:
        optional: true
      terser:
        optional: true

  which@2.0.2:
    resolution: {integrity: sha512-BLI3Tl1TW3Pvl70l3yq3Y64i+awpwXqsGBYWkkqMtnbXgrMD+yj7rhW0kuEDxzJaYXGjEW5ogapKNMEKNMjibA==}
    engines: {node: '>= 8'}
    hasBin: true

  word-wrap@1.2.5:
    resolution: {integrity: sha512-BN22B5eaMMI9UMtjrGd5g5eCYPpCPDUy0FJXbYsaT5zYxjFOckS53SQDE3pWkVoWpHXVb3BrYcEN4Twa55B5cA==}
    engines: {node: '>=0.10.0'}

  wrap-ansi@7.0.0:
    resolution: {integrity: sha512-YVGIj2kamLSTxw6NsZjoBxfSwsn0ycdesmc4p+Q21c5zPuZ1pl+NfxVdxPtdHvmNVOQ6XSYG4AUtyt/Fi7D16Q==}
    engines: {node: '>=10'}

  wrap-ansi@8.1.0:
    resolution: {integrity: sha512-si7QWI6zUMq56bESFvagtmzMdGOtoxfR+Sez11Mobfc7tm+VkUckk9bW2UeffTGVUbOksxmSw0AA2gs8g71NCQ==}
    engines: {node: '>=12'}

  wrappy@1.0.2:
    resolution: {integrity: sha512-l4Sp/DRseor9wL6EvV2+TuQn63dMkPjZ/sp9XkghTEbV9KlPS1xUsZ3u7/IQO4wxtcFB4bgpQPRcR3QCvezPcQ==}

  xtend@4.0.2:
    resolution: {integrity: sha512-LKYU1iAXJXUgAXn9URjiu+MWhyUXHsvfp7mcuYm9dSUKK0/CjtrUwFAxD82/mCWbtLsGjFIad0wIsod4zrTAEQ==}
    engines: {node: '>=0.4'}

  yallist@3.1.1:
    resolution: {integrity: sha512-a4UGQaWPH59mOXUYnAG2ewncQS4i4F43Tv3JoAM+s2VDAmS9NsK8GpDMLrCHPksFT7h3K6TOoUNn2pb7RoXx4g==}

  yaml@2.7.1:
    resolution: {integrity: sha512-10ULxpnOCQXxJvBgxsn9ptjq6uviG/htZKk9veJGhlqn3w/DxQ631zFF+nlQXLwmImeS5amR2dl2U8sg6U9jsQ==}
    engines: {node: '>= 14'}
    hasBin: true

  yocto-queue@0.1.0:
    resolution: {integrity: sha512-rVksvsnNCdJ/ohGc6xgPwyN8eheCxsiLM8mxuE/t/mOVqJewPuO1miLpTHQiRgTKCLexL4MeAFVagts7HmNZ2Q==}
    engines: {node: '>=10'}

  zustand@4.5.6:
    resolution: {integrity: sha512-ibr/n1hBzLLj5Y+yUcU7dYw8p6WnIVzdJbnX+1YpaScvZVF2ziugqHs+LAmHw4lWO9c/zRj+K1ncgWDQuthEdQ==}
    engines: {node: '>=12.7.0'}
    peerDependencies:
      '@types/react': '>=16.8'
      immer: '>=9.0.6'
      react: '>=16.8'
    peerDependenciesMeta:
      '@types/react':
        optional: true
      immer:
        optional: true
      react:
        optional: true

snapshots:

  '@alloc/quick-lru@5.2.0': {}

  '@ampproject/remapping@2.3.0':
    dependencies:
      '@jridgewell/gen-mapping': 0.3.8
      '@jridgewell/trace-mapping': 0.3.25

  '@babel/code-frame@7.27.1':
    dependencies:
      '@babel/helper-validator-identifier': 7.27.1
      js-tokens: 4.0.0
      picocolors: 1.1.1

  '@babel/compat-data@7.27.1': {}

  '@babel/core@7.27.1':
    dependencies:
      '@ampproject/remapping': 2.3.0
      '@babel/code-frame': 7.27.1
      '@babel/generator': 7.27.1
      '@babel/helper-compilation-targets': 7.27.1
      '@babel/helper-module-transforms': 7.27.1(@babel/core@7.27.1)
      '@babel/helpers': 7.27.1
      '@babel/parser': 7.27.1
      '@babel/template': 7.27.1
      '@babel/traverse': 7.27.1
      '@babel/types': 7.27.1
      convert-source-map: 2.0.0
      debug: 4.4.0
      gensync: 1.0.0-beta.2
      json5: 2.2.3
      semver: 6.3.1
    transitivePeerDependencies:
      - supports-color

  '@babel/generator@7.27.1':
    dependencies:
      '@babel/parser': 7.27.1
      '@babel/types': 7.27.1
      '@jridgewell/gen-mapping': 0.3.8
      '@jridgewell/trace-mapping': 0.3.25
      jsesc: 3.1.0

  '@babel/helper-compilation-targets@7.27.1':
    dependencies:
      '@babel/compat-data': 7.27.1
      '@babel/helper-validator-option': 7.27.1
      browserslist: 4.24.4
      lru-cache: 5.1.1
      semver: 6.3.1

  '@babel/helper-module-imports@7.27.1':
    dependencies:
      '@babel/traverse': 7.27.1
      '@babel/types': 7.27.1
    transitivePeerDependencies:
      - supports-color

  '@babel/helper-module-transforms@7.27.1(@babel/core@7.27.1)':
    dependencies:
      '@babel/core': 7.27.1
      '@babel/helper-module-imports': 7.27.1
      '@babel/helper-validator-identifier': 7.27.1
      '@babel/traverse': 7.27.1
    transitivePeerDependencies:
      - supports-color

  '@babel/helper-plugin-utils@7.27.1': {}

  '@babel/helper-string-parser@7.27.1': {}

  '@babel/helper-validator-identifier@7.27.1': {}

  '@babel/helper-validator-option@7.27.1': {}

  '@babel/helpers@7.27.1':
    dependencies:
      '@babel/template': 7.27.1
      '@babel/types': 7.27.1

  '@babel/parser@7.27.1':
    dependencies:
      '@babel/types': 7.27.1

  '@babel/plugin-transform-react-jsx-self@7.27.1(@babel/core@7.27.1)':
    dependencies:
      '@babel/core': 7.27.1
      '@babel/helper-plugin-utils': 7.27.1

  '@babel/plugin-transform-react-jsx-source@7.27.1(@babel/core@7.27.1)':
    dependencies:
      '@babel/core': 7.27.1
      '@babel/helper-plugin-utils': 7.27.1

  '@babel/runtime@7.27.6': {}

  '@babel/template@7.27.1':
    dependencies:
      '@babel/code-frame': 7.27.1
      '@babel/parser': 7.27.1
      '@babel/types': 7.27.1

  '@babel/traverse@7.27.1':
    dependencies:
      '@babel/code-frame': 7.27.1
      '@babel/generator': 7.27.1
      '@babel/parser': 7.27.1
      '@babel/template': 7.27.1
      '@babel/types': 7.27.1
      debug: 4.4.0
      globals: 11.12.0
    transitivePeerDependencies:
      - supports-color

  '@babel/types@7.27.1':
    dependencies:
      '@babel/helper-string-parser': 7.27.1
      '@babel/helper-validator-identifier': 7.27.1

  '@esbuild/aix-ppc64@0.21.5':
    optional: true

  '@esbuild/android-arm64@0.21.5':
    optional: true

  '@esbuild/android-arm@0.21.5':
    optional: true

  '@esbuild/android-x64@0.21.5':
    optional: true

  '@esbuild/darwin-arm64@0.21.5':
    optional: true

  '@esbuild/darwin-x64@0.21.5':
    optional: true

  '@esbuild/freebsd-arm64@0.21.5':
    optional: true

  '@esbuild/freebsd-x64@0.21.5':
    optional: true

  '@esbuild/linux-arm64@0.21.5':
    optional: true

  '@esbuild/linux-arm@0.21.5':
    optional: true

  '@esbuild/linux-ia32@0.21.5':
    optional: true

  '@esbuild/linux-loong64@0.21.5':
    optional: true

  '@esbuild/linux-mips64el@0.21.5':
    optional: true

  '@esbuild/linux-ppc64@0.21.5':
    optional: true

  '@esbuild/linux-riscv64@0.21.5':
    optional: true

  '@esbuild/linux-s390x@0.21.5':
    optional: true

  '@esbuild/linux-x64@0.21.5':
    optional: true

  '@esbuild/netbsd-x64@0.21.5':
    optional: true

  '@esbuild/openbsd-x64@0.21.5':
    optional: true

  '@esbuild/sunos-x64@0.21.5':
    optional: true

  '@esbuild/win32-arm64@0.21.5':
    optional: true

  '@esbuild/win32-ia32@0.21.5':
    optional: true

  '@esbuild/win32-x64@0.21.5':
    optional: true

  '@eslint-community/eslint-utils@4.6.1(eslint@8.57.1)':
    dependencies:
      eslint: 8.57.1
      eslint-visitor-keys: 3.4.3

  '@eslint-community/regexpp@4.12.1': {}

  '@eslint/eslintrc@2.1.4':
    dependencies:
      ajv: 6.12.6
      debug: 4.4.0
      espree: 9.6.1
      globals: 13.24.0
      ignore: 5.3.2
      import-fresh: 3.3.1
      js-yaml: 4.1.0
      minimatch: 3.1.2
      strip-json-comments: 3.1.1
    transitivePeerDependencies:
      - supports-color

  '@eslint/js@8.57.1': {}

  '@floating-ui/core@1.7.0':
    dependencies:
      '@floating-ui/utils': 0.2.9

  '@floating-ui/dom@1.7.0':
    dependencies:
      '@floating-ui/core': 1.7.0
      '@floating-ui/utils': 0.2.9

  '@floating-ui/react-dom@2.1.2(react-dom@18.3.1(react@18.3.1))(react@18.3.1)':
    dependencies:
      '@floating-ui/dom': 1.7.0
      react: 18.3.1
      react-dom: 18.3.1(react@18.3.1)

  '@floating-ui/utils@0.2.9': {}

  '@humanwhocodes/config-array@0.13.0':
    dependencies:
      '@humanwhocodes/object-schema': 2.0.3
      debug: 4.4.0
      minimatch: 3.1.2
    transitivePeerDependencies:
      - supports-color

  '@humanwhocodes/module-importer@1.0.1': {}

  '@humanwhocodes/object-schema@2.0.3': {}

  '@isaacs/cliui@8.0.2':
    dependencies:
      string-width: 5.1.2
      string-width-cjs: string-width@4.2.3
      strip-ansi: 7.1.0
      strip-ansi-cjs: strip-ansi@6.0.1
      wrap-ansi: 8.1.0
      wrap-ansi-cjs: wrap-ansi@7.0.0

  '@jridgewell/gen-mapping@0.3.8':
    dependencies:
      '@jridgewell/set-array': 1.2.1
      '@jridgewell/sourcemap-codec': 1.5.0
      '@jridgewell/trace-mapping': 0.3.25

  '@jridgewell/resolve-uri@3.1.2': {}

  '@jridgewell/set-array@1.2.1': {}

  '@jridgewell/sourcemap-codec@1.5.0': {}

  '@jridgewell/trace-mapping@0.3.25':
    dependencies:
      '@jridgewell/resolve-uri': 3.1.2
      '@jridgewell/sourcemap-codec': 1.5.0

  '@nodelib/fs.scandir@2.1.5':
    dependencies:
      '@nodelib/fs.stat': 2.0.5
      run-parallel: 1.2.0

  '@nodelib/fs.stat@2.0.5': {}

  '@nodelib/fs.walk@1.2.8':
    dependencies:
      '@nodelib/fs.scandir': 2.1.5
      fastq: 1.19.1

  '@pkgjs/parseargs@0.11.0':
    optional: true

  '@radix-ui/primitive@1.1.2': {}

  '@radix-ui/react-accordion@1.2.10(@types/react-dom@18.3.7(@types/react@18.3.20))(@types/react@18.3.20)(react-dom@18.3.1(react@18.3.1))(react@18.3.1)':
    dependencies:
      '@radix-ui/primitive': 1.1.2
      '@radix-ui/react-collapsible': 1.1.10(@types/react-dom@18.3.7(@types/react@18.3.20))(@types/react@18.3.20)(react-dom@18.3.1(react@18.3.1))(react@18.3.1)
      '@radix-ui/react-collection': 1.1.6(@types/react-dom@18.3.7(@types/react@18.3.20))(@types/react@18.3.20)(react-dom@18.3.1(react@18.3.1))(react@18.3.1)
      '@radix-ui/react-compose-refs': 1.1.2(@types/react@18.3.20)(react@18.3.1)
      '@radix-ui/react-context': 1.1.2(@types/react@18.3.20)(react@18.3.1)
      '@radix-ui/react-direction': 1.1.1(@types/react@18.3.20)(react@18.3.1)
      '@radix-ui/react-id': 1.1.1(@types/react@18.3.20)(react@18.3.1)
      '@radix-ui/react-primitive': 2.1.2(@types/react-dom@18.3.7(@types/react@18.3.20))(@types/react@18.3.20)(react-dom@18.3.1(react@18.3.1))(react@18.3.1)
      '@radix-ui/react-use-controllable-state': 1.2.2(@types/react@18.3.20)(react@18.3.1)
      react: 18.3.1
      react-dom: 18.3.1(react@18.3.1)
    optionalDependencies:
      '@types/react': 18.3.20
      '@types/react-dom': 18.3.7(@types/react@18.3.20)

  '@radix-ui/react-arrow@1.1.6(@types/react-dom@18.3.7(@types/react@18.3.20))(@types/react@18.3.20)(react-dom@18.3.1(react@18.3.1))(react@18.3.1)':
    dependencies:
      '@radix-ui/react-primitive': 2.1.2(@types/react-dom@18.3.7(@types/react@18.3.20))(@types/react@18.3.20)(react-dom@18.3.1(react@18.3.1))(react@18.3.1)
      react: 18.3.1
      react-dom: 18.3.1(react@18.3.1)
    optionalDependencies:
      '@types/react': 18.3.20
      '@types/react-dom': 18.3.7(@types/react@18.3.20)

  '@radix-ui/react-collapsible@1.1.10(@types/react-dom@18.3.7(@types/react@18.3.20))(@types/react@18.3.20)(react-dom@18.3.1(react@18.3.1))(react@18.3.1)':
    dependencies:
      '@radix-ui/primitive': 1.1.2
      '@radix-ui/react-compose-refs': 1.1.2(@types/react@18.3.20)(react@18.3.1)
      '@radix-ui/react-context': 1.1.2(@types/react@18.3.20)(react@18.3.1)
      '@radix-ui/react-id': 1.1.1(@types/react@18.3.20)(react@18.3.1)
      '@radix-ui/react-presence': 1.1.4(@types/react-dom@18.3.7(@types/react@18.3.20))(@types/react@18.3.20)(react-dom@18.3.1(react@18.3.1))(react@18.3.1)
      '@radix-ui/react-primitive': 2.1.2(@types/react-dom@18.3.7(@types/react@18.3.20))(@types/react@18.3.20)(react-dom@18.3.1(react@18.3.1))(react@18.3.1)
      '@radix-ui/react-use-controllable-state': 1.2.2(@types/react@18.3.20)(react@18.3.1)
      '@radix-ui/react-use-layout-effect': 1.1.1(@types/react@18.3.20)(react@18.3.1)
      react: 18.3.1
      react-dom: 18.3.1(react@18.3.1)
    optionalDependencies:
      '@types/react': 18.3.20
      '@types/react-dom': 18.3.7(@types/react@18.3.20)

  '@radix-ui/react-collection@1.1.6(@types/react-dom@18.3.7(@types/react@18.3.20))(@types/react@18.3.20)(react-dom@18.3.1(react@18.3.1))(react@18.3.1)':
    dependencies:
      '@radix-ui/react-compose-refs': 1.1.2(@types/react@18.3.20)(react@18.3.1)
      '@radix-ui/react-context': 1.1.2(@types/react@18.3.20)(react@18.3.1)
      '@radix-ui/react-primitive': 2.1.2(@types/react-dom@18.3.7(@types/react@18.3.20))(@types/react@18.3.20)(react-dom@18.3.1(react@18.3.1))(react@18.3.1)
      '@radix-ui/react-slot': 1.2.2(@types/react@18.3.20)(react@18.3.1)
      react: 18.3.1
      react-dom: 18.3.1(react@18.3.1)
    optionalDependencies:
      '@types/react': 18.3.20
      '@types/react-dom': 18.3.7(@types/react@18.3.20)

  '@radix-ui/react-compose-refs@1.1.2(@types/react@18.3.20)(react@18.3.1)':
    dependencies:
      react: 18.3.1
    optionalDependencies:
      '@types/react': 18.3.20

  '@radix-ui/react-context@1.1.2(@types/react@18.3.20)(react@18.3.1)':
    dependencies:
      react: 18.3.1
    optionalDependencies:
      '@types/react': 18.3.20

  '@radix-ui/react-dialog@1.1.13(@types/react-dom@18.3.7(@types/react@18.3.20))(@types/react@18.3.20)(react-dom@18.3.1(react@18.3.1))(react@18.3.1)':
    dependencies:
      '@radix-ui/primitive': 1.1.2
      '@radix-ui/react-compose-refs': 1.1.2(@types/react@18.3.20)(react@18.3.1)
      '@radix-ui/react-context': 1.1.2(@types/react@18.3.20)(react@18.3.1)
      '@radix-ui/react-dismissable-layer': 1.1.9(@types/react-dom@18.3.7(@types/react@18.3.20))(@types/react@18.3.20)(react-dom@18.3.1(react@18.3.1))(react@18.3.1)
      '@radix-ui/react-focus-guards': 1.1.2(@types/react@18.3.20)(react@18.3.1)
      '@radix-ui/react-focus-scope': 1.1.6(@types/react-dom@18.3.7(@types/react@18.3.20))(@types/react@18.3.20)(react-dom@18.3.1(react@18.3.1))(react@18.3.1)
      '@radix-ui/react-id': 1.1.1(@types/react@18.3.20)(react@18.3.1)
      '@radix-ui/react-portal': 1.1.8(@types/react-dom@18.3.7(@types/react@18.3.20))(@types/react@18.3.20)(react-dom@18.3.1(react@18.3.1))(react@18.3.1)
      '@radix-ui/react-presence': 1.1.4(@types/react-dom@18.3.7(@types/react@18.3.20))(@types/react@18.3.20)(react-dom@18.3.1(react@18.3.1))(react@18.3.1)
      '@radix-ui/react-primitive': 2.1.2(@types/react-dom@18.3.7(@types/react@18.3.20))(@types/react@18.3.20)(react-dom@18.3.1(react@18.3.1))(react@18.3.1)
      '@radix-ui/react-slot': 1.2.2(@types/react@18.3.20)(react@18.3.1)
      '@radix-ui/react-use-controllable-state': 1.2.2(@types/react@18.3.20)(react@18.3.1)
      aria-hidden: 1.2.4
      react: 18.3.1
      react-dom: 18.3.1(react@18.3.1)
      react-remove-scroll: 2.6.3(@types/react@18.3.20)(react@18.3.1)
    optionalDependencies:
      '@types/react': 18.3.20
      '@types/react-dom': 18.3.7(@types/react@18.3.20)

  '@radix-ui/react-direction@1.1.1(@types/react@18.3.20)(react@18.3.1)':
    dependencies:
      react: 18.3.1
    optionalDependencies:
      '@types/react': 18.3.20

  '@radix-ui/react-dismissable-layer@1.1.9(@types/react-dom@18.3.7(@types/react@18.3.20))(@types/react@18.3.20)(react-dom@18.3.1(react@18.3.1))(react@18.3.1)':
    dependencies:
      '@radix-ui/primitive': 1.1.2
      '@radix-ui/react-compose-refs': 1.1.2(@types/react@18.3.20)(react@18.3.1)
      '@radix-ui/react-primitive': 2.1.2(@types/react-dom@18.3.7(@types/react@18.3.20))(@types/react@18.3.20)(react-dom@18.3.1(react@18.3.1))(react@18.3.1)
      '@radix-ui/react-use-callback-ref': 1.1.1(@types/react@18.3.20)(react@18.3.1)
      '@radix-ui/react-use-escape-keydown': 1.1.1(@types/react@18.3.20)(react@18.3.1)
      react: 18.3.1
      react-dom: 18.3.1(react@18.3.1)
    optionalDependencies:
      '@types/react': 18.3.20
      '@types/react-dom': 18.3.7(@types/react@18.3.20)

  '@radix-ui/react-focus-guards@1.1.2(@types/react@18.3.20)(react@18.3.1)':
    dependencies:
      react: 18.3.1
    optionalDependencies:
      '@types/react': 18.3.20

  '@radix-ui/react-focus-scope@1.1.6(@types/react-dom@18.3.7(@types/react@18.3.20))(@types/react@18.3.20)(react-dom@18.3.1(react@18.3.1))(react@18.3.1)':
    dependencies:
      '@radix-ui/react-compose-refs': 1.1.2(@types/react@18.3.20)(react@18.3.1)
      '@radix-ui/react-primitive': 2.1.2(@types/react-dom@18.3.7(@types/react@18.3.20))(@types/react@18.3.20)(react-dom@18.3.1(react@18.3.1))(react@18.3.1)
      '@radix-ui/react-use-callback-ref': 1.1.1(@types/react@18.3.20)(react@18.3.1)
      react: 18.3.1
      react-dom: 18.3.1(react@18.3.1)
    optionalDependencies:
      '@types/react': 18.3.20
      '@types/react-dom': 18.3.7(@types/react@18.3.20)

  '@radix-ui/react-id@1.1.1(@types/react@18.3.20)(react@18.3.1)':
    dependencies:
      '@radix-ui/react-use-layout-effect': 1.1.1(@types/react@18.3.20)(react@18.3.1)
      react: 18.3.1
    optionalDependencies:
      '@types/react': 18.3.20

  '@radix-ui/react-popover@1.1.13(@types/react-dom@18.3.7(@types/react@18.3.20))(@types/react@18.3.20)(react-dom@18.3.1(react@18.3.1))(react@18.3.1)':
    dependencies:
      '@radix-ui/primitive': 1.1.2
      '@radix-ui/react-compose-refs': 1.1.2(@types/react@18.3.20)(react@18.3.1)
      '@radix-ui/react-context': 1.1.2(@types/react@18.3.20)(react@18.3.1)
      '@radix-ui/react-dismissable-layer': 1.1.9(@types/react-dom@18.3.7(@types/react@18.3.20))(@types/react@18.3.20)(react-dom@18.3.1(react@18.3.1))(react@18.3.1)
      '@radix-ui/react-focus-guards': 1.1.2(@types/react@18.3.20)(react@18.3.1)
      '@radix-ui/react-focus-scope': 1.1.6(@types/react-dom@18.3.7(@types/react@18.3.20))(@types/react@18.3.20)(react-dom@18.3.1(react@18.3.1))(react@18.3.1)
      '@radix-ui/react-id': 1.1.1(@types/react@18.3.20)(react@18.3.1)
      '@radix-ui/react-popper': 1.2.6(@types/react-dom@18.3.7(@types/react@18.3.20))(@types/react@18.3.20)(react-dom@18.3.1(react@18.3.1))(react@18.3.1)
      '@radix-ui/react-portal': 1.1.8(@types/react-dom@18.3.7(@types/react@18.3.20))(@types/react@18.3.20)(react-dom@18.3.1(react@18.3.1))(react@18.3.1)
      '@radix-ui/react-presence': 1.1.4(@types/react-dom@18.3.7(@types/react@18.3.20))(@types/react@18.3.20)(react-dom@18.3.1(react@18.3.1))(react@18.3.1)
      '@radix-ui/react-primitive': 2.1.2(@types/react-dom@18.3.7(@types/react@18.3.20))(@types/react@18.3.20)(react-dom@18.3.1(react@18.3.1))(react@18.3.1)
      '@radix-ui/react-slot': 1.2.2(@types/react@18.3.20)(react@18.3.1)
      '@radix-ui/react-use-controllable-state': 1.2.2(@types/react@18.3.20)(react@18.3.1)
      aria-hidden: 1.2.4
      react: 18.3.1
      react-dom: 18.3.1(react@18.3.1)
      react-remove-scroll: 2.6.3(@types/react@18.3.20)(react@18.3.1)
    optionalDependencies:
      '@types/react': 18.3.20
      '@types/react-dom': 18.3.7(@types/react@18.3.20)

  '@radix-ui/react-popper@1.2.6(@types/react-dom@18.3.7(@types/react@18.3.20))(@types/react@18.3.20)(react-dom@18.3.1(react@18.3.1))(react@18.3.1)':
    dependencies:
      '@floating-ui/react-dom': 2.1.2(react-dom@18.3.1(react@18.3.1))(react@18.3.1)
      '@radix-ui/react-arrow': 1.1.6(@types/react-dom@18.3.7(@types/react@18.3.20))(@types/react@18.3.20)(react-dom@18.3.1(react@18.3.1))(react@18.3.1)
      '@radix-ui/react-compose-refs': 1.1.2(@types/react@18.3.20)(react@18.3.1)
      '@radix-ui/react-context': 1.1.2(@types/react@18.3.20)(react@18.3.1)
      '@radix-ui/react-primitive': 2.1.2(@types/react-dom@18.3.7(@types/react@18.3.20))(@types/react@18.3.20)(react-dom@18.3.1(react@18.3.1))(react@18.3.1)
      '@radix-ui/react-use-callback-ref': 1.1.1(@types/react@18.3.20)(react@18.3.1)
      '@radix-ui/react-use-layout-effect': 1.1.1(@types/react@18.3.20)(react@18.3.1)
      '@radix-ui/react-use-rect': 1.1.1(@types/react@18.3.20)(react@18.3.1)
      '@radix-ui/react-use-size': 1.1.1(@types/react@18.3.20)(react@18.3.1)
      '@radix-ui/rect': 1.1.1
      react: 18.3.1
      react-dom: 18.3.1(react@18.3.1)
    optionalDependencies:
      '@types/react': 18.3.20
      '@types/react-dom': 18.3.7(@types/react@18.3.20)

  '@radix-ui/react-portal@1.1.8(@types/react-dom@18.3.7(@types/react@18.3.20))(@types/react@18.3.20)(react-dom@18.3.1(react@18.3.1))(react@18.3.1)':
    dependencies:
      '@radix-ui/react-primitive': 2.1.2(@types/react-dom@18.3.7(@types/react@18.3.20))(@types/react@18.3.20)(react-dom@18.3.1(react@18.3.1))(react@18.3.1)
      '@radix-ui/react-use-layout-effect': 1.1.1(@types/react@18.3.20)(react@18.3.1)
      react: 18.3.1
      react-dom: 18.3.1(react@18.3.1)
    optionalDependencies:
      '@types/react': 18.3.20
      '@types/react-dom': 18.3.7(@types/react@18.3.20)

  '@radix-ui/react-presence@1.1.4(@types/react-dom@18.3.7(@types/react@18.3.20))(@types/react@18.3.20)(react-dom@18.3.1(react@18.3.1))(react@18.3.1)':
    dependencies:
      '@radix-ui/react-compose-refs': 1.1.2(@types/react@18.3.20)(react@18.3.1)
      '@radix-ui/react-use-layout-effect': 1.1.1(@types/react@18.3.20)(react@18.3.1)
      react: 18.3.1
      react-dom: 18.3.1(react@18.3.1)
    optionalDependencies:
      '@types/react': 18.3.20
      '@types/react-dom': 18.3.7(@types/react@18.3.20)

  '@radix-ui/react-primitive@2.1.2(@types/react-dom@18.3.7(@types/react@18.3.20))(@types/react@18.3.20)(react-dom@18.3.1(react@18.3.1))(react@18.3.1)':
    dependencies:
      '@radix-ui/react-slot': 1.2.2(@types/react@18.3.20)(react@18.3.1)
      react: 18.3.1
      react-dom: 18.3.1(react@18.3.1)
    optionalDependencies:
      '@types/react': 18.3.20
      '@types/react-dom': 18.3.7(@types/react@18.3.20)

  '@radix-ui/react-roving-focus@1.1.9(@types/react-dom@18.3.7(@types/react@18.3.20))(@types/react@18.3.20)(react-dom@18.3.1(react@18.3.1))(react@18.3.1)':
    dependencies:
      '@radix-ui/primitive': 1.1.2
      '@radix-ui/react-collection': 1.1.6(@types/react-dom@18.3.7(@types/react@18.3.20))(@types/react@18.3.20)(react-dom@18.3.1(react@18.3.1))(react@18.3.1)
      '@radix-ui/react-compose-refs': 1.1.2(@types/react@18.3.20)(react@18.3.1)
      '@radix-ui/react-context': 1.1.2(@types/react@18.3.20)(react@18.3.1)
      '@radix-ui/react-direction': 1.1.1(@types/react@18.3.20)(react@18.3.1)
      '@radix-ui/react-id': 1.1.1(@types/react@18.3.20)(react@18.3.1)
      '@radix-ui/react-primitive': 2.1.2(@types/react-dom@18.3.7(@types/react@18.3.20))(@types/react@18.3.20)(react-dom@18.3.1(react@18.3.1))(react@18.3.1)
      '@radix-ui/react-use-callback-ref': 1.1.1(@types/react@18.3.20)(react@18.3.1)
      '@radix-ui/react-use-controllable-state': 1.2.2(@types/react@18.3.20)(react@18.3.1)
      react: 18.3.1
      react-dom: 18.3.1(react@18.3.1)
    optionalDependencies:
      '@types/react': 18.3.20
      '@types/react-dom': 18.3.7(@types/react@18.3.20)

  '@radix-ui/react-separator@1.1.6(@types/react-dom@18.3.7(@types/react@18.3.20))(@types/react@18.3.20)(react-dom@18.3.1(react@18.3.1))(react@18.3.1)':
    dependencies:
      '@radix-ui/react-primitive': 2.1.2(@types/react-dom@18.3.7(@types/react@18.3.20))(@types/react@18.3.20)(react-dom@18.3.1(react@18.3.1))(react@18.3.1)
      react: 18.3.1
      react-dom: 18.3.1(react@18.3.1)
    optionalDependencies:
      '@types/react': 18.3.20
      '@types/react-dom': 18.3.7(@types/react@18.3.20)

  '@radix-ui/react-slot@1.2.0(@types/react@18.3.20)(react@18.3.1)':
    dependencies:
      '@radix-ui/react-compose-refs': 1.1.2(@types/react@18.3.20)(react@18.3.1)
      react: 18.3.1
    optionalDependencies:
      '@types/react': 18.3.20

  '@radix-ui/react-slot@1.2.2(@types/react@18.3.20)(react@18.3.1)':
    dependencies:
      '@radix-ui/react-compose-refs': 1.1.2(@types/react@18.3.20)(react@18.3.1)
      react: 18.3.1
    optionalDependencies:
      '@types/react': 18.3.20

  '@radix-ui/react-tabs@1.1.11(@types/react-dom@18.3.7(@types/react@18.3.20))(@types/react@18.3.20)(react-dom@18.3.1(react@18.3.1))(react@18.3.1)':
    dependencies:
      '@radix-ui/primitive': 1.1.2
      '@radix-ui/react-context': 1.1.2(@types/react@18.3.20)(react@18.3.1)
      '@radix-ui/react-direction': 1.1.1(@types/react@18.3.20)(react@18.3.1)
      '@radix-ui/react-id': 1.1.1(@types/react@18.3.20)(react@18.3.1)
      '@radix-ui/react-presence': 1.1.4(@types/react-dom@18.3.7(@types/react@18.3.20))(@types/react@18.3.20)(react-dom@18.3.1(react@18.3.1))(react@18.3.1)
      '@radix-ui/react-primitive': 2.1.2(@types/react-dom@18.3.7(@types/react@18.3.20))(@types/react@18.3.20)(react-dom@18.3.1(react@18.3.1))(react@18.3.1)
      '@radix-ui/react-roving-focus': 1.1.9(@types/react-dom@18.3.7(@types/react@18.3.20))(@types/react@18.3.20)(react-dom@18.3.1(react@18.3.1))(react@18.3.1)
      '@radix-ui/react-use-controllable-state': 1.2.2(@types/react@18.3.20)(react@18.3.1)
      react: 18.3.1
      react-dom: 18.3.1(react@18.3.1)
    optionalDependencies:
      '@types/react': 18.3.20
      '@types/react-dom': 18.3.7(@types/react@18.3.20)

  '@radix-ui/react-tooltip@1.2.6(@types/react-dom@18.3.7(@types/react@18.3.20))(@types/react@18.3.20)(react-dom@18.3.1(react@18.3.1))(react@18.3.1)':
    dependencies:
      '@radix-ui/primitive': 1.1.2
      '@radix-ui/react-compose-refs': 1.1.2(@types/react@18.3.20)(react@18.3.1)
      '@radix-ui/react-context': 1.1.2(@types/react@18.3.20)(react@18.3.1)
      '@radix-ui/react-dismissable-layer': 1.1.9(@types/react-dom@18.3.7(@types/react@18.3.20))(@types/react@18.3.20)(react-dom@18.3.1(react@18.3.1))(react@18.3.1)
      '@radix-ui/react-id': 1.1.1(@types/react@18.3.20)(react@18.3.1)
      '@radix-ui/react-popper': 1.2.6(@types/react-dom@18.3.7(@types/react@18.3.20))(@types/react@18.3.20)(react-dom@18.3.1(react@18.3.1))(react@18.3.1)
      '@radix-ui/react-portal': 1.1.8(@types/react-dom@18.3.7(@types/react@18.3.20))(@types/react@18.3.20)(react-dom@18.3.1(react@18.3.1))(react@18.3.1)
      '@radix-ui/react-presence': 1.1.4(@types/react-dom@18.3.7(@types/react@18.3.20))(@types/react@18.3.20)(react-dom@18.3.1(react@18.3.1))(react@18.3.1)
      '@radix-ui/react-primitive': 2.1.2(@types/react-dom@18.3.7(@types/react@18.3.20))(@types/react@18.3.20)(react-dom@18.3.1(react@18.3.1))(react@18.3.1)
      '@radix-ui/react-slot': 1.2.2(@types/react@18.3.20)(react@18.3.1)
      '@radix-ui/react-use-controllable-state': 1.2.2(@types/react@18.3.20)(react@18.3.1)
      '@radix-ui/react-visually-hidden': 1.2.2(@types/react-dom@18.3.7(@types/react@18.3.20))(@types/react@18.3.20)(react-dom@18.3.1(react@18.3.1))(react@18.3.1)
      react: 18.3.1
      react-dom: 18.3.1(react@18.3.1)
    optionalDependencies:
      '@types/react': 18.3.20
      '@types/react-dom': 18.3.7(@types/react@18.3.20)

  '@radix-ui/react-use-callback-ref@1.1.1(@types/react@18.3.20)(react@18.3.1)':
    dependencies:
      react: 18.3.1
    optionalDependencies:
      '@types/react': 18.3.20

  '@radix-ui/react-use-controllable-state@1.2.2(@types/react@18.3.20)(react@18.3.1)':
    dependencies:
      '@radix-ui/react-use-effect-event': 0.0.2(@types/react@18.3.20)(react@18.3.1)
      '@radix-ui/react-use-layout-effect': 1.1.1(@types/react@18.3.20)(react@18.3.1)
      react: 18.3.1
    optionalDependencies:
      '@types/react': 18.3.20

  '@radix-ui/react-use-effect-event@0.0.2(@types/react@18.3.20)(react@18.3.1)':
    dependencies:
      '@radix-ui/react-use-layout-effect': 1.1.1(@types/react@18.3.20)(react@18.3.1)
      react: 18.3.1
    optionalDependencies:
      '@types/react': 18.3.20

  '@radix-ui/react-use-escape-keydown@1.1.1(@types/react@18.3.20)(react@18.3.1)':
    dependencies:
      '@radix-ui/react-use-callback-ref': 1.1.1(@types/react@18.3.20)(react@18.3.1)
      react: 18.3.1
    optionalDependencies:
      '@types/react': 18.3.20

  '@radix-ui/react-use-layout-effect@1.1.1(@types/react@18.3.20)(react@18.3.1)':
    dependencies:
      react: 18.3.1
    optionalDependencies:
      '@types/react': 18.3.20

  '@radix-ui/react-use-rect@1.1.1(@types/react@18.3.20)(react@18.3.1)':
    dependencies:
      '@radix-ui/rect': 1.1.1
      react: 18.3.1
    optionalDependencies:
      '@types/react': 18.3.20

  '@radix-ui/react-use-size@1.1.1(@types/react@18.3.20)(react@18.3.1)':
    dependencies:
      '@radix-ui/react-use-layout-effect': 1.1.1(@types/react@18.3.20)(react@18.3.1)
      react: 18.3.1
    optionalDependencies:
      '@types/react': 18.3.20

  '@radix-ui/react-visually-hidden@1.2.2(@types/react-dom@18.3.7(@types/react@18.3.20))(@types/react@18.3.20)(react-dom@18.3.1(react@18.3.1))(react@18.3.1)':
    dependencies:
      '@radix-ui/react-primitive': 2.1.2(@types/react-dom@18.3.7(@types/react@18.3.20))(@types/react@18.3.20)(react-dom@18.3.1(react@18.3.1))(react@18.3.1)
      react: 18.3.1
      react-dom: 18.3.1(react@18.3.1)
    optionalDependencies:
      '@types/react': 18.3.20
      '@types/react-dom': 18.3.7(@types/react@18.3.20)

  '@radix-ui/rect@1.1.1': {}

  '@rollup/rollup-android-arm-eabi@4.40.1':
    optional: true

  '@rollup/rollup-android-arm64@4.40.1':
    optional: true

  '@rollup/rollup-darwin-arm64@4.40.1':
    optional: true

  '@rollup/rollup-darwin-x64@4.40.1':
    optional: true

  '@rollup/rollup-freebsd-arm64@4.40.1':
    optional: true

  '@rollup/rollup-freebsd-x64@4.40.1':
    optional: true

  '@rollup/rollup-linux-arm-gnueabihf@4.40.1':
    optional: true

  '@rollup/rollup-linux-arm-musleabihf@4.40.1':
    optional: true

  '@rollup/rollup-linux-arm64-gnu@4.40.1':
    optional: true

  '@rollup/rollup-linux-arm64-musl@4.40.1':
    optional: true

  '@rollup/rollup-linux-loongarch64-gnu@4.40.1':
    optional: true

  '@rollup/rollup-linux-powerpc64le-gnu@4.40.1':
    optional: true

  '@rollup/rollup-linux-riscv64-gnu@4.40.1':
    optional: true

  '@rollup/rollup-linux-riscv64-musl@4.40.1':
    optional: true

  '@rollup/rollup-linux-s390x-gnu@4.40.1':
    optional: true

  '@rollup/rollup-linux-x64-gnu@4.40.1':
    optional: true

  '@rollup/rollup-linux-x64-musl@4.40.1':
    optional: true

  '@rollup/rollup-win32-arm64-msvc@4.40.1':
    optional: true

  '@rollup/rollup-win32-ia32-msvc@4.40.1':
    optional: true

  '@rollup/rollup-win32-x64-msvc@4.40.1':
    optional: true

  '@tailwindcss/typography@0.5.16(tailwindcss@3.4.17)':
    dependencies:
      lodash.castarray: 4.4.0
      lodash.isplainobject: 4.0.6
      lodash.merge: 4.6.2
      postcss-selector-parser: 6.0.10
      tailwindcss: 3.4.17

  '@types/babel__core@7.20.5':
    dependencies:
      '@babel/parser': 7.27.1
      '@babel/types': 7.27.1
      '@types/babel__generator': 7.27.0
      '@types/babel__template': 7.4.4
      '@types/babel__traverse': 7.20.7

  '@types/babel__generator@7.27.0':
    dependencies:
      '@babel/types': 7.27.1

  '@types/babel__template@7.4.4':
    dependencies:
      '@babel/parser': 7.27.1
      '@babel/types': 7.27.1

  '@types/babel__traverse@7.20.7':
    dependencies:
      '@babel/types': 7.27.1

  '@types/d3-color@3.1.3': {}

  '@types/d3-drag@3.0.7':
    dependencies:
      '@types/d3-selection': 3.0.11

  '@types/d3-interpolate@3.0.4':
    dependencies:
      '@types/d3-color': 3.1.3

  '@types/d3-selection@3.0.11': {}

  '@types/d3-transition@3.0.9':
    dependencies:
      '@types/d3-selection': 3.0.11

  '@types/d3-zoom@3.0.8':
    dependencies:
      '@types/d3-interpolate': 3.0.4
      '@types/d3-selection': 3.0.11

  '@types/estree@1.0.7': {}

  '@types/hast@2.3.10':
    dependencies:
      '@types/unist': 2.0.11

  '@types/json-schema@7.0.15': {}

  '@types/node@22.15.3':
    dependencies:
      undici-types: 6.21.0

  '@types/prop-types@15.7.14': {}

  '@types/react-dom@18.3.7(@types/react@18.3.20)':
    dependencies:
      '@types/react': 18.3.20

  '@types/react-syntax-highlighter@15.5.13':
    dependencies:
      '@types/react': 18.3.20

  '@types/react@18.3.20':
    dependencies:
      '@types/prop-types': 15.7.14
      csstype: 3.1.3

  '@types/semver@7.7.0': {}

  '@types/unist@2.0.11': {}

  '@typescript-eslint/eslint-plugin@6.21.0(@typescript-eslint/parser@6.21.0(eslint@8.57.1)(typescript@5.8.3))(eslint@8.57.1)(typescript@5.8.3)':
    dependencies:
      '@eslint-community/regexpp': 4.12.1
      '@typescript-eslint/parser': 6.21.0(eslint@8.57.1)(typescript@5.8.3)
      '@typescript-eslint/scope-manager': 6.21.0
      '@typescript-eslint/type-utils': 6.21.0(eslint@8.57.1)(typescript@5.8.3)
      '@typescript-eslint/utils': 6.21.0(eslint@8.57.1)(typescript@5.8.3)
      '@typescript-eslint/visitor-keys': 6.21.0
      debug: 4.4.0
      eslint: 8.57.1
      graphemer: 1.4.0
      ignore: 5.3.2
      natural-compare: 1.4.0
      semver: 7.7.1
      ts-api-utils: 1.4.3(typescript@5.8.3)
    optionalDependencies:
      typescript: 5.8.3
    transitivePeerDependencies:
      - supports-color

  '@typescript-eslint/parser@6.21.0(eslint@8.57.1)(typescript@5.8.3)':
    dependencies:
      '@typescript-eslint/scope-manager': 6.21.0
      '@typescript-eslint/types': 6.21.0
      '@typescript-eslint/typescript-estree': 6.21.0(typescript@5.8.3)
      '@typescript-eslint/visitor-keys': 6.21.0
      debug: 4.4.0
      eslint: 8.57.1
    optionalDependencies:
      typescript: 5.8.3
    transitivePeerDependencies:
      - supports-color

  '@typescript-eslint/scope-manager@6.21.0':
    dependencies:
      '@typescript-eslint/types': 6.21.0
      '@typescript-eslint/visitor-keys': 6.21.0

  '@typescript-eslint/type-utils@6.21.0(eslint@8.57.1)(typescript@5.8.3)':
    dependencies:
      '@typescript-eslint/typescript-estree': 6.21.0(typescript@5.8.3)
      '@typescript-eslint/utils': 6.21.0(eslint@8.57.1)(typescript@5.8.3)
      debug: 4.4.0
      eslint: 8.57.1
      ts-api-utils: 1.4.3(typescript@5.8.3)
    optionalDependencies:
      typescript: 5.8.3
    transitivePeerDependencies:
      - supports-color

  '@typescript-eslint/types@6.21.0': {}

  '@typescript-eslint/typescript-estree@6.21.0(typescript@5.8.3)':
    dependencies:
      '@typescript-eslint/types': 6.21.0
      '@typescript-eslint/visitor-keys': 6.21.0
      debug: 4.4.0
      globby: 11.1.0
      is-glob: 4.0.3
      minimatch: 9.0.3
      semver: 7.7.1
      ts-api-utils: 1.4.3(typescript@5.8.3)
    optionalDependencies:
      typescript: 5.8.3
    transitivePeerDependencies:
      - supports-color

  '@typescript-eslint/utils@6.21.0(eslint@8.57.1)(typescript@5.8.3)':
    dependencies:
      '@eslint-community/eslint-utils': 4.6.1(eslint@8.57.1)
      '@types/json-schema': 7.0.15
      '@types/semver': 7.7.0
      '@typescript-eslint/scope-manager': 6.21.0
      '@typescript-eslint/types': 6.21.0
      '@typescript-eslint/typescript-estree': 6.21.0(typescript@5.8.3)
      eslint: 8.57.1
      semver: 7.7.1
    transitivePeerDependencies:
      - supports-color
      - typescript

  '@typescript-eslint/visitor-keys@6.21.0':
    dependencies:
      '@typescript-eslint/types': 6.21.0
      eslint-visitor-keys: 3.4.3

  '@ungap/structured-clone@1.3.0': {}

  '@vitejs/plugin-react@4.4.1(vite@5.4.19(@types/node@22.15.3)(lightningcss@1.29.2))':
    dependencies:
      '@babel/core': 7.27.1
      '@babel/plugin-transform-react-jsx-self': 7.27.1(@babel/core@7.27.1)
      '@babel/plugin-transform-react-jsx-source': 7.27.1(@babel/core@7.27.1)
      '@types/babel__core': 7.20.5
      react-refresh: 0.17.0
      vite: 5.4.19(@types/node@22.15.3)(lightningcss@1.29.2)
    transitivePeerDependencies:
      - supports-color

  '@xyflow/react@12.6.0(@types/react@18.3.20)(react-dom@18.3.1(react@18.3.1))(react@18.3.1)':
    dependencies:
      '@xyflow/system': 0.0.57
      classcat: 5.0.5
      react: 18.3.1
      react-dom: 18.3.1(react@18.3.1)
      zustand: 4.5.6(@types/react@18.3.20)(react@18.3.1)
    transitivePeerDependencies:
      - '@types/react'
      - immer

  '@xyflow/system@0.0.57':
    dependencies:
      '@types/d3-drag': 3.0.7
      '@types/d3-selection': 3.0.11
      '@types/d3-transition': 3.0.9
      '@types/d3-zoom': 3.0.8
      d3-drag: 3.0.0
      d3-selection: 3.0.0
      d3-zoom: 3.0.0

  acorn-jsx@5.3.2(acorn@8.14.1):
    dependencies:
      acorn: 8.14.1

  acorn@8.14.1: {}

  ajv@6.12.6:
    dependencies:
      fast-deep-equal: 3.1.3
      fast-json-stable-stringify: 2.1.0
      json-schema-traverse: 0.4.1
      uri-js: 4.4.1

  ansi-regex@5.0.1: {}

  ansi-regex@6.1.0: {}

  ansi-styles@4.3.0:
    dependencies:
      color-convert: 2.0.1

  ansi-styles@6.2.1: {}

  any-promise@1.3.0: {}

  anymatch@3.1.3:
    dependencies:
      normalize-path: 3.0.0
      picomatch: 2.3.1

  arg@5.0.2: {}

  argparse@2.0.1: {}

  aria-hidden@1.2.4:
    dependencies:
      tslib: 2.8.1

  array-union@2.1.0: {}

  autoprefixer@10.4.21(postcss@8.5.3):
    dependencies:
      browserslist: 4.24.4
      caniuse-lite: 1.0.30001716
      fraction.js: 4.3.7
      normalize-range: 0.1.2
      picocolors: 1.1.1
      postcss: 8.5.3
      postcss-value-parser: 4.2.0

  balanced-match@1.0.2: {}

  binary-extensions@2.3.0: {}

  brace-expansion@1.1.11:
    dependencies:
      balanced-match: 1.0.2
      concat-map: 0.0.1

  brace-expansion@2.0.1:
    dependencies:
      balanced-match: 1.0.2

  braces@3.0.3:
    dependencies:
      fill-range: 7.1.1

  browserslist@4.24.4:
    dependencies:
      caniuse-lite: 1.0.30001716
      electron-to-chromium: 1.5.148
      node-releases: 2.0.19
      update-browserslist-db: 1.1.3(browserslist@4.24.4)

  callsites@3.1.0: {}

  camelcase-css@2.0.1: {}

  caniuse-lite@1.0.30001716: {}

  chalk@4.1.2:
    dependencies:
      ansi-styles: 4.3.0
      supports-color: 7.2.0

  chalk@5.4.1: {}

  character-entities-legacy@1.1.4: {}

  character-entities@1.2.4: {}

  character-reference-invalid@1.1.4: {}

  chokidar@3.6.0:
    dependencies:
      anymatch: 3.1.3
      braces: 3.0.3
      glob-parent: 5.1.2
      is-binary-path: 2.1.0
      is-glob: 4.0.3
      normalize-path: 3.0.0
      readdirp: 3.6.0
    optionalDependencies:
      fsevents: 2.3.3

  class-variance-authority@0.7.1:
    dependencies:
      clsx: 2.1.1

  classcat@5.0.5: {}

  clsx@2.1.1: {}

  cmdk@1.1.1(@types/react-dom@18.3.7(@types/react@18.3.20))(@types/react@18.3.20)(react-dom@18.3.1(react@18.3.1))(react@18.3.1):
    dependencies:
      '@radix-ui/react-compose-refs': 1.1.2(@types/react@18.3.20)(react@18.3.1)
      '@radix-ui/react-dialog': 1.1.13(@types/react-dom@18.3.7(@types/react@18.3.20))(@types/react@18.3.20)(react-dom@18.3.1(react@18.3.1))(react@18.3.1)
      '@radix-ui/react-id': 1.1.1(@types/react@18.3.20)(react@18.3.1)
      '@radix-ui/react-primitive': 2.1.2(@types/react-dom@18.3.7(@types/react@18.3.20))(@types/react@18.3.20)(react-dom@18.3.1(react@18.3.1))(react@18.3.1)
      react: 18.3.1
      react-dom: 18.3.1(react@18.3.1)
    transitivePeerDependencies:
      - '@types/react'
      - '@types/react-dom'

  color-convert@2.0.1:
    dependencies:
      color-name: 1.1.4

  color-name@1.1.4: {}

  comma-separated-tokens@1.0.8: {}

  commander@4.1.1: {}

  concat-map@0.0.1: {}

  convert-source-map@2.0.0: {}

  cross-spawn@7.0.6:
    dependencies:
      path-key: 3.1.1
      shebang-command: 2.0.0
      which: 2.0.2

  cssesc@3.0.0: {}

  csstype@3.1.3: {}

  d3-color@3.1.0: {}

  d3-dispatch@3.0.1: {}

  d3-drag@3.0.0:
    dependencies:
      d3-dispatch: 3.0.1
      d3-selection: 3.0.0

  d3-ease@3.0.1: {}

  d3-interpolate@3.0.1:
    dependencies:
      d3-color: 3.1.0

  d3-selection@3.0.0: {}

  d3-timer@3.0.1: {}

  d3-transition@3.0.1(d3-selection@3.0.0):
    dependencies:
      d3-color: 3.1.0
      d3-dispatch: 3.0.1
      d3-ease: 3.0.1
      d3-interpolate: 3.0.1
      d3-selection: 3.0.0
      d3-timer: 3.0.1

  d3-zoom@3.0.0:
    dependencies:
      d3-dispatch: 3.0.1
      d3-drag: 3.0.0
      d3-interpolate: 3.0.1
      d3-selection: 3.0.0
      d3-transition: 3.0.1(d3-selection@3.0.0)

  debug@4.4.0:
    dependencies:
      ms: 2.1.3

  deep-is@0.1.4: {}

  detect-libc@2.0.4:
    optional: true

  detect-node-es@1.1.0: {}

  didyoumean@1.2.2: {}

  dir-glob@3.0.1:
    dependencies:
      path-type: 4.0.0

  dlv@1.1.3: {}

  doctrine@3.0.0:
    dependencies:
      esutils: 2.0.3

  eastasianwidth@0.2.0: {}

  electron-to-chromium@1.5.148: {}

  emoji-regex@8.0.0: {}

  emoji-regex@9.2.2: {}

  esbuild@0.21.5:
    optionalDependencies:
      '@esbuild/aix-ppc64': 0.21.5
      '@esbuild/android-arm': 0.21.5
      '@esbuild/android-arm64': 0.21.5
      '@esbuild/android-x64': 0.21.5
      '@esbuild/darwin-arm64': 0.21.5
      '@esbuild/darwin-x64': 0.21.5
      '@esbuild/freebsd-arm64': 0.21.5
      '@esbuild/freebsd-x64': 0.21.5
      '@esbuild/linux-arm': 0.21.5
      '@esbuild/linux-arm64': 0.21.5
      '@esbuild/linux-ia32': 0.21.5
      '@esbuild/linux-loong64': 0.21.5
      '@esbuild/linux-mips64el': 0.21.5
      '@esbuild/linux-ppc64': 0.21.5
      '@esbuild/linux-riscv64': 0.21.5
      '@esbuild/linux-s390x': 0.21.5
      '@esbuild/linux-x64': 0.21.5
      '@esbuild/netbsd-x64': 0.21.5
      '@esbuild/openbsd-x64': 0.21.5
      '@esbuild/sunos-x64': 0.21.5
      '@esbuild/win32-arm64': 0.21.5
      '@esbuild/win32-ia32': 0.21.5
      '@esbuild/win32-x64': 0.21.5

  escalade@3.2.0: {}

  escape-string-regexp@4.0.0: {}

  eslint-plugin-react-hooks@4.6.2(eslint@8.57.1):
    dependencies:
      eslint: 8.57.1

  eslint-plugin-react-refresh@0.4.20(eslint@8.57.1):
    dependencies:
      eslint: 8.57.1

  eslint-scope@7.2.2:
    dependencies:
      esrecurse: 4.3.0
      estraverse: 5.3.0

  eslint-visitor-keys@3.4.3: {}

  eslint@8.57.1:
    dependencies:
      '@eslint-community/eslint-utils': 4.6.1(eslint@8.57.1)
      '@eslint-community/regexpp': 4.12.1
      '@eslint/eslintrc': 2.1.4
      '@eslint/js': 8.57.1
      '@humanwhocodes/config-array': 0.13.0
      '@humanwhocodes/module-importer': 1.0.1
      '@nodelib/fs.walk': 1.2.8
      '@ungap/structured-clone': 1.3.0
      ajv: 6.12.6
      chalk: 4.1.2
      cross-spawn: 7.0.6
      debug: 4.4.0
      doctrine: 3.0.0
      escape-string-regexp: 4.0.0
      eslint-scope: 7.2.2
      eslint-visitor-keys: 3.4.3
      espree: 9.6.1
      esquery: 1.6.0
      esutils: 2.0.3
      fast-deep-equal: 3.1.3
      file-entry-cache: 6.0.1
      find-up: 5.0.0
      glob-parent: 6.0.2
      globals: 13.24.0
      graphemer: 1.4.0
      ignore: 5.3.2
      imurmurhash: 0.1.4
      is-glob: 4.0.3
      is-path-inside: 3.0.3
      js-yaml: 4.1.0
      json-stable-stringify-without-jsonify: 1.0.1
      levn: 0.4.1
      lodash.merge: 4.6.2
      minimatch: 3.1.2
      natural-compare: 1.4.0
      optionator: 0.9.4
      strip-ansi: 6.0.1
      text-table: 0.2.0
    transitivePeerDependencies:
      - supports-color

  espree@9.6.1:
    dependencies:
      acorn: 8.14.1
      acorn-jsx: 5.3.2(acorn@8.14.1)
      eslint-visitor-keys: 3.4.3

  esquery@1.6.0:
    dependencies:
      estraverse: 5.3.0

  esrecurse@4.3.0:
    dependencies:
      estraverse: 5.3.0

  estraverse@5.3.0: {}

  esutils@2.0.3: {}

  fast-deep-equal@3.1.3: {}

  fast-glob@3.3.3:
    dependencies:
      '@nodelib/fs.stat': 2.0.5
      '@nodelib/fs.walk': 1.2.8
      glob-parent: 5.1.2
      merge2: 1.4.1
      micromatch: 4.0.8

  fast-json-stable-stringify@2.1.0: {}

  fast-levenshtein@2.0.6: {}

  fastq@1.19.1:
    dependencies:
      reusify: 1.1.0

  fault@1.0.4:
    dependencies:
      format: 0.2.2

  file-entry-cache@6.0.1:
    dependencies:
      flat-cache: 3.2.0

  fill-range@7.1.1:
    dependencies:
      to-regex-range: 5.0.1

  find-up@5.0.0:
    dependencies:
      locate-path: 6.0.0
      path-exists: 4.0.0

  flat-cache@3.2.0:
    dependencies:
      flatted: 3.3.3
      keyv: 4.5.4
      rimraf: 3.0.2

  flatted@3.3.3: {}

  foreground-child@3.3.1:
    dependencies:
      cross-spawn: 7.0.6
      signal-exit: 4.1.0

  format@0.2.2: {}

  fraction.js@4.3.7: {}

  fs.realpath@1.0.0: {}

  fsevents@2.3.3:
    optional: true

  function-bind@1.1.2: {}

  gensync@1.0.0-beta.2: {}

  get-nonce@1.0.1: {}

  glob-parent@5.1.2:
    dependencies:
      is-glob: 4.0.3

  glob-parent@6.0.2:
    dependencies:
      is-glob: 4.0.3

  glob@10.4.5:
    dependencies:
      foreground-child: 3.3.1
      jackspeak: 3.4.3
      minimatch: 9.0.5
      minipass: 7.1.2
      package-json-from-dist: 1.0.1
      path-scurry: 1.11.1

  glob@7.2.3:
    dependencies:
      fs.realpath: 1.0.0
      inflight: 1.0.6
      inherits: 2.0.4
      minimatch: 3.1.2
      once: 1.4.0
      path-is-absolute: 1.0.1

  globals@11.12.0: {}

  globals@13.24.0:
    dependencies:
      type-fest: 0.20.2

  globby@11.1.0:
    dependencies:
      array-union: 2.1.0
      dir-glob: 3.0.1
      fast-glob: 3.3.3
      ignore: 5.3.2
      merge2: 1.4.1
      slash: 3.0.0

  graphemer@1.4.0: {}

  has-flag@4.0.0: {}

  hasown@2.0.2:
    dependencies:
      function-bind: 1.1.2

  hast-util-parse-selector@2.2.5: {}

  hastscript@6.0.0:
    dependencies:
      '@types/hast': 2.3.10
      comma-separated-tokens: 1.0.8
      hast-util-parse-selector: 2.2.5
      property-information: 5.6.0
      space-separated-tokens: 1.1.5

  highlight.js@10.7.3: {}

  highlightjs-vue@1.0.0: {}

  ignore@5.3.2: {}

  import-fresh@3.3.1:
    dependencies:
      parent-module: 1.0.1
      resolve-from: 4.0.0

  imurmurhash@0.1.4: {}

  inflight@1.0.6:
    dependencies:
      once: 1.4.0
      wrappy: 1.0.2

  inherits@2.0.4: {}

  is-alphabetical@1.0.4: {}

  is-alphanumerical@1.0.4:
    dependencies:
      is-alphabetical: 1.0.4
      is-decimal: 1.0.4

  is-binary-path@2.1.0:
    dependencies:
      binary-extensions: 2.3.0

  is-core-module@2.16.1:
    dependencies:
      hasown: 2.0.2

  is-decimal@1.0.4: {}

  is-extglob@2.1.1: {}

  is-fullwidth-code-point@3.0.0: {}

  is-glob@4.0.3:
    dependencies:
      is-extglob: 2.1.1

  is-hexadecimal@1.0.4: {}

  is-number@7.0.0: {}

  is-path-inside@3.0.3: {}

  isexe@2.0.0: {}

  jackspeak@3.4.3:
    dependencies:
      '@isaacs/cliui': 8.0.2
    optionalDependencies:
      '@pkgjs/parseargs': 0.11.0

  jiti@1.21.7: {}

  js-tokens@4.0.0: {}

  js-yaml@4.1.0:
    dependencies:
      argparse: 2.0.1

  jsesc@3.1.0: {}

  json-buffer@3.0.1: {}

  json-schema-traverse@0.4.1: {}

  json-stable-stringify-without-jsonify@1.0.1: {}

  json5@2.2.3: {}

  keyv@4.5.4:
    dependencies:
      json-buffer: 3.0.1

  levn@0.4.1:
    dependencies:
      prelude-ls: 1.2.1
      type-check: 0.4.0

  lightningcss-darwin-arm64@1.29.2:
    optional: true

  lightningcss-darwin-x64@1.29.2:
    optional: true

  lightningcss-freebsd-x64@1.29.2:
    optional: true

  lightningcss-linux-arm-gnueabihf@1.29.2:
    optional: true

  lightningcss-linux-arm64-gnu@1.29.2:
    optional: true

  lightningcss-linux-arm64-musl@1.29.2:
    optional: true

  lightningcss-linux-x64-gnu@1.29.2:
    optional: true

  lightningcss-linux-x64-musl@1.29.2:
    optional: true

  lightningcss-win32-arm64-msvc@1.29.2:
    optional: true

  lightningcss-win32-x64-msvc@1.29.2:
    optional: true

  lightningcss@1.29.2:
    dependencies:
      detect-libc: 2.0.4
    optionalDependencies:
      lightningcss-darwin-arm64: 1.29.2
      lightningcss-darwin-x64: 1.29.2
      lightningcss-freebsd-x64: 1.29.2
      lightningcss-linux-arm-gnueabihf: 1.29.2
      lightningcss-linux-arm64-gnu: 1.29.2
      lightningcss-linux-arm64-musl: 1.29.2
      lightningcss-linux-x64-gnu: 1.29.2
      lightningcss-linux-x64-musl: 1.29.2
      lightningcss-win32-arm64-msvc: 1.29.2
      lightningcss-win32-x64-msvc: 1.29.2
    optional: true

  lilconfig@3.1.3: {}

  lines-and-columns@1.2.4: {}

  locate-path@6.0.0:
    dependencies:
      p-locate: 5.0.0

  lodash.castarray@4.4.0: {}

  lodash.isplainobject@4.0.6: {}

  lodash.merge@4.6.2: {}

  loose-envify@1.4.0:
    dependencies:
      js-tokens: 4.0.0

  lowlight@1.20.0:
    dependencies:
      fault: 1.0.4
      highlight.js: 10.7.3

  lru-cache@10.4.3: {}

  lru-cache@5.1.1:
    dependencies:
      yallist: 3.1.1

  lucide-react@0.507.0(react@18.3.1):
    dependencies:
      react: 18.3.1

  merge2@1.4.1: {}

  micromatch@4.0.8:
    dependencies:
      braces: 3.0.3
      picomatch: 2.3.1

  minimatch@3.1.2:
    dependencies:
      brace-expansion: 1.1.11

  minimatch@9.0.3:
    dependencies:
      brace-expansion: 2.0.1

  minimatch@9.0.5:
    dependencies:
      brace-expansion: 2.0.1

  minipass@7.1.2: {}

  ms@2.1.3: {}

  mz@2.7.0:
    dependencies:
      any-promise: 1.3.0
      object-assign: 4.1.1
      thenify-all: 1.6.0

  nanoid@3.3.11: {}

  natural-compare@1.4.0: {}

  next-themes@0.4.6(react-dom@18.3.1(react@18.3.1))(react@18.3.1):
    dependencies:
      react: 18.3.1
      react-dom: 18.3.1(react@18.3.1)

  node-releases@2.0.19: {}

  normalize-path@3.0.0: {}

  normalize-range@0.1.2: {}

  object-assign@4.1.1: {}

  object-hash@3.0.0: {}

  once@1.4.0:
    dependencies:
      wrappy: 1.0.2

  optionator@0.9.4:
    dependencies:
      deep-is: 0.1.4
      fast-levenshtein: 2.0.6
      levn: 0.4.1
      prelude-ls: 1.2.1
      type-check: 0.4.0
      word-wrap: 1.2.5

  p-limit@3.1.0:
    dependencies:
      yocto-queue: 0.1.0

  p-locate@5.0.0:
    dependencies:
      p-limit: 3.1.0

  package-json-from-dist@1.0.1: {}

  parent-module@1.0.1:
    dependencies:
      callsites: 3.1.0

  parse-entities@2.0.0:
    dependencies:
      character-entities: 1.2.4
      character-entities-legacy: 1.1.4
      character-reference-invalid: 1.1.4
      is-alphanumerical: 1.0.4
      is-decimal: 1.0.4
      is-hexadecimal: 1.0.4

  path-exists@4.0.0: {}

  path-is-absolute@1.0.1: {}

  path-key@3.1.1: {}

  path-parse@1.0.7: {}

  path-scurry@1.11.1:
    dependencies:
      lru-cache: 10.4.3
      minipass: 7.1.2

  path-type@4.0.0: {}

  picocolors@1.1.1: {}

  picomatch@2.3.1: {}

  pify@2.3.0: {}

  pirates@4.0.7: {}

  postcss-import@15.1.0(postcss@8.5.3):
    dependencies:
      postcss: 8.5.3
      postcss-value-parser: 4.2.0
      read-cache: 1.0.0
      resolve: 1.22.10

  postcss-js@4.0.1(postcss@8.5.3):
    dependencies:
      camelcase-css: 2.0.1
      postcss: 8.5.3

  postcss-load-config@4.0.2(postcss@8.5.3):
    dependencies:
      lilconfig: 3.1.3
      yaml: 2.7.1
    optionalDependencies:
      postcss: 8.5.3

  postcss-nested@6.2.0(postcss@8.5.3):
    dependencies:
      postcss: 8.5.3
      postcss-selector-parser: 6.1.2

  postcss-selector-parser@6.0.10:
    dependencies:
      cssesc: 3.0.0
      util-deprecate: 1.0.2

  postcss-selector-parser@6.1.2:
    dependencies:
      cssesc: 3.0.0
      util-deprecate: 1.0.2

  postcss-value-parser@4.2.0: {}

  postcss@8.5.3:
    dependencies:
      nanoid: 3.3.11
      picocolors: 1.1.1
      source-map-js: 1.2.1

  prelude-ls@1.2.1: {}

  prismjs@1.27.0: {}

  prismjs@1.30.0: {}

  property-information@5.6.0:
    dependencies:
      xtend: 4.0.2

  punycode@2.3.1: {}

  queue-microtask@1.2.3: {}

  react-dom@18.3.1(react@18.3.1):
    dependencies:
      loose-envify: 1.4.0
      react: 18.3.1
      scheduler: 0.23.2

  react-refresh@0.17.0: {}

  react-remove-scroll-bar@2.3.8(@types/react@18.3.20)(react@18.3.1):
    dependencies:
      react: 18.3.1
      react-style-singleton: 2.2.3(@types/react@18.3.20)(react@18.3.1)
      tslib: 2.8.1
    optionalDependencies:
      '@types/react': 18.3.20

  react-remove-scroll@2.6.3(@types/react@18.3.20)(react@18.3.1):
    dependencies:
      react: 18.3.1
      react-remove-scroll-bar: 2.3.8(@types/react@18.3.20)(react@18.3.1)
      react-style-singleton: 2.2.3(@types/react@18.3.20)(react@18.3.1)
      tslib: 2.8.1
      use-callback-ref: 1.3.3(@types/react@18.3.20)(react@18.3.1)
      use-sidecar: 1.1.3(@types/react@18.3.20)(react@18.3.1)
    optionalDependencies:
      '@types/react': 18.3.20

  react-resizable-panels@3.0.1(react-dom@18.3.1(react@18.3.1))(react@18.3.1):
    dependencies:
      react: 18.3.1
      react-dom: 18.3.1(react@18.3.1)

  react-style-singleton@2.2.3(@types/react@18.3.20)(react@18.3.1):
    dependencies:
      get-nonce: 1.0.1
      react: 18.3.1
      tslib: 2.8.1
    optionalDependencies:
      '@types/react': 18.3.20

  react-syntax-highlighter@15.6.1(react@18.3.1):
    dependencies:
      '@babel/runtime': 7.27.6
      highlight.js: 10.7.3
      highlightjs-vue: 1.0.0
      lowlight: 1.20.0
      prismjs: 1.30.0
      react: 18.3.1
      refractor: 3.6.0

  react@18.3.1:
    dependencies:
      loose-envify: 1.4.0

  read-cache@1.0.0:
    dependencies:
      pify: 2.3.0

  readdirp@3.6.0:
    dependencies:
      picomatch: 2.3.1

  refractor@3.6.0:
    dependencies:
      hastscript: 6.0.0
      parse-entities: 2.0.0
      prismjs: 1.27.0

  resolve-from@4.0.0: {}

  resolve@1.22.10:
    dependencies:
      is-core-module: 2.16.1
      path-parse: 1.0.7
      supports-preserve-symlinks-flag: 1.0.0

  reusify@1.1.0: {}

  rimraf@3.0.2:
    dependencies:
      glob: 7.2.3

  rollup@4.40.1:
    dependencies:
      '@types/estree': 1.0.7
    optionalDependencies:
      '@rollup/rollup-android-arm-eabi': 4.40.1
      '@rollup/rollup-android-arm64': 4.40.1
      '@rollup/rollup-darwin-arm64': 4.40.1
      '@rollup/rollup-darwin-x64': 4.40.1
      '@rollup/rollup-freebsd-arm64': 4.40.1
      '@rollup/rollup-freebsd-x64': 4.40.1
      '@rollup/rollup-linux-arm-gnueabihf': 4.40.1
      '@rollup/rollup-linux-arm-musleabihf': 4.40.1
      '@rollup/rollup-linux-arm64-gnu': 4.40.1
      '@rollup/rollup-linux-arm64-musl': 4.40.1
      '@rollup/rollup-linux-loongarch64-gnu': 4.40.1
      '@rollup/rollup-linux-powerpc64le-gnu': 4.40.1
      '@rollup/rollup-linux-riscv64-gnu': 4.40.1
      '@rollup/rollup-linux-riscv64-musl': 4.40.1
      '@rollup/rollup-linux-s390x-gnu': 4.40.1
      '@rollup/rollup-linux-x64-gnu': 4.40.1
      '@rollup/rollup-linux-x64-musl': 4.40.1
      '@rollup/rollup-win32-arm64-msvc': 4.40.1
      '@rollup/rollup-win32-ia32-msvc': 4.40.1
      '@rollup/rollup-win32-x64-msvc': 4.40.1
      fsevents: 2.3.3

  run-parallel@1.2.0:
    dependencies:
      queue-microtask: 1.2.3

  scheduler@0.23.2:
    dependencies:
      loose-envify: 1.4.0

  semver@6.3.1: {}

  semver@7.7.1: {}

  shadcn-ui@0.9.5:
    dependencies:
      chalk: 5.4.1

  shebang-command@2.0.0:
    dependencies:
      shebang-regex: 3.0.0

  shebang-regex@3.0.0: {}

  signal-exit@4.1.0: {}

  slash@3.0.0: {}

  sonner@2.0.5(react-dom@18.3.1(react@18.3.1))(react@18.3.1):
    dependencies:
      react: 18.3.1
      react-dom: 18.3.1(react@18.3.1)

  source-map-js@1.2.1: {}

  space-separated-tokens@1.1.5: {}

  string-width@4.2.3:
    dependencies:
      emoji-regex: 8.0.0
      is-fullwidth-code-point: 3.0.0
      strip-ansi: 6.0.1

  string-width@5.1.2:
    dependencies:
      eastasianwidth: 0.2.0
      emoji-regex: 9.2.2
      strip-ansi: 7.1.0

  strip-ansi@6.0.1:
    dependencies:
      ansi-regex: 5.0.1

  strip-ansi@7.1.0:
    dependencies:
      ansi-regex: 6.1.0

  strip-json-comments@3.1.1: {}

  sucrase@3.35.0:
    dependencies:
      '@jridgewell/gen-mapping': 0.3.8
      commander: 4.1.1
      glob: 10.4.5
      lines-and-columns: 1.2.4
      mz: 2.7.0
      pirates: 4.0.7
      ts-interface-checker: 0.1.13

  supports-color@7.2.0:
    dependencies:
      has-flag: 4.0.0

  supports-preserve-symlinks-flag@1.0.0: {}

  tailwind-merge@3.2.0: {}

  tailwindcss-animate@1.0.7(tailwindcss@3.4.17):
    dependencies:
      tailwindcss: 3.4.17

  tailwindcss@3.4.17:
    dependencies:
      '@alloc/quick-lru': 5.2.0
      arg: 5.0.2
      chokidar: 3.6.0
      didyoumean: 1.2.2
      dlv: 1.1.3
      fast-glob: 3.3.3
      glob-parent: 6.0.2
      is-glob: 4.0.3
      jiti: 1.21.7
      lilconfig: 3.1.3
      micromatch: 4.0.8
      normalize-path: 3.0.0
      object-hash: 3.0.0
      picocolors: 1.1.1
      postcss: 8.5.3
      postcss-import: 15.1.0(postcss@8.5.3)
      postcss-js: 4.0.1(postcss@8.5.3)
      postcss-load-config: 4.0.2(postcss@8.5.3)
      postcss-nested: 6.2.0(postcss@8.5.3)
      postcss-selector-parser: 6.1.2
      resolve: 1.22.10
      sucrase: 3.35.0
    transitivePeerDependencies:
      - ts-node

  text-table@0.2.0: {}

  thenify-all@1.6.0:
    dependencies:
      thenify: 3.3.1

  thenify@3.3.1:
    dependencies:
      any-promise: 1.3.0

  to-regex-range@5.0.1:
    dependencies:
      is-number: 7.0.0

  ts-api-utils@1.4.3(typescript@5.8.3):
    dependencies:
      typescript: 5.8.3

  ts-interface-checker@0.1.13: {}

  tslib@2.8.1: {}

  type-check@0.4.0:
    dependencies:
      prelude-ls: 1.2.1

  type-fest@0.20.2: {}

  typescript@5.8.3: {}

  undici-types@6.21.0: {}

  update-browserslist-db@1.1.3(browserslist@4.24.4):
    dependencies:
      browserslist: 4.24.4
      escalade: 3.2.0
      picocolors: 1.1.1

  uri-js@4.4.1:
    dependencies:
      punycode: 2.3.1

  use-callback-ref@1.3.3(@types/react@18.3.20)(react@18.3.1):
    dependencies:
      react: 18.3.1
      tslib: 2.8.1
    optionalDependencies:
      '@types/react': 18.3.20

  use-sidecar@1.1.3(@types/react@18.3.20)(react@18.3.1):
    dependencies:
      detect-node-es: 1.1.0
      react: 18.3.1
      tslib: 2.8.1
    optionalDependencies:
      '@types/react': 18.3.20

  use-sync-external-store@1.5.0(react@18.3.1):
    dependencies:
      react: 18.3.1

  util-deprecate@1.0.2: {}

  vite@5.4.19(@types/node@22.15.3)(lightningcss@1.29.2):
    dependencies:
      esbuild: 0.21.5
      postcss: 8.5.3
      rollup: 4.40.1
    optionalDependencies:
      '@types/node': 22.15.3
      fsevents: 2.3.3
      lightningcss: 1.29.2

  which@2.0.2:
    dependencies:
      isexe: 2.0.0

  word-wrap@1.2.5: {}

  wrap-ansi@7.0.0:
    dependencies:
      ansi-styles: 4.3.0
      string-width: 4.2.3
      strip-ansi: 6.0.1

  wrap-ansi@8.1.0:
    dependencies:
      ansi-styles: 6.2.1
      string-width: 5.1.2
      strip-ansi: 7.1.0

  wrappy@1.0.2: {}

  xtend@4.0.2: {}

  yallist@3.1.1: {}

  yaml@2.7.1: {}

  yocto-queue@0.1.0: {}

  zustand@4.5.6(@types/react@18.3.20)(react@18.3.1):
    dependencies:
      use-sync-external-store: 1.5.0(react@18.3.1)
    optionalDependencies:
      '@types/react': 18.3.20
      react: 18.3.1
>>>>>>> bbd07fab
<|MERGE_RESOLUTION|>--- conflicted
+++ resolved
@@ -1,3970 +1,3 @@
-<<<<<<< HEAD
-lockfileVersion: '9.0'
-
-settings:
-  autoInstallPeers: true
-  excludeLinksFromLockfile: false
-
-importers:
-
-  .:
-    dependencies:
-      '@radix-ui/react-accordion':
-        specifier: ^1.2.10
-        version: 1.2.10(@types/react-dom@18.3.7(@types/react@18.3.20))(@types/react@18.3.20)(react-dom@18.3.1(react@18.3.1))(react@18.3.1)
-      '@radix-ui/react-dialog':
-        specifier: ^1.1.13
-        version: 1.1.13(@types/react-dom@18.3.7(@types/react@18.3.20))(@types/react@18.3.20)(react-dom@18.3.1(react@18.3.1))(react@18.3.1)
-      '@radix-ui/react-popover':
-        specifier: ^1.1.13
-        version: 1.1.13(@types/react-dom@18.3.7(@types/react@18.3.20))(@types/react@18.3.20)(react-dom@18.3.1(react@18.3.1))(react@18.3.1)
-      '@radix-ui/react-separator':
-        specifier: ^1.1.6
-        version: 1.1.6(@types/react-dom@18.3.7(@types/react@18.3.20))(@types/react@18.3.20)(react-dom@18.3.1(react@18.3.1))(react@18.3.1)
-      '@radix-ui/react-slot':
-        specifier: ^1.2.0
-        version: 1.2.0(@types/react@18.3.20)(react@18.3.1)
-      '@radix-ui/react-tabs':
-        specifier: ^1.1.11
-        version: 1.1.11(@types/react-dom@18.3.7(@types/react@18.3.20))(@types/react@18.3.20)(react-dom@18.3.1(react@18.3.1))(react@18.3.1)
-      '@radix-ui/react-tooltip':
-        specifier: ^1.2.6
-        version: 1.2.6(@types/react-dom@18.3.7(@types/react@18.3.20))(@types/react@18.3.20)(react-dom@18.3.1(react@18.3.1))(react@18.3.1)
-      '@xyflow/react':
-        specifier: ^12.5.1
-        version: 12.6.0(@types/react@18.3.20)(react-dom@18.3.1(react@18.3.1))(react@18.3.1)
-      class-variance-authority:
-        specifier: ^0.7.1
-        version: 0.7.1
-      clsx:
-        specifier: ^2.1.1
-        version: 2.1.1
-      cmdk:
-        specifier: ^1.1.1
-        version: 1.1.1(@types/react-dom@18.3.7(@types/react@18.3.20))(@types/react@18.3.20)(react-dom@18.3.1(react@18.3.1))(react@18.3.1)
-      lucide-react:
-        specifier: ^0.507.0
-        version: 0.507.0(react@18.3.1)
-      next-themes:
-        specifier: ^0.4.6
-        version: 0.4.6(react-dom@18.3.1(react@18.3.1))(react@18.3.1)
-      react:
-        specifier: ^18.2.0
-        version: 18.3.1
-      react-dom:
-        specifier: ^18.2.0
-        version: 18.3.1(react@18.3.1)
-      react-resizable-panels:
-        specifier: ^3.0.1
-        version: 3.0.1(react-dom@18.3.1(react@18.3.1))(react@18.3.1)
-      shadcn-ui:
-        specifier: ^0.9.5
-        version: 0.9.5
-      tailwind-merge:
-        specifier: ^3.2.0
-        version: 3.2.0
-    devDependencies:
-      '@tailwindcss/typography':
-        specifier: ^0.5.16
-        version: 0.5.16(tailwindcss@3.4.17)
-      '@types/node':
-        specifier: ^22.15.3
-        version: 22.15.3
-      '@types/react':
-        specifier: ^18.2.53
-        version: 18.3.20
-      '@types/react-dom':
-        specifier: ^18.2.18
-        version: 18.3.7(@types/react@18.3.20)
-      '@typescript-eslint/eslint-plugin':
-        specifier: ^6.20.0
-        version: 6.21.0(@typescript-eslint/parser@6.21.0(eslint@8.57.1)(typescript@5.8.3))(eslint@8.57.1)(typescript@5.8.3)
-      '@typescript-eslint/parser':
-        specifier: ^6.20.0
-        version: 6.21.0(eslint@8.57.1)(typescript@5.8.3)
-      '@vitejs/plugin-react':
-        specifier: ^4.2.1
-        version: 4.4.1(vite@5.4.19(@types/node@22.15.3)(lightningcss@1.29.2))
-      autoprefixer:
-        specifier: ^10.4.21
-        version: 10.4.21(postcss@8.5.3)
-      eslint:
-        specifier: ^8.56.0
-        version: 8.57.1
-      eslint-plugin-react-hooks:
-        specifier: ^4.6.0
-        version: 4.6.2(eslint@8.57.1)
-      eslint-plugin-react-refresh:
-        specifier: ^0.4.5
-        version: 0.4.20(eslint@8.57.1)
-      postcss:
-        specifier: ^8.5.3
-        version: 8.5.3
-      tailwindcss:
-        specifier: ^3.4.1
-        version: 3.4.17
-      tailwindcss-animate:
-        specifier: ^1.0.7
-        version: 1.0.7(tailwindcss@3.4.17)
-      typescript:
-        specifier: ^5.3.3
-        version: 5.8.3
-      vite:
-        specifier: ^5.0.12
-        version: 5.4.19(@types/node@22.15.3)(lightningcss@1.29.2)
-
-packages:
-
-  '@alloc/quick-lru@5.2.0':
-    resolution: {integrity: sha512-UrcABB+4bUrFABwbluTIBErXwvbsU/V7TZWfmbgJfbkwiBuziS9gxdODUyuiecfdGQ85jglMW6juS3+z5TsKLw==}
-    engines: {node: '>=10'}
-
-  '@ampproject/remapping@2.3.0':
-    resolution: {integrity: sha512-30iZtAPgz+LTIYoeivqYo853f02jBYSd5uGnGpkFV0M3xOt9aN73erkgYAmZU43x4VfqcnLxW9Kpg3R5LC4YYw==}
-    engines: {node: '>=6.0.0'}
-
-  '@babel/code-frame@7.27.1':
-    resolution: {integrity: sha512-cjQ7ZlQ0Mv3b47hABuTevyTuYN4i+loJKGeV9flcCgIK37cCXRh+L1bd3iBHlynerhQ7BhCkn2BPbQUL+rGqFg==}
-    engines: {node: '>=6.9.0'}
-
-  '@babel/compat-data@7.27.1':
-    resolution: {integrity: sha512-Q+E+rd/yBzNQhXkG+zQnF58e4zoZfBedaxwzPmicKsiK3nt8iJYrSrDbjwFFDGC4f+rPafqRaPH6TsDoSvMf7A==}
-    engines: {node: '>=6.9.0'}
-
-  '@babel/core@7.27.1':
-    resolution: {integrity: sha512-IaaGWsQqfsQWVLqMn9OB92MNN7zukfVA4s7KKAI0KfrrDsZ0yhi5uV4baBuLuN7n3vsZpwP8asPPcVwApxvjBQ==}
-    engines: {node: '>=6.9.0'}
-
-  '@babel/generator@7.27.1':
-    resolution: {integrity: sha512-UnJfnIpc/+JO0/+KRVQNGU+y5taA5vCbwN8+azkX6beii/ZF+enZJSOKo11ZSzGJjlNfJHfQtmQT8H+9TXPG2w==}
-    engines: {node: '>=6.9.0'}
-
-  '@babel/helper-compilation-targets@7.27.1':
-    resolution: {integrity: sha512-2YaDd/Rd9E598B5+WIc8wJPmWETiiJXFYVE60oX8FDohv7rAUU3CQj+A1MgeEmcsk2+dQuEjIe/GDvig0SqL4g==}
-    engines: {node: '>=6.9.0'}
-
-  '@babel/helper-module-imports@7.27.1':
-    resolution: {integrity: sha512-0gSFWUPNXNopqtIPQvlD5WgXYI5GY2kP2cCvoT8kczjbfcfuIljTbcWrulD1CIPIX2gt1wghbDy08yE1p+/r3w==}
-    engines: {node: '>=6.9.0'}
-
-  '@babel/helper-module-transforms@7.27.1':
-    resolution: {integrity: sha512-9yHn519/8KvTU5BjTVEEeIM3w9/2yXNKoD82JifINImhpKkARMJKPP59kLo+BafpdN5zgNeIcS4jsGDmd3l58g==}
-    engines: {node: '>=6.9.0'}
-    peerDependencies:
-      '@babel/core': ^7.0.0
-
-  '@babel/helper-plugin-utils@7.27.1':
-    resolution: {integrity: sha512-1gn1Up5YXka3YYAHGKpbideQ5Yjf1tDa9qYcgysz+cNCXukyLl6DjPXhD3VRwSb8c0J9tA4b2+rHEZtc6R0tlw==}
-    engines: {node: '>=6.9.0'}
-
-  '@babel/helper-string-parser@7.27.1':
-    resolution: {integrity: sha512-qMlSxKbpRlAridDExk92nSobyDdpPijUq2DW6oDnUqd0iOGxmQjyqhMIihI9+zv4LPyZdRje2cavWPbCbWm3eA==}
-    engines: {node: '>=6.9.0'}
-
-  '@babel/helper-validator-identifier@7.27.1':
-    resolution: {integrity: sha512-D2hP9eA+Sqx1kBZgzxZh0y1trbuU+JoDkiEwqhQ36nodYqJwyEIhPSdMNd7lOm/4io72luTPWH20Yda0xOuUow==}
-    engines: {node: '>=6.9.0'}
-
-  '@babel/helper-validator-option@7.27.1':
-    resolution: {integrity: sha512-YvjJow9FxbhFFKDSuFnVCe2WxXk1zWc22fFePVNEaWJEu8IrZVlda6N0uHwzZrUM1il7NC9Mlp4MaJYbYd9JSg==}
-    engines: {node: '>=6.9.0'}
-
-  '@babel/helpers@7.27.1':
-    resolution: {integrity: sha512-FCvFTm0sWV8Fxhpp2McP5/W53GPllQ9QeQ7SiqGWjMf/LVG07lFa5+pgK05IRhVwtvafT22KF+ZSnM9I545CvQ==}
-    engines: {node: '>=6.9.0'}
-
-  '@babel/parser@7.27.1':
-    resolution: {integrity: sha512-I0dZ3ZpCrJ1c04OqlNsQcKiZlsrXf/kkE4FXzID9rIOYICsAbA8mMDzhW/luRNAHdCNt7os/u8wenklZDlUVUQ==}
-    engines: {node: '>=6.0.0'}
-    hasBin: true
-
-  '@babel/plugin-transform-react-jsx-self@7.27.1':
-    resolution: {integrity: sha512-6UzkCs+ejGdZ5mFFC/OCUrv028ab2fp1znZmCZjAOBKiBK2jXD1O+BPSfX8X2qjJ75fZBMSnQn3Rq2mrBJK2mw==}
-    engines: {node: '>=6.9.0'}
-    peerDependencies:
-      '@babel/core': ^7.0.0-0
-
-  '@babel/plugin-transform-react-jsx-source@7.27.1':
-    resolution: {integrity: sha512-zbwoTsBruTeKB9hSq73ha66iFeJHuaFkUbwvqElnygoNbj/jHRsSeokowZFN3CZ64IvEqcmmkVe89OPXc7ldAw==}
-    engines: {node: '>=6.9.0'}
-    peerDependencies:
-      '@babel/core': ^7.0.0-0
-
-  '@babel/template@7.27.1':
-    resolution: {integrity: sha512-Fyo3ghWMqkHHpHQCoBs2VnYjR4iWFFjguTDEqA5WgZDOrFesVjMhMM2FSqTKSoUSDO1VQtavj8NFpdRBEvJTtg==}
-    engines: {node: '>=6.9.0'}
-
-  '@babel/traverse@7.27.1':
-    resolution: {integrity: sha512-ZCYtZciz1IWJB4U61UPu4KEaqyfj+r5T1Q5mqPo+IBpcG9kHv30Z0aD8LXPgC1trYa6rK0orRyAhqUgk4MjmEg==}
-    engines: {node: '>=6.9.0'}
-
-  '@babel/types@7.27.1':
-    resolution: {integrity: sha512-+EzkxvLNfiUeKMgy/3luqfsCWFRXLb7U6wNQTk60tovuckwB15B191tJWvpp4HjiQWdJkCxO3Wbvc6jlk3Xb2Q==}
-    engines: {node: '>=6.9.0'}
-
-  '@esbuild/aix-ppc64@0.21.5':
-    resolution: {integrity: sha512-1SDgH6ZSPTlggy1yI6+Dbkiz8xzpHJEVAlF/AM1tHPLsf5STom9rwtjE4hKAF20FfXXNTFqEYXyJNWh1GiZedQ==}
-    engines: {node: '>=12'}
-    cpu: [ppc64]
-    os: [aix]
-
-  '@esbuild/android-arm64@0.21.5':
-    resolution: {integrity: sha512-c0uX9VAUBQ7dTDCjq+wdyGLowMdtR/GoC2U5IYk/7D1H1JYC0qseD7+11iMP2mRLN9RcCMRcjC4YMclCzGwS/A==}
-    engines: {node: '>=12'}
-    cpu: [arm64]
-    os: [android]
-
-  '@esbuild/android-arm@0.21.5':
-    resolution: {integrity: sha512-vCPvzSjpPHEi1siZdlvAlsPxXl7WbOVUBBAowWug4rJHb68Ox8KualB+1ocNvT5fjv6wpkX6o/iEpbDrf68zcg==}
-    engines: {node: '>=12'}
-    cpu: [arm]
-    os: [android]
-
-  '@esbuild/android-x64@0.21.5':
-    resolution: {integrity: sha512-D7aPRUUNHRBwHxzxRvp856rjUHRFW1SdQATKXH2hqA0kAZb1hKmi02OpYRacl0TxIGz/ZmXWlbZgjwWYaCakTA==}
-    engines: {node: '>=12'}
-    cpu: [x64]
-    os: [android]
-
-  '@esbuild/darwin-arm64@0.21.5':
-    resolution: {integrity: sha512-DwqXqZyuk5AiWWf3UfLiRDJ5EDd49zg6O9wclZ7kUMv2WRFr4HKjXp/5t8JZ11QbQfUS6/cRCKGwYhtNAY88kQ==}
-    engines: {node: '>=12'}
-    cpu: [arm64]
-    os: [darwin]
-
-  '@esbuild/darwin-x64@0.21.5':
-    resolution: {integrity: sha512-se/JjF8NlmKVG4kNIuyWMV/22ZaerB+qaSi5MdrXtd6R08kvs2qCN4C09miupktDitvh8jRFflwGFBQcxZRjbw==}
-    engines: {node: '>=12'}
-    cpu: [x64]
-    os: [darwin]
-
-  '@esbuild/freebsd-arm64@0.21.5':
-    resolution: {integrity: sha512-5JcRxxRDUJLX8JXp/wcBCy3pENnCgBR9bN6JsY4OmhfUtIHe3ZW0mawA7+RDAcMLrMIZaf03NlQiX9DGyB8h4g==}
-    engines: {node: '>=12'}
-    cpu: [arm64]
-    os: [freebsd]
-
-  '@esbuild/freebsd-x64@0.21.5':
-    resolution: {integrity: sha512-J95kNBj1zkbMXtHVH29bBriQygMXqoVQOQYA+ISs0/2l3T9/kj42ow2mpqerRBxDJnmkUDCaQT/dfNXWX/ZZCQ==}
-    engines: {node: '>=12'}
-    cpu: [x64]
-    os: [freebsd]
-
-  '@esbuild/linux-arm64@0.21.5':
-    resolution: {integrity: sha512-ibKvmyYzKsBeX8d8I7MH/TMfWDXBF3db4qM6sy+7re0YXya+K1cem3on9XgdT2EQGMu4hQyZhan7TeQ8XkGp4Q==}
-    engines: {node: '>=12'}
-    cpu: [arm64]
-    os: [linux]
-
-  '@esbuild/linux-arm@0.21.5':
-    resolution: {integrity: sha512-bPb5AHZtbeNGjCKVZ9UGqGwo8EUu4cLq68E95A53KlxAPRmUyYv2D6F0uUI65XisGOL1hBP5mTronbgo+0bFcA==}
-    engines: {node: '>=12'}
-    cpu: [arm]
-    os: [linux]
-
-  '@esbuild/linux-ia32@0.21.5':
-    resolution: {integrity: sha512-YvjXDqLRqPDl2dvRODYmmhz4rPeVKYvppfGYKSNGdyZkA01046pLWyRKKI3ax8fbJoK5QbxblURkwK/MWY18Tg==}
-    engines: {node: '>=12'}
-    cpu: [ia32]
-    os: [linux]
-
-  '@esbuild/linux-loong64@0.21.5':
-    resolution: {integrity: sha512-uHf1BmMG8qEvzdrzAqg2SIG/02+4/DHB6a9Kbya0XDvwDEKCoC8ZRWI5JJvNdUjtciBGFQ5PuBlpEOXQj+JQSg==}
-    engines: {node: '>=12'}
-    cpu: [loong64]
-    os: [linux]
-
-  '@esbuild/linux-mips64el@0.21.5':
-    resolution: {integrity: sha512-IajOmO+KJK23bj52dFSNCMsz1QP1DqM6cwLUv3W1QwyxkyIWecfafnI555fvSGqEKwjMXVLokcV5ygHW5b3Jbg==}
-    engines: {node: '>=12'}
-    cpu: [mips64el]
-    os: [linux]
-
-  '@esbuild/linux-ppc64@0.21.5':
-    resolution: {integrity: sha512-1hHV/Z4OEfMwpLO8rp7CvlhBDnjsC3CttJXIhBi+5Aj5r+MBvy4egg7wCbe//hSsT+RvDAG7s81tAvpL2XAE4w==}
-    engines: {node: '>=12'}
-    cpu: [ppc64]
-    os: [linux]
-
-  '@esbuild/linux-riscv64@0.21.5':
-    resolution: {integrity: sha512-2HdXDMd9GMgTGrPWnJzP2ALSokE/0O5HhTUvWIbD3YdjME8JwvSCnNGBnTThKGEB91OZhzrJ4qIIxk/SBmyDDA==}
-    engines: {node: '>=12'}
-    cpu: [riscv64]
-    os: [linux]
-
-  '@esbuild/linux-s390x@0.21.5':
-    resolution: {integrity: sha512-zus5sxzqBJD3eXxwvjN1yQkRepANgxE9lgOW2qLnmr8ikMTphkjgXu1HR01K4FJg8h1kEEDAqDcZQtbrRnB41A==}
-    engines: {node: '>=12'}
-    cpu: [s390x]
-    os: [linux]
-
-  '@esbuild/linux-x64@0.21.5':
-    resolution: {integrity: sha512-1rYdTpyv03iycF1+BhzrzQJCdOuAOtaqHTWJZCWvijKD2N5Xu0TtVC8/+1faWqcP9iBCWOmjmhoH94dH82BxPQ==}
-    engines: {node: '>=12'}
-    cpu: [x64]
-    os: [linux]
-
-  '@esbuild/netbsd-x64@0.21.5':
-    resolution: {integrity: sha512-Woi2MXzXjMULccIwMnLciyZH4nCIMpWQAs049KEeMvOcNADVxo0UBIQPfSmxB3CWKedngg7sWZdLvLczpe0tLg==}
-    engines: {node: '>=12'}
-    cpu: [x64]
-    os: [netbsd]
-
-  '@esbuild/openbsd-x64@0.21.5':
-    resolution: {integrity: sha512-HLNNw99xsvx12lFBUwoT8EVCsSvRNDVxNpjZ7bPn947b8gJPzeHWyNVhFsaerc0n3TsbOINvRP2byTZ5LKezow==}
-    engines: {node: '>=12'}
-    cpu: [x64]
-    os: [openbsd]
-
-  '@esbuild/sunos-x64@0.21.5':
-    resolution: {integrity: sha512-6+gjmFpfy0BHU5Tpptkuh8+uw3mnrvgs+dSPQXQOv3ekbordwnzTVEb4qnIvQcYXq6gzkyTnoZ9dZG+D4garKg==}
-    engines: {node: '>=12'}
-    cpu: [x64]
-    os: [sunos]
-
-  '@esbuild/win32-arm64@0.21.5':
-    resolution: {integrity: sha512-Z0gOTd75VvXqyq7nsl93zwahcTROgqvuAcYDUr+vOv8uHhNSKROyU961kgtCD1e95IqPKSQKH7tBTslnS3tA8A==}
-    engines: {node: '>=12'}
-    cpu: [arm64]
-    os: [win32]
-
-  '@esbuild/win32-ia32@0.21.5':
-    resolution: {integrity: sha512-SWXFF1CL2RVNMaVs+BBClwtfZSvDgtL//G/smwAc5oVK/UPu2Gu9tIaRgFmYFFKrmg3SyAjSrElf0TiJ1v8fYA==}
-    engines: {node: '>=12'}
-    cpu: [ia32]
-    os: [win32]
-
-  '@esbuild/win32-x64@0.21.5':
-    resolution: {integrity: sha512-tQd/1efJuzPC6rCFwEvLtci/xNFcTZknmXs98FYDfGE4wP9ClFV98nyKrzJKVPMhdDnjzLhdUyMX4PsQAPjwIw==}
-    engines: {node: '>=12'}
-    cpu: [x64]
-    os: [win32]
-
-  '@eslint-community/eslint-utils@4.6.1':
-    resolution: {integrity: sha512-KTsJMmobmbrFLe3LDh0PC2FXpcSYJt/MLjlkh/9LEnmKYLSYmT/0EW9JWANjeoemiuZrmogti0tW5Ch+qNUYDw==}
-    engines: {node: ^12.22.0 || ^14.17.0 || >=16.0.0}
-    peerDependencies:
-      eslint: ^6.0.0 || ^7.0.0 || >=8.0.0
-
-  '@eslint-community/regexpp@4.12.1':
-    resolution: {integrity: sha512-CCZCDJuduB9OUkFkY2IgppNZMi2lBQgD2qzwXkEia16cge2pijY/aXi96CJMquDMn3nJdlPV1A5KrJEXwfLNzQ==}
-    engines: {node: ^12.0.0 || ^14.0.0 || >=16.0.0}
-
-  '@eslint/eslintrc@2.1.4':
-    resolution: {integrity: sha512-269Z39MS6wVJtsoUl10L60WdkhJVdPG24Q4eZTH3nnF6lpvSShEK3wQjDX9JRWAUPvPh7COouPpU9IrqaZFvtQ==}
-    engines: {node: ^12.22.0 || ^14.17.0 || >=16.0.0}
-
-  '@eslint/js@8.57.1':
-    resolution: {integrity: sha512-d9zaMRSTIKDLhctzH12MtXvJKSSUhaHcjV+2Z+GK+EEY7XKpP5yR4x+N3TAcHTcu963nIr+TMcCb4DBCYX1z6Q==}
-    engines: {node: ^12.22.0 || ^14.17.0 || >=16.0.0}
-
-  '@floating-ui/core@1.7.0':
-    resolution: {integrity: sha512-FRdBLykrPPA6P76GGGqlex/e7fbe0F1ykgxHYNXQsH/iTEtjMj/f9bpY5oQqbjt5VgZvgz/uKXbGuROijh3VLA==}
-
-  '@floating-ui/dom@1.7.0':
-    resolution: {integrity: sha512-lGTor4VlXcesUMh1cupTUTDoCxMb0V6bm3CnxHzQcw8Eaf1jQbgQX4i02fYgT0vJ82tb5MZ4CZk1LRGkktJCzg==}
-
-  '@floating-ui/react-dom@2.1.2':
-    resolution: {integrity: sha512-06okr5cgPzMNBy+Ycse2A6udMi4bqwW/zgBF/rwjcNqWkyr82Mcg8b0vjX8OJpZFy/FKjJmw6wV7t44kK6kW7A==}
-    peerDependencies:
-      react: '>=16.8.0'
-      react-dom: '>=16.8.0'
-
-  '@floating-ui/utils@0.2.9':
-    resolution: {integrity: sha512-MDWhGtE+eHw5JW7lq4qhc5yRLS11ERl1c7Z6Xd0a58DozHES6EnNNwUWbMiG4J9Cgj053Bhk8zvlhFYKVhULwg==}
-
-  '@humanwhocodes/config-array@0.13.0':
-    resolution: {integrity: sha512-DZLEEqFWQFiyK6h5YIeynKx7JlvCYWL0cImfSRXZ9l4Sg2efkFGTuFf6vzXjK1cq6IYkU+Eg/JizXw+TD2vRNw==}
-    engines: {node: '>=10.10.0'}
-    deprecated: Use @eslint/config-array instead
-
-  '@humanwhocodes/module-importer@1.0.1':
-    resolution: {integrity: sha512-bxveV4V8v5Yb4ncFTT3rPSgZBOpCkjfK0y4oVVVJwIuDVBRMDXrPyXRL988i5ap9m9bnyEEjWfm5WkBmtffLfA==}
-    engines: {node: '>=12.22'}
-
-  '@humanwhocodes/object-schema@2.0.3':
-    resolution: {integrity: sha512-93zYdMES/c1D69yZiKDBj0V24vqNzB/koF26KPaagAfd3P/4gUlh3Dys5ogAK+Exi9QyzlD8x/08Zt7wIKcDcA==}
-    deprecated: Use @eslint/object-schema instead
-
-  '@isaacs/cliui@8.0.2':
-    resolution: {integrity: sha512-O8jcjabXaleOG9DQ0+ARXWZBTfnP4WNAqzuiJK7ll44AmxGKv/J2M4TPjxjY3znBCfvBXFzucm1twdyFybFqEA==}
-    engines: {node: '>=12'}
-
-  '@jridgewell/gen-mapping@0.3.8':
-    resolution: {integrity: sha512-imAbBGkb+ebQyxKgzv5Hu2nmROxoDOXHh80evxdoXNOrvAnVx7zimzc1Oo5h9RlfV4vPXaE2iM5pOFbvOCClWA==}
-    engines: {node: '>=6.0.0'}
-
-  '@jridgewell/resolve-uri@3.1.2':
-    resolution: {integrity: sha512-bRISgCIjP20/tbWSPWMEi54QVPRZExkuD9lJL+UIxUKtwVJA8wW1Trb1jMs1RFXo1CBTNZ/5hpC9QvmKWdopKw==}
-    engines: {node: '>=6.0.0'}
-
-  '@jridgewell/set-array@1.2.1':
-    resolution: {integrity: sha512-R8gLRTZeyp03ymzP/6Lil/28tGeGEzhx1q2k703KGWRAI1VdvPIXdG70VJc2pAMw3NA6JKL5hhFu1sJX0Mnn/A==}
-    engines: {node: '>=6.0.0'}
-
-  '@jridgewell/sourcemap-codec@1.5.0':
-    resolution: {integrity: sha512-gv3ZRaISU3fjPAgNsriBRqGWQL6quFx04YMPW/zD8XMLsU32mhCCbfbO6KZFLjvYpCZ8zyDEgqsgf+PwPaM7GQ==}
-
-  '@jridgewell/trace-mapping@0.3.25':
-    resolution: {integrity: sha512-vNk6aEwybGtawWmy/PzwnGDOjCkLWSD2wqvjGGAgOAwCGWySYXfYoxt00IJkTF+8Lb57DwOb3Aa0o9CApepiYQ==}
-
-  '@nodelib/fs.scandir@2.1.5':
-    resolution: {integrity: sha512-vq24Bq3ym5HEQm2NKCr3yXDwjc7vTsEThRDnkp2DK9p1uqLR+DHurm/NOTo0KG7HYHU7eppKZj3MyqYuMBf62g==}
-    engines: {node: '>= 8'}
-
-  '@nodelib/fs.stat@2.0.5':
-    resolution: {integrity: sha512-RkhPPp2zrqDAQA/2jNhnztcPAlv64XdhIp7a7454A5ovI7Bukxgt7MX7udwAu3zg1DcpPU0rz3VV1SeaqvY4+A==}
-    engines: {node: '>= 8'}
-
-  '@nodelib/fs.walk@1.2.8':
-    resolution: {integrity: sha512-oGB+UxlgWcgQkgwo8GcEGwemoTFt3FIO9ababBmaGwXIoBKZ+GTy0pP185beGg7Llih/NSHSV2XAs1lnznocSg==}
-    engines: {node: '>= 8'}
-
-  '@pkgjs/parseargs@0.11.0':
-    resolution: {integrity: sha512-+1VkjdD0QBLPodGrJUeqarH8VAIvQODIbwh9XpP5Syisf7YoQgsJKPNFoqqLQlu+VQ/tVSshMR6loPMn8U+dPg==}
-    engines: {node: '>=14'}
-
-  '@radix-ui/primitive@1.1.2':
-    resolution: {integrity: sha512-XnbHrrprsNqZKQhStrSwgRUQzoCI1glLzdw79xiZPoofhGICeZRSQ3dIxAKH1gb3OHfNf4d6f+vAv3kil2eggA==}
-
-  '@radix-ui/react-accordion@1.2.10':
-    resolution: {integrity: sha512-x+URzV1siKmeXPSUIQ22L81qp2eOhjpy3tgteF+zOr4d1u0qJnFuyBF4MoQRhmKP6ivDxlvDAvqaF77gh7DOIw==}
-    peerDependencies:
-      '@types/react': '*'
-      '@types/react-dom': '*'
-      react: ^16.8 || ^17.0 || ^18.0 || ^19.0 || ^19.0.0-rc
-      react-dom: ^16.8 || ^17.0 || ^18.0 || ^19.0 || ^19.0.0-rc
-    peerDependenciesMeta:
-      '@types/react':
-        optional: true
-      '@types/react-dom':
-        optional: true
-
-  '@radix-ui/react-arrow@1.1.6':
-    resolution: {integrity: sha512-2JMfHJf/eVnwq+2dewT3C0acmCWD3XiVA1Da+jTDqo342UlU13WvXtqHhG+yJw5JeQmu4ue2eMy6gcEArLBlcw==}
-    peerDependencies:
-      '@types/react': '*'
-      '@types/react-dom': '*'
-      react: ^16.8 || ^17.0 || ^18.0 || ^19.0 || ^19.0.0-rc
-      react-dom: ^16.8 || ^17.0 || ^18.0 || ^19.0 || ^19.0.0-rc
-    peerDependenciesMeta:
-      '@types/react':
-        optional: true
-      '@types/react-dom':
-        optional: true
-
-  '@radix-ui/react-collapsible@1.1.10':
-    resolution: {integrity: sha512-O2mcG3gZNkJ/Ena34HurA3llPOEA/M4dJtIRMa6y/cknRDC8XY5UZBInKTsUwW5cUue9A4k0wi1XU5fKBzKe1w==}
-    peerDependencies:
-      '@types/react': '*'
-      '@types/react-dom': '*'
-      react: ^16.8 || ^17.0 || ^18.0 || ^19.0 || ^19.0.0-rc
-      react-dom: ^16.8 || ^17.0 || ^18.0 || ^19.0 || ^19.0.0-rc
-    peerDependenciesMeta:
-      '@types/react':
-        optional: true
-      '@types/react-dom':
-        optional: true
-
-  '@radix-ui/react-collection@1.1.6':
-    resolution: {integrity: sha512-PbhRFK4lIEw9ADonj48tiYWzkllz81TM7KVYyyMMw2cwHO7D5h4XKEblL8NlaRisTK3QTe6tBEhDccFUryxHBQ==}
-    peerDependencies:
-      '@types/react': '*'
-      '@types/react-dom': '*'
-      react: ^16.8 || ^17.0 || ^18.0 || ^19.0 || ^19.0.0-rc
-      react-dom: ^16.8 || ^17.0 || ^18.0 || ^19.0 || ^19.0.0-rc
-    peerDependenciesMeta:
-      '@types/react':
-        optional: true
-      '@types/react-dom':
-        optional: true
-
-  '@radix-ui/react-compose-refs@1.1.2':
-    resolution: {integrity: sha512-z4eqJvfiNnFMHIIvXP3CY57y2WJs5g2v3X0zm9mEJkrkNv4rDxu+sg9Jh8EkXyeqBkB7SOcboo9dMVqhyrACIg==}
-    peerDependencies:
-      '@types/react': '*'
-      react: ^16.8 || ^17.0 || ^18.0 || ^19.0 || ^19.0.0-rc
-    peerDependenciesMeta:
-      '@types/react':
-        optional: true
-
-  '@radix-ui/react-context@1.1.2':
-    resolution: {integrity: sha512-jCi/QKUM2r1Ju5a3J64TH2A5SpKAgh0LpknyqdQ4m6DCV0xJ2HG1xARRwNGPQfi1SLdLWZ1OJz6F4OMBBNiGJA==}
-    peerDependencies:
-      '@types/react': '*'
-      react: ^16.8 || ^17.0 || ^18.0 || ^19.0 || ^19.0.0-rc
-    peerDependenciesMeta:
-      '@types/react':
-        optional: true
-
-  '@radix-ui/react-dialog@1.1.13':
-    resolution: {integrity: sha512-ARFmqUyhIVS3+riWzwGTe7JLjqwqgnODBUZdqpWar/z1WFs9z76fuOs/2BOWCR+YboRn4/WN9aoaGVwqNRr8VA==}
-    peerDependencies:
-      '@types/react': '*'
-      '@types/react-dom': '*'
-      react: ^16.8 || ^17.0 || ^18.0 || ^19.0 || ^19.0.0-rc
-      react-dom: ^16.8 || ^17.0 || ^18.0 || ^19.0 || ^19.0.0-rc
-    peerDependenciesMeta:
-      '@types/react':
-        optional: true
-      '@types/react-dom':
-        optional: true
-
-  '@radix-ui/react-direction@1.1.1':
-    resolution: {integrity: sha512-1UEWRX6jnOA2y4H5WczZ44gOOjTEmlqv1uNW4GAJEO5+bauCBhv8snY65Iw5/VOS/ghKN9gr2KjnLKxrsvoMVw==}
-    peerDependencies:
-      '@types/react': '*'
-      react: ^16.8 || ^17.0 || ^18.0 || ^19.0 || ^19.0.0-rc
-    peerDependenciesMeta:
-      '@types/react':
-        optional: true
-
-  '@radix-ui/react-dismissable-layer@1.1.9':
-    resolution: {integrity: sha512-way197PiTvNp+WBP7svMJasHl+vibhWGQDb6Mgf5mhEWJkgb85z7Lfl9TUdkqpWsf8GRNmoopx9ZxCyDzmgRMQ==}
-    peerDependencies:
-      '@types/react': '*'
-      '@types/react-dom': '*'
-      react: ^16.8 || ^17.0 || ^18.0 || ^19.0 || ^19.0.0-rc
-      react-dom: ^16.8 || ^17.0 || ^18.0 || ^19.0 || ^19.0.0-rc
-    peerDependenciesMeta:
-      '@types/react':
-        optional: true
-      '@types/react-dom':
-        optional: true
-
-  '@radix-ui/react-focus-guards@1.1.2':
-    resolution: {integrity: sha512-fyjAACV62oPV925xFCrH8DR5xWhg9KYtJT4s3u54jxp+L/hbpTY2kIeEFFbFe+a/HCE94zGQMZLIpVTPVZDhaA==}
-    peerDependencies:
-      '@types/react': '*'
-      react: ^16.8 || ^17.0 || ^18.0 || ^19.0 || ^19.0.0-rc
-    peerDependenciesMeta:
-      '@types/react':
-        optional: true
-
-  '@radix-ui/react-focus-scope@1.1.6':
-    resolution: {integrity: sha512-r9zpYNUQY+2jWHWZGyddQLL9YHkM/XvSFHVcWs7bdVuxMAnCwTAuy6Pf47Z4nw7dYcUou1vg/VgjjrrH03VeBw==}
-    peerDependencies:
-      '@types/react': '*'
-      '@types/react-dom': '*'
-      react: ^16.8 || ^17.0 || ^18.0 || ^19.0 || ^19.0.0-rc
-      react-dom: ^16.8 || ^17.0 || ^18.0 || ^19.0 || ^19.0.0-rc
-    peerDependenciesMeta:
-      '@types/react':
-        optional: true
-      '@types/react-dom':
-        optional: true
-
-  '@radix-ui/react-id@1.1.1':
-    resolution: {integrity: sha512-kGkGegYIdQsOb4XjsfM97rXsiHaBwco+hFI66oO4s9LU+PLAC5oJ7khdOVFxkhsmlbpUqDAvXw11CluXP+jkHg==}
-    peerDependencies:
-      '@types/react': '*'
-      react: ^16.8 || ^17.0 || ^18.0 || ^19.0 || ^19.0.0-rc
-    peerDependenciesMeta:
-      '@types/react':
-        optional: true
-
-  '@radix-ui/react-popover@1.1.13':
-    resolution: {integrity: sha512-84uqQV3omKDR076izYgcha6gdpN8m3z6w/AeJ83MSBJYVG/AbOHdLjAgsPZkeC/kt+k64moXFCnio8BbqXszlw==}
-    peerDependencies:
-      '@types/react': '*'
-      '@types/react-dom': '*'
-      react: ^16.8 || ^17.0 || ^18.0 || ^19.0 || ^19.0.0-rc
-      react-dom: ^16.8 || ^17.0 || ^18.0 || ^19.0 || ^19.0.0-rc
-    peerDependenciesMeta:
-      '@types/react':
-        optional: true
-      '@types/react-dom':
-        optional: true
-
-  '@radix-ui/react-popper@1.2.6':
-    resolution: {integrity: sha512-7iqXaOWIjDBfIG7aq8CUEeCSsQMLFdn7VEE8TaFz704DtEzpPHR7w/uuzRflvKgltqSAImgcmxQ7fFX3X7wasg==}
-    peerDependencies:
-      '@types/react': '*'
-      '@types/react-dom': '*'
-      react: ^16.8 || ^17.0 || ^18.0 || ^19.0 || ^19.0.0-rc
-      react-dom: ^16.8 || ^17.0 || ^18.0 || ^19.0 || ^19.0.0-rc
-    peerDependenciesMeta:
-      '@types/react':
-        optional: true
-      '@types/react-dom':
-        optional: true
-
-  '@radix-ui/react-portal@1.1.8':
-    resolution: {integrity: sha512-hQsTUIn7p7fxCPvao/q6wpbxmCwgLrlz+nOrJgC+RwfZqWY/WN+UMqkXzrtKbPrF82P43eCTl3ekeKuyAQbFeg==}
-    peerDependencies:
-      '@types/react': '*'
-      '@types/react-dom': '*'
-      react: ^16.8 || ^17.0 || ^18.0 || ^19.0 || ^19.0.0-rc
-      react-dom: ^16.8 || ^17.0 || ^18.0 || ^19.0 || ^19.0.0-rc
-    peerDependenciesMeta:
-      '@types/react':
-        optional: true
-      '@types/react-dom':
-        optional: true
-
-  '@radix-ui/react-presence@1.1.4':
-    resolution: {integrity: sha512-ueDqRbdc4/bkaQT3GIpLQssRlFgWaL/U2z/S31qRwwLWoxHLgry3SIfCwhxeQNbirEUXFa+lq3RL3oBYXtcmIA==}
-    peerDependencies:
-      '@types/react': '*'
-      '@types/react-dom': '*'
-      react: ^16.8 || ^17.0 || ^18.0 || ^19.0 || ^19.0.0-rc
-      react-dom: ^16.8 || ^17.0 || ^18.0 || ^19.0 || ^19.0.0-rc
-    peerDependenciesMeta:
-      '@types/react':
-        optional: true
-      '@types/react-dom':
-        optional: true
-
-  '@radix-ui/react-primitive@2.1.2':
-    resolution: {integrity: sha512-uHa+l/lKfxuDD2zjN/0peM/RhhSmRjr5YWdk/37EnSv1nJ88uvG85DPexSm8HdFQROd2VdERJ6ynXbkCFi+APw==}
-    peerDependencies:
-      '@types/react': '*'
-      '@types/react-dom': '*'
-      react: ^16.8 || ^17.0 || ^18.0 || ^19.0 || ^19.0.0-rc
-      react-dom: ^16.8 || ^17.0 || ^18.0 || ^19.0 || ^19.0.0-rc
-    peerDependenciesMeta:
-      '@types/react':
-        optional: true
-      '@types/react-dom':
-        optional: true
-
-  '@radix-ui/react-roving-focus@1.1.9':
-    resolution: {integrity: sha512-ZzrIFnMYHHCNqSNCsuN6l7wlewBEq0O0BCSBkabJMFXVO51LRUTq71gLP1UxFvmrXElqmPjA5VX7IqC9VpazAQ==}
-    peerDependencies:
-      '@types/react': '*'
-      '@types/react-dom': '*'
-      react: ^16.8 || ^17.0 || ^18.0 || ^19.0 || ^19.0.0-rc
-      react-dom: ^16.8 || ^17.0 || ^18.0 || ^19.0 || ^19.0.0-rc
-    peerDependenciesMeta:
-      '@types/react':
-        optional: true
-      '@types/react-dom':
-        optional: true
-
-  '@radix-ui/react-separator@1.1.6':
-    resolution: {integrity: sha512-Izof3lPpbCfTM7WDta+LRkz31jem890VjEvpVRoWQNKpDUMMVffuyq854XPGP1KYGWWmjmYvHvPFeocWhFCy1w==}
-    peerDependencies:
-      '@types/react': '*'
-      '@types/react-dom': '*'
-      react: ^16.8 || ^17.0 || ^18.0 || ^19.0 || ^19.0.0-rc
-      react-dom: ^16.8 || ^17.0 || ^18.0 || ^19.0 || ^19.0.0-rc
-    peerDependenciesMeta:
-      '@types/react':
-        optional: true
-      '@types/react-dom':
-        optional: true
-
-  '@radix-ui/react-slot@1.2.0':
-    resolution: {integrity: sha512-ujc+V6r0HNDviYqIK3rW4ffgYiZ8g5DEHrGJVk4x7kTlLXRDILnKX9vAUYeIsLOoDpDJ0ujpqMkjH4w2ofuo6w==}
-    peerDependencies:
-      '@types/react': '*'
-      react: ^16.8 || ^17.0 || ^18.0 || ^19.0 || ^19.0.0-rc
-    peerDependenciesMeta:
-      '@types/react':
-        optional: true
-
-  '@radix-ui/react-slot@1.2.2':
-    resolution: {integrity: sha512-y7TBO4xN4Y94FvcWIOIh18fM4R1A8S4q1jhoz4PNzOoHsFcN8pogcFmZrTYAm4F9VRUrWP/Mw7xSKybIeRI+CQ==}
-    peerDependencies:
-      '@types/react': '*'
-      react: ^16.8 || ^17.0 || ^18.0 || ^19.0 || ^19.0.0-rc
-    peerDependenciesMeta:
-      '@types/react':
-        optional: true
-
-  '@radix-ui/react-tabs@1.1.11':
-    resolution: {integrity: sha512-4FiKSVoXqPP/KfzlB7lwwqoFV6EPwkrrqGp9cUYXjwDYHhvpnqq79P+EPHKcdoTE7Rl8w/+6s9rTlsfXHES9GA==}
-    peerDependencies:
-      '@types/react': '*'
-      '@types/react-dom': '*'
-      react: ^16.8 || ^17.0 || ^18.0 || ^19.0 || ^19.0.0-rc
-      react-dom: ^16.8 || ^17.0 || ^18.0 || ^19.0 || ^19.0.0-rc
-    peerDependenciesMeta:
-      '@types/react':
-        optional: true
-      '@types/react-dom':
-        optional: true
-
-  '@radix-ui/react-tooltip@1.2.6':
-    resolution: {integrity: sha512-zYb+9dc9tkoN2JjBDIIPLQtk3gGyz8FMKoqYTb8EMVQ5a5hBcdHPECrsZVI4NpPAUOixhkoqg7Hj5ry5USowfA==}
-    peerDependencies:
-      '@types/react': '*'
-      '@types/react-dom': '*'
-      react: ^16.8 || ^17.0 || ^18.0 || ^19.0 || ^19.0.0-rc
-      react-dom: ^16.8 || ^17.0 || ^18.0 || ^19.0 || ^19.0.0-rc
-    peerDependenciesMeta:
-      '@types/react':
-        optional: true
-      '@types/react-dom':
-        optional: true
-
-  '@radix-ui/react-use-callback-ref@1.1.1':
-    resolution: {integrity: sha512-FkBMwD+qbGQeMu1cOHnuGB6x4yzPjho8ap5WtbEJ26umhgqVXbhekKUQO+hZEL1vU92a3wHwdp0HAcqAUF5iDg==}
-    peerDependencies:
-      '@types/react': '*'
-      react: ^16.8 || ^17.0 || ^18.0 || ^19.0 || ^19.0.0-rc
-    peerDependenciesMeta:
-      '@types/react':
-        optional: true
-
-  '@radix-ui/react-use-controllable-state@1.2.2':
-    resolution: {integrity: sha512-BjasUjixPFdS+NKkypcyyN5Pmg83Olst0+c6vGov0diwTEo6mgdqVR6hxcEgFuh4QrAs7Rc+9KuGJ9TVCj0Zzg==}
-    peerDependencies:
-      '@types/react': '*'
-      react: ^16.8 || ^17.0 || ^18.0 || ^19.0 || ^19.0.0-rc
-    peerDependenciesMeta:
-      '@types/react':
-        optional: true
-
-  '@radix-ui/react-use-effect-event@0.0.2':
-    resolution: {integrity: sha512-Qp8WbZOBe+blgpuUT+lw2xheLP8q0oatc9UpmiemEICxGvFLYmHm9QowVZGHtJlGbS6A6yJ3iViad/2cVjnOiA==}
-    peerDependencies:
-      '@types/react': '*'
-      react: ^16.8 || ^17.0 || ^18.0 || ^19.0 || ^19.0.0-rc
-    peerDependenciesMeta:
-      '@types/react':
-        optional: true
-
-  '@radix-ui/react-use-escape-keydown@1.1.1':
-    resolution: {integrity: sha512-Il0+boE7w/XebUHyBjroE+DbByORGR9KKmITzbR7MyQ4akpORYP/ZmbhAr0DG7RmmBqoOnZdy2QlvajJ2QA59g==}
-    peerDependencies:
-      '@types/react': '*'
-      react: ^16.8 || ^17.0 || ^18.0 || ^19.0 || ^19.0.0-rc
-    peerDependenciesMeta:
-      '@types/react':
-        optional: true
-
-  '@radix-ui/react-use-layout-effect@1.1.1':
-    resolution: {integrity: sha512-RbJRS4UWQFkzHTTwVymMTUv8EqYhOp8dOOviLj2ugtTiXRaRQS7GLGxZTLL1jWhMeoSCf5zmcZkqTl9IiYfXcQ==}
-    peerDependencies:
-      '@types/react': '*'
-      react: ^16.8 || ^17.0 || ^18.0 || ^19.0 || ^19.0.0-rc
-    peerDependenciesMeta:
-      '@types/react':
-        optional: true
-
-  '@radix-ui/react-use-rect@1.1.1':
-    resolution: {integrity: sha512-QTYuDesS0VtuHNNvMh+CjlKJ4LJickCMUAqjlE3+j8w+RlRpwyX3apEQKGFzbZGdo7XNG1tXa+bQqIE7HIXT2w==}
-    peerDependencies:
-      '@types/react': '*'
-      react: ^16.8 || ^17.0 || ^18.0 || ^19.0 || ^19.0.0-rc
-    peerDependenciesMeta:
-      '@types/react':
-        optional: true
-
-  '@radix-ui/react-use-size@1.1.1':
-    resolution: {integrity: sha512-ewrXRDTAqAXlkl6t/fkXWNAhFX9I+CkKlw6zjEwk86RSPKwZr3xpBRso655aqYafwtnbpHLj6toFzmd6xdVptQ==}
-    peerDependencies:
-      '@types/react': '*'
-      react: ^16.8 || ^17.0 || ^18.0 || ^19.0 || ^19.0.0-rc
-    peerDependenciesMeta:
-      '@types/react':
-        optional: true
-
-  '@radix-ui/react-visually-hidden@1.2.2':
-    resolution: {integrity: sha512-ORCmRUbNiZIv6uV5mhFrhsIKw4UX/N3syZtyqvry61tbGm4JlgQuSn0hk5TwCARsCjkcnuRkSdCE3xfb+ADHew==}
-    peerDependencies:
-      '@types/react': '*'
-      '@types/react-dom': '*'
-      react: ^16.8 || ^17.0 || ^18.0 || ^19.0 || ^19.0.0-rc
-      react-dom: ^16.8 || ^17.0 || ^18.0 || ^19.0 || ^19.0.0-rc
-    peerDependenciesMeta:
-      '@types/react':
-        optional: true
-      '@types/react-dom':
-        optional: true
-
-  '@radix-ui/rect@1.1.1':
-    resolution: {integrity: sha512-HPwpGIzkl28mWyZqG52jiqDJ12waP11Pa1lGoiyUkIEuMLBP0oeK/C89esbXrxsky5we7dfd8U58nm0SgAWpVw==}
-
-  '@rollup/rollup-android-arm-eabi@4.40.1':
-    resolution: {integrity: sha512-kxz0YeeCrRUHz3zyqvd7n+TVRlNyTifBsmnmNPtk3hQURUyG9eAB+usz6DAwagMusjx/zb3AjvDUvhFGDAexGw==}
-    cpu: [arm]
-    os: [android]
-
-  '@rollup/rollup-android-arm64@4.40.1':
-    resolution: {integrity: sha512-PPkxTOisoNC6TpnDKatjKkjRMsdaWIhyuMkA4UsBXT9WEZY4uHezBTjs6Vl4PbqQQeu6oION1w2voYZv9yquCw==}
-    cpu: [arm64]
-    os: [android]
-
-  '@rollup/rollup-darwin-arm64@4.40.1':
-    resolution: {integrity: sha512-VWXGISWFY18v/0JyNUy4A46KCFCb9NVsH+1100XP31lud+TzlezBbz24CYzbnA4x6w4hx+NYCXDfnvDVO6lcAA==}
-    cpu: [arm64]
-    os: [darwin]
-
-  '@rollup/rollup-darwin-x64@4.40.1':
-    resolution: {integrity: sha512-nIwkXafAI1/QCS7pxSpv/ZtFW6TXcNUEHAIA9EIyw5OzxJZQ1YDrX+CL6JAIQgZ33CInl1R6mHet9Y/UZTg2Bw==}
-    cpu: [x64]
-    os: [darwin]
-
-  '@rollup/rollup-freebsd-arm64@4.40.1':
-    resolution: {integrity: sha512-BdrLJ2mHTrIYdaS2I99mriyJfGGenSaP+UwGi1kB9BLOCu9SR8ZpbkmmalKIALnRw24kM7qCN0IOm6L0S44iWw==}
-    cpu: [arm64]
-    os: [freebsd]
-
-  '@rollup/rollup-freebsd-x64@4.40.1':
-    resolution: {integrity: sha512-VXeo/puqvCG8JBPNZXZf5Dqq7BzElNJzHRRw3vjBE27WujdzuOPecDPc/+1DcdcTptNBep3861jNq0mYkT8Z6Q==}
-    cpu: [x64]
-    os: [freebsd]
-
-  '@rollup/rollup-linux-arm-gnueabihf@4.40.1':
-    resolution: {integrity: sha512-ehSKrewwsESPt1TgSE/na9nIhWCosfGSFqv7vwEtjyAqZcvbGIg4JAcV7ZEh2tfj/IlfBeZjgOXm35iOOjadcg==}
-    cpu: [arm]
-    os: [linux]
-
-  '@rollup/rollup-linux-arm-musleabihf@4.40.1':
-    resolution: {integrity: sha512-m39iO/aaurh5FVIu/F4/Zsl8xppd76S4qoID8E+dSRQvTyZTOI2gVk3T4oqzfq1PtcvOfAVlwLMK3KRQMaR8lg==}
-    cpu: [arm]
-    os: [linux]
-
-  '@rollup/rollup-linux-arm64-gnu@4.40.1':
-    resolution: {integrity: sha512-Y+GHnGaku4aVLSgrT0uWe2o2Rq8te9hi+MwqGF9r9ORgXhmHK5Q71N757u0F8yU1OIwUIFy6YiJtKjtyktk5hg==}
-    cpu: [arm64]
-    os: [linux]
-
-  '@rollup/rollup-linux-arm64-musl@4.40.1':
-    resolution: {integrity: sha512-jEwjn3jCA+tQGswK3aEWcD09/7M5wGwc6+flhva7dsQNRZZTe30vkalgIzV4tjkopsTS9Jd7Y1Bsj6a4lzz8gQ==}
-    cpu: [arm64]
-    os: [linux]
-
-  '@rollup/rollup-linux-loongarch64-gnu@4.40.1':
-    resolution: {integrity: sha512-ySyWikVhNzv+BV/IDCsrraOAZ3UaC8SZB67FZlqVwXwnFhPihOso9rPOxzZbjp81suB1O2Topw+6Ug3JNegejQ==}
-    cpu: [loong64]
-    os: [linux]
-
-  '@rollup/rollup-linux-powerpc64le-gnu@4.40.1':
-    resolution: {integrity: sha512-BvvA64QxZlh7WZWqDPPdt0GH4bznuL6uOO1pmgPnnv86rpUpc8ZxgZwcEgXvo02GRIZX1hQ0j0pAnhwkhwPqWg==}
-    cpu: [ppc64]
-    os: [linux]
-
-  '@rollup/rollup-linux-riscv64-gnu@4.40.1':
-    resolution: {integrity: sha512-EQSP+8+1VuSulm9RKSMKitTav89fKbHymTf25n5+Yr6gAPZxYWpj3DzAsQqoaHAk9YX2lwEyAf9S4W8F4l3VBQ==}
-    cpu: [riscv64]
-    os: [linux]
-
-  '@rollup/rollup-linux-riscv64-musl@4.40.1':
-    resolution: {integrity: sha512-n/vQ4xRZXKuIpqukkMXZt9RWdl+2zgGNx7Uda8NtmLJ06NL8jiHxUawbwC+hdSq1rrw/9CghCpEONor+l1e2gA==}
-    cpu: [riscv64]
-    os: [linux]
-
-  '@rollup/rollup-linux-s390x-gnu@4.40.1':
-    resolution: {integrity: sha512-h8d28xzYb98fMQKUz0w2fMc1XuGzLLjdyxVIbhbil4ELfk5/orZlSTpF/xdI9C8K0I8lCkq+1En2RJsawZekkg==}
-    cpu: [s390x]
-    os: [linux]
-
-  '@rollup/rollup-linux-x64-gnu@4.40.1':
-    resolution: {integrity: sha512-XiK5z70PEFEFqcNj3/zRSz/qX4bp4QIraTy9QjwJAb/Z8GM7kVUsD0Uk8maIPeTyPCP03ChdI+VVmJriKYbRHQ==}
-    cpu: [x64]
-    os: [linux]
-
-  '@rollup/rollup-linux-x64-musl@4.40.1':
-    resolution: {integrity: sha512-2BRORitq5rQ4Da9blVovzNCMaUlyKrzMSvkVR0D4qPuOy/+pMCrh1d7o01RATwVy+6Fa1WBw+da7QPeLWU/1mQ==}
-    cpu: [x64]
-    os: [linux]
-
-  '@rollup/rollup-win32-arm64-msvc@4.40.1':
-    resolution: {integrity: sha512-b2bcNm9Kbde03H+q+Jjw9tSfhYkzrDUf2d5MAd1bOJuVplXvFhWz7tRtWvD8/ORZi7qSCy0idW6tf2HgxSXQSg==}
-    cpu: [arm64]
-    os: [win32]
-
-  '@rollup/rollup-win32-ia32-msvc@4.40.1':
-    resolution: {integrity: sha512-DfcogW8N7Zg7llVEfpqWMZcaErKfsj9VvmfSyRjCyo4BI3wPEfrzTtJkZG6gKP/Z92wFm6rz2aDO7/JfiR/whA==}
-    cpu: [ia32]
-    os: [win32]
-
-  '@rollup/rollup-win32-x64-msvc@4.40.1':
-    resolution: {integrity: sha512-ECyOuDeH3C1I8jH2MK1RtBJW+YPMvSfT0a5NN0nHfQYnDSJ6tUiZH3gzwVP5/Kfh/+Tt7tpWVF9LXNTnhTJ3kA==}
-    cpu: [x64]
-    os: [win32]
-
-  '@tailwindcss/typography@0.5.16':
-    resolution: {integrity: sha512-0wDLwCVF5V3x3b1SGXPCDcdsbDHMBe+lkFzBRaHeLvNi+nrrnZ1lA18u+OTWO8iSWU2GxUOCvlXtDuqftc1oiA==}
-    peerDependencies:
-      tailwindcss: '>=3.0.0 || insiders || >=4.0.0-alpha.20 || >=4.0.0-beta.1'
-
-  '@types/babel__core@7.20.5':
-    resolution: {integrity: sha512-qoQprZvz5wQFJwMDqeseRXWv3rqMvhgpbXFfVyWhbx9X47POIA6i/+dXefEmZKoAgOaTdaIgNSMqMIU61yRyzA==}
-
-  '@types/babel__generator@7.27.0':
-    resolution: {integrity: sha512-ufFd2Xi92OAVPYsy+P4n7/U7e68fex0+Ee8gSG9KX7eo084CWiQ4sdxktvdl0bOPupXtVJPY19zk6EwWqUQ8lg==}
-
-  '@types/babel__template@7.4.4':
-    resolution: {integrity: sha512-h/NUaSyG5EyxBIp8YRxo4RMe2/qQgvyowRwVMzhYhBCONbW8PUsg4lkFMrhgZhUe5z3L3MiLDuvyJ/CaPa2A8A==}
-
-  '@types/babel__traverse@7.20.7':
-    resolution: {integrity: sha512-dkO5fhS7+/oos4ciWxyEyjWe48zmG6wbCheo/G2ZnHx4fs3EU6YC6UM8rk56gAjNJ9P3MTH2jo5jb92/K6wbng==}
-
-  '@types/d3-color@3.1.3':
-    resolution: {integrity: sha512-iO90scth9WAbmgv7ogoq57O9YpKmFBbmoEoCHDB2xMBY0+/KVrqAaCDyCE16dUspeOvIxFFRI+0sEtqDqy2b4A==}
-
-  '@types/d3-drag@3.0.7':
-    resolution: {integrity: sha512-HE3jVKlzU9AaMazNufooRJ5ZpWmLIoc90A37WU2JMmeq28w1FQqCZswHZ3xR+SuxYftzHq6WU6KJHvqxKzTxxQ==}
-
-  '@types/d3-interpolate@3.0.4':
-    resolution: {integrity: sha512-mgLPETlrpVV1YRJIglr4Ez47g7Yxjl1lj7YKsiMCb27VJH9W8NVM6Bb9d8kkpG/uAQS5AmbA48q2IAolKKo1MA==}
-
-  '@types/d3-selection@3.0.11':
-    resolution: {integrity: sha512-bhAXu23DJWsrI45xafYpkQ4NtcKMwWnAC/vKrd2l+nxMFuvOT3XMYTIj2opv8vq8AO5Yh7Qac/nSeP/3zjTK0w==}
-
-  '@types/d3-transition@3.0.9':
-    resolution: {integrity: sha512-uZS5shfxzO3rGlu0cC3bjmMFKsXv+SmZZcgp0KD22ts4uGXp5EVYGzu/0YdwZeKmddhcAccYtREJKkPfXkZuCg==}
-
-  '@types/d3-zoom@3.0.8':
-    resolution: {integrity: sha512-iqMC4/YlFCSlO8+2Ii1GGGliCAY4XdeG748w5vQUbevlbDu0zSjH/+jojorQVBK/se0j6DUFNPBGSqD3YWYnDw==}
-
-  '@types/estree@1.0.7':
-    resolution: {integrity: sha512-w28IoSUCJpidD/TGviZwwMJckNESJZXFu7NBZ5YJ4mEUnNraUn9Pm8HSZm/jDF1pDWYKspWE7oVphigUPRakIQ==}
-
-  '@types/json-schema@7.0.15':
-    resolution: {integrity: sha512-5+fP8P8MFNC+AyZCDxrB2pkZFPGzqQWUzpSeuuVLvm8VMcorNYavBqoFcxK8bQz4Qsbn4oUEEem4wDLfcysGHA==}
-
-  '@types/node@22.15.3':
-    resolution: {integrity: sha512-lX7HFZeHf4QG/J7tBZqrCAXwz9J5RD56Y6MpP0eJkka8p+K0RY/yBTW7CYFJ4VGCclxqOLKmiGP5juQc6MKgcw==}
-
-  '@types/prop-types@15.7.14':
-    resolution: {integrity: sha512-gNMvNH49DJ7OJYv+KAKn0Xp45p8PLl6zo2YnvDIbTd4J6MER2BmWN49TG7n9LvkyihINxeKW8+3bfS2yDC9dzQ==}
-
-  '@types/react-dom@18.3.7':
-    resolution: {integrity: sha512-MEe3UeoENYVFXzoXEWsvcpg6ZvlrFNlOQ7EOsvhI3CfAXwzPfO8Qwuxd40nepsYKqyyVQnTdEfv68q91yLcKrQ==}
-    peerDependencies:
-      '@types/react': ^18.0.0
-
-  '@types/react@18.3.20':
-    resolution: {integrity: sha512-IPaCZN7PShZK/3t6Q87pfTkRm6oLTd4vztyoj+cbHUF1g3FfVb2tFIL79uCRKEfv16AhqDMBywP2VW3KIZUvcg==}
-
-  '@types/semver@7.7.0':
-    resolution: {integrity: sha512-k107IF4+Xr7UHjwDc7Cfd6PRQfbdkiRabXGRjo07b4WyPahFBZCZ1sE+BNxYIJPPg73UkfOsVOLwqVc/6ETrIA==}
-
-  '@typescript-eslint/eslint-plugin@6.21.0':
-    resolution: {integrity: sha512-oy9+hTPCUFpngkEZUSzbf9MxI65wbKFoQYsgPdILTfbUldp5ovUuphZVe4i30emU9M/kP+T64Di0mxl7dSw3MA==}
-    engines: {node: ^16.0.0 || >=18.0.0}
-    peerDependencies:
-      '@typescript-eslint/parser': ^6.0.0 || ^6.0.0-alpha
-      eslint: ^7.0.0 || ^8.0.0
-      typescript: '*'
-    peerDependenciesMeta:
-      typescript:
-        optional: true
-
-  '@typescript-eslint/parser@6.21.0':
-    resolution: {integrity: sha512-tbsV1jPne5CkFQCgPBcDOt30ItF7aJoZL997JSF7MhGQqOeT3svWRYxiqlfA5RUdlHN6Fi+EI9bxqbdyAUZjYQ==}
-    engines: {node: ^16.0.0 || >=18.0.0}
-    peerDependencies:
-      eslint: ^7.0.0 || ^8.0.0
-      typescript: '*'
-    peerDependenciesMeta:
-      typescript:
-        optional: true
-
-  '@typescript-eslint/scope-manager@6.21.0':
-    resolution: {integrity: sha512-OwLUIWZJry80O99zvqXVEioyniJMa+d2GrqpUTqi5/v5D5rOrppJVBPa0yKCblcigC0/aYAzxxqQ1B+DS2RYsg==}
-    engines: {node: ^16.0.0 || >=18.0.0}
-
-  '@typescript-eslint/type-utils@6.21.0':
-    resolution: {integrity: sha512-rZQI7wHfao8qMX3Rd3xqeYSMCL3SoiSQLBATSiVKARdFGCYSRvmViieZjqc58jKgs8Y8i9YvVVhRbHSTA4VBag==}
-    engines: {node: ^16.0.0 || >=18.0.0}
-    peerDependencies:
-      eslint: ^7.0.0 || ^8.0.0
-      typescript: '*'
-    peerDependenciesMeta:
-      typescript:
-        optional: true
-
-  '@typescript-eslint/types@6.21.0':
-    resolution: {integrity: sha512-1kFmZ1rOm5epu9NZEZm1kckCDGj5UJEf7P1kliH4LKu/RkwpsfqqGmY2OOcUs18lSlQBKLDYBOGxRVtrMN5lpg==}
-    engines: {node: ^16.0.0 || >=18.0.0}
-
-  '@typescript-eslint/typescript-estree@6.21.0':
-    resolution: {integrity: sha512-6npJTkZcO+y2/kr+z0hc4HwNfrrP4kNYh57ek7yCNlrBjWQ1Y0OS7jiZTkgumrvkX5HkEKXFZkkdFNkaW2wmUQ==}
-    engines: {node: ^16.0.0 || >=18.0.0}
-    peerDependencies:
-      typescript: '*'
-    peerDependenciesMeta:
-      typescript:
-        optional: true
-
-  '@typescript-eslint/utils@6.21.0':
-    resolution: {integrity: sha512-NfWVaC8HP9T8cbKQxHcsJBY5YE1O33+jpMwN45qzWWaPDZgLIbo12toGMWnmhvCpd3sIxkpDw3Wv1B3dYrbDQQ==}
-    engines: {node: ^16.0.0 || >=18.0.0}
-    peerDependencies:
-      eslint: ^7.0.0 || ^8.0.0
-
-  '@typescript-eslint/visitor-keys@6.21.0':
-    resolution: {integrity: sha512-JJtkDduxLi9bivAB+cYOVMtbkqdPOhZ+ZI5LC47MIRrDV4Yn2o+ZnW10Nkmr28xRpSpdJ6Sm42Hjf2+REYXm0A==}
-    engines: {node: ^16.0.0 || >=18.0.0}
-
-  '@ungap/structured-clone@1.3.0':
-    resolution: {integrity: sha512-WmoN8qaIAo7WTYWbAZuG8PYEhn5fkz7dZrqTBZ7dtt//lL2Gwms1IcnQ5yHqjDfX8Ft5j4YzDM23f87zBfDe9g==}
-
-  '@vitejs/plugin-react@4.4.1':
-    resolution: {integrity: sha512-IpEm5ZmeXAP/osiBXVVP5KjFMzbWOonMs0NaQQl+xYnUAcq4oHUBsF2+p4MgKWG4YMmFYJU8A6sxRPuowllm6w==}
-    engines: {node: ^14.18.0 || >=16.0.0}
-    peerDependencies:
-      vite: ^4.2.0 || ^5.0.0 || ^6.0.0
-
-  '@xyflow/react@12.6.0':
-    resolution: {integrity: sha512-YzsSK4SlpC6e9Ki1g6O9B1UH7xvz/bzWF+tJ+vWDD8Am5xJmFn0jYnCEuqvzvH8dRKb1NFBmyuqEGqWN39xXsA==}
-    peerDependencies:
-      react: '>=17'
-      react-dom: '>=17'
-
-  '@xyflow/system@0.0.57':
-    resolution: {integrity: sha512-1YpBo0WgmZLR5wQw9Jvk3Tu0gISi/oYc4uSimrDuAsA/G2rGleulLrKkM59uuT/QU5m6DYC2VdBDAzjSNMGuBA==}
-
-  acorn-jsx@5.3.2:
-    resolution: {integrity: sha512-rq9s+JNhf0IChjtDXxllJ7g41oZk5SlXtp0LHwyA5cejwn7vKmKp4pPri6YEePv2PU65sAsegbXtIinmDFDXgQ==}
-    peerDependencies:
-      acorn: ^6.0.0 || ^7.0.0 || ^8.0.0
-
-  acorn@8.14.1:
-    resolution: {integrity: sha512-OvQ/2pUDKmgfCg++xsTX1wGxfTaszcHVcTctW4UJB4hibJx2HXxxO5UmVgyjMa+ZDsiaf5wWLXYpRWMmBI0QHg==}
-    engines: {node: '>=0.4.0'}
-    hasBin: true
-
-  ajv@6.12.6:
-    resolution: {integrity: sha512-j3fVLgvTo527anyYyJOGTYJbG+vnnQYvE0m5mmkc1TK+nxAppkCLMIL0aZ4dblVCNoGShhm+kzE4ZUykBoMg4g==}
-
-  ansi-regex@5.0.1:
-    resolution: {integrity: sha512-quJQXlTSUGL2LH9SUXo8VwsY4soanhgo6LNSm84E1LBcE8s3O0wpdiRzyR9z/ZZJMlMWv37qOOb9pdJlMUEKFQ==}
-    engines: {node: '>=8'}
-
-  ansi-regex@6.1.0:
-    resolution: {integrity: sha512-7HSX4QQb4CspciLpVFwyRe79O3xsIZDDLER21kERQ71oaPodF8jL725AgJMFAYbooIqolJoRLuM81SpeUkpkvA==}
-    engines: {node: '>=12'}
-
-  ansi-styles@4.3.0:
-    resolution: {integrity: sha512-zbB9rCJAT1rbjiVDb2hqKFHNYLxgtk8NURxZ3IZwD3F6NtxbXZQCnnSi1Lkx+IDohdPlFp222wVALIheZJQSEg==}
-    engines: {node: '>=8'}
-
-  ansi-styles@6.2.1:
-    resolution: {integrity: sha512-bN798gFfQX+viw3R7yrGWRqnrN2oRkEkUjjl4JNn4E8GxxbjtG3FbrEIIY3l8/hrwUwIeCZvi4QuOTP4MErVug==}
-    engines: {node: '>=12'}
-
-  any-promise@1.3.0:
-    resolution: {integrity: sha512-7UvmKalWRt1wgjL1RrGxoSJW/0QZFIegpeGvZG9kjp8vrRu55XTHbwnqq2GpXm9uLbcuhxm3IqX9OB4MZR1b2A==}
-
-  anymatch@3.1.3:
-    resolution: {integrity: sha512-KMReFUr0B4t+D+OBkjR3KYqvocp2XaSzO55UcB6mgQMd3KbcE+mWTyvVV7D/zsdEbNnV6acZUutkiHQXvTr1Rw==}
-    engines: {node: '>= 8'}
-
-  arg@5.0.2:
-    resolution: {integrity: sha512-PYjyFOLKQ9y57JvQ6QLo8dAgNqswh8M1RMJYdQduT6xbWSgK36P/Z/v+p888pM69jMMfS8Xd8F6I1kQ/I9HUGg==}
-
-  argparse@2.0.1:
-    resolution: {integrity: sha512-8+9WqebbFzpX9OR+Wa6O29asIogeRMzcGtAINdpMHHyAg10f05aSFVBbcEqGf/PXw1EjAZ+q2/bEBg3DvurK3Q==}
-
-  aria-hidden@1.2.4:
-    resolution: {integrity: sha512-y+CcFFwelSXpLZk/7fMB2mUbGtX9lKycf1MWJ7CaTIERyitVlyQx6C+sxcROU2BAJ24OiZyK+8wj2i8AlBoS3A==}
-    engines: {node: '>=10'}
-
-  array-union@2.1.0:
-    resolution: {integrity: sha512-HGyxoOTYUyCM6stUe6EJgnd4EoewAI7zMdfqO+kGjnlZmBDz/cR5pf8r/cR4Wq60sL/p0IkcjUEEPwS3GFrIyw==}
-    engines: {node: '>=8'}
-
-  autoprefixer@10.4.21:
-    resolution: {integrity: sha512-O+A6LWV5LDHSJD3LjHYoNi4VLsj/Whi7k6zG12xTYaU4cQ8oxQGckXNX8cRHK5yOZ/ppVHe0ZBXGzSV9jXdVbQ==}
-    engines: {node: ^10 || ^12 || >=14}
-    hasBin: true
-    peerDependencies:
-      postcss: ^8.1.0
-
-  balanced-match@1.0.2:
-    resolution: {integrity: sha512-3oSeUO0TMV67hN1AmbXsK4yaqU7tjiHlbxRDZOpH0KW9+CeX4bRAaX0Anxt0tx2MrpRpWwQaPwIlISEJhYU5Pw==}
-
-  binary-extensions@2.3.0:
-    resolution: {integrity: sha512-Ceh+7ox5qe7LJuLHoY0feh3pHuUDHAcRUeyL2VYghZwfpkNIy/+8Ocg0a3UuSoYzavmylwuLWQOf3hl0jjMMIw==}
-    engines: {node: '>=8'}
-
-  brace-expansion@1.1.11:
-    resolution: {integrity: sha512-iCuPHDFgrHX7H2vEI/5xpz07zSHB00TpugqhmYtVmMO6518mCuRMoOYFldEBl0g187ufozdaHgWKcYFb61qGiA==}
-
-  brace-expansion@2.0.1:
-    resolution: {integrity: sha512-XnAIvQ8eM+kC6aULx6wuQiwVsnzsi9d3WxzV3FpWTGA19F621kwdbsAcFKXgKUHZWsy+mY6iL1sHTxWEFCytDA==}
-
-  braces@3.0.3:
-    resolution: {integrity: sha512-yQbXgO/OSZVD2IsiLlro+7Hf6Q18EJrKSEsdoMzKePKXct3gvD8oLcOQdIzGupr5Fj+EDe8gO/lxc1BzfMpxvA==}
-    engines: {node: '>=8'}
-
-  browserslist@4.24.4:
-    resolution: {integrity: sha512-KDi1Ny1gSePi1vm0q4oxSF8b4DR44GF4BbmS2YdhPLOEqd8pDviZOGH/GsmRwoWJ2+5Lr085X7naowMwKHDG1A==}
-    engines: {node: ^6 || ^7 || ^8 || ^9 || ^10 || ^11 || ^12 || >=13.7}
-    hasBin: true
-
-  callsites@3.1.0:
-    resolution: {integrity: sha512-P8BjAsXvZS+VIDUI11hHCQEv74YT67YUi5JJFNWIqL235sBmjX4+qx9Muvls5ivyNENctx46xQLQ3aTuE7ssaQ==}
-    engines: {node: '>=6'}
-
-  camelcase-css@2.0.1:
-    resolution: {integrity: sha512-QOSvevhslijgYwRx6Rv7zKdMF8lbRmx+uQGx2+vDc+KI/eBnsy9kit5aj23AgGu3pa4t9AgwbnXWqS+iOY+2aA==}
-    engines: {node: '>= 6'}
-
-  caniuse-lite@1.0.30001716:
-    resolution: {integrity: sha512-49/c1+x3Kwz7ZIWt+4DvK3aMJy9oYXXG6/97JKsnjdCk/6n9vVyWL8NAwVt95Lwt9eigI10Hl782kDfZUUlRXw==}
-
-  chalk@4.1.2:
-    resolution: {integrity: sha512-oKnbhFyRIXpUuez8iBMmyEa4nbj4IOQyuhc/wy9kY7/WVPcwIO9VA668Pu8RkO7+0G76SLROeyw9CpQ061i4mA==}
-    engines: {node: '>=10'}
-
-  chalk@5.4.1:
-    resolution: {integrity: sha512-zgVZuo2WcZgfUEmsn6eO3kINexW8RAE4maiQ8QNs8CtpPCSyMiYsULR3HQYkm3w8FIA3SberyMJMSldGsW+U3w==}
-    engines: {node: ^12.17.0 || ^14.13 || >=16.0.0}
-
-  chokidar@3.6.0:
-    resolution: {integrity: sha512-7VT13fmjotKpGipCW9JEQAusEPE+Ei8nl6/g4FBAmIm0GOOLMua9NDDo/DWp0ZAxCr3cPq5ZpBqmPAQgDda2Pw==}
-    engines: {node: '>= 8.10.0'}
-
-  class-variance-authority@0.7.1:
-    resolution: {integrity: sha512-Ka+9Trutv7G8M6WT6SeiRWz792K5qEqIGEGzXKhAE6xOWAY6pPH8U+9IY3oCMv6kqTmLsv7Xh/2w2RigkePMsg==}
-
-  classcat@5.0.5:
-    resolution: {integrity: sha512-JhZUT7JFcQy/EzW605k/ktHtncoo9vnyW/2GspNYwFlN1C/WmjuV/xtS04e9SOkL2sTdw0VAZ2UGCcQ9lR6p6w==}
-
-  clsx@2.1.1:
-    resolution: {integrity: sha512-eYm0QWBtUrBWZWG0d386OGAw16Z995PiOVo2B7bjWSbHedGl5e0ZWaq65kOGgUSNesEIDkB9ISbTg/JK9dhCZA==}
-    engines: {node: '>=6'}
-
-  cmdk@1.1.1:
-    resolution: {integrity: sha512-Vsv7kFaXm+ptHDMZ7izaRsP70GgrW9NBNGswt9OZaVBLlE0SNpDq8eu/VGXyF9r7M0azK3Wy7OlYXsuyYLFzHg==}
-    peerDependencies:
-      react: ^18 || ^19 || ^19.0.0-rc
-      react-dom: ^18 || ^19 || ^19.0.0-rc
-
-  color-convert@2.0.1:
-    resolution: {integrity: sha512-RRECPsj7iu/xb5oKYcsFHSppFNnsj/52OVTRKb4zP5onXwVF3zVmmToNcOfGC+CRDpfK/U584fMg38ZHCaElKQ==}
-    engines: {node: '>=7.0.0'}
-
-  color-name@1.1.4:
-    resolution: {integrity: sha512-dOy+3AuW3a2wNbZHIuMZpTcgjGuLU/uBL/ubcZF9OXbDo8ff4O8yVp5Bf0efS8uEoYo5q4Fx7dY9OgQGXgAsQA==}
-
-  commander@4.1.1:
-    resolution: {integrity: sha512-NOKm8xhkzAjzFx8B2v5OAHT+u5pRQc2UCa2Vq9jYL/31o2wi9mxBA7LIFs3sV5VSC49z6pEhfbMULvShKj26WA==}
-    engines: {node: '>= 6'}
-
-  concat-map@0.0.1:
-    resolution: {integrity: sha512-/Srv4dswyQNBfohGpz9o6Yb3Gz3SrUDqBH5rTuhGR7ahtlbYKnVxw2bCFMRljaA7EXHaXZ8wsHdodFvbkhKmqg==}
-
-  convert-source-map@2.0.0:
-    resolution: {integrity: sha512-Kvp459HrV2FEJ1CAsi1Ku+MY3kasH19TFykTz2xWmMeq6bk2NU3XXvfJ+Q61m0xktWwt+1HSYf3JZsTms3aRJg==}
-
-  cross-spawn@7.0.6:
-    resolution: {integrity: sha512-uV2QOWP2nWzsy2aMp8aRibhi9dlzF5Hgh5SHaB9OiTGEyDTiJJyx0uy51QXdyWbtAHNua4XJzUKca3OzKUd3vA==}
-    engines: {node: '>= 8'}
-
-  cssesc@3.0.0:
-    resolution: {integrity: sha512-/Tb/JcjK111nNScGob5MNtsntNM1aCNUDipB/TkwZFhyDrrE47SOx/18wF2bbjgc3ZzCSKW1T5nt5EbFoAz/Vg==}
-    engines: {node: '>=4'}
-    hasBin: true
-
-  csstype@3.1.3:
-    resolution: {integrity: sha512-M1uQkMl8rQK/szD0LNhtqxIPLpimGm8sOBwU7lLnCpSbTyY3yeU1Vc7l4KT5zT4s/yOxHH5O7tIuuLOCnLADRw==}
-
-  d3-color@3.1.0:
-    resolution: {integrity: sha512-zg/chbXyeBtMQ1LbD/WSoW2DpC3I0mpmPdW+ynRTj/x2DAWYrIY7qeZIHidozwV24m4iavr15lNwIwLxRmOxhA==}
-    engines: {node: '>=12'}
-
-  d3-dispatch@3.0.1:
-    resolution: {integrity: sha512-rzUyPU/S7rwUflMyLc1ETDeBj0NRuHKKAcvukozwhshr6g6c5d8zh4c2gQjY2bZ0dXeGLWc1PF174P2tVvKhfg==}
-    engines: {node: '>=12'}
-
-  d3-drag@3.0.0:
-    resolution: {integrity: sha512-pWbUJLdETVA8lQNJecMxoXfH6x+mO2UQo8rSmZ+QqxcbyA3hfeprFgIT//HW2nlHChWeIIMwS2Fq+gEARkhTkg==}
-    engines: {node: '>=12'}
-
-  d3-ease@3.0.1:
-    resolution: {integrity: sha512-wR/XK3D3XcLIZwpbvQwQ5fK+8Ykds1ip7A2Txe0yxncXSdq1L9skcG7blcedkOX+ZcgxGAmLX1FrRGbADwzi0w==}
-    engines: {node: '>=12'}
-
-  d3-interpolate@3.0.1:
-    resolution: {integrity: sha512-3bYs1rOD33uo8aqJfKP3JWPAibgw8Zm2+L9vBKEHJ2Rg+viTR7o5Mmv5mZcieN+FRYaAOWX5SJATX6k1PWz72g==}
-    engines: {node: '>=12'}
-
-  d3-selection@3.0.0:
-    resolution: {integrity: sha512-fmTRWbNMmsmWq6xJV8D19U/gw/bwrHfNXxrIN+HfZgnzqTHp9jOmKMhsTUjXOJnZOdZY9Q28y4yebKzqDKlxlQ==}
-    engines: {node: '>=12'}
-
-  d3-timer@3.0.1:
-    resolution: {integrity: sha512-ndfJ/JxxMd3nw31uyKoY2naivF+r29V+Lc0svZxe1JvvIRmi8hUsrMvdOwgS1o6uBHmiz91geQ0ylPP0aj1VUA==}
-    engines: {node: '>=12'}
-
-  d3-transition@3.0.1:
-    resolution: {integrity: sha512-ApKvfjsSR6tg06xrL434C0WydLr7JewBB3V+/39RMHsaXTOG0zmt/OAXeng5M5LBm0ojmxJrpomQVZ1aPvBL4w==}
-    engines: {node: '>=12'}
-    peerDependencies:
-      d3-selection: 2 - 3
-
-  d3-zoom@3.0.0:
-    resolution: {integrity: sha512-b8AmV3kfQaqWAuacbPuNbL6vahnOJflOhexLzMMNLga62+/nh0JzvJ0aO/5a5MVgUFGS7Hu1P9P03o3fJkDCyw==}
-    engines: {node: '>=12'}
-
-  debug@4.4.0:
-    resolution: {integrity: sha512-6WTZ/IxCY/T6BALoZHaE4ctp9xm+Z5kY/pzYaCHRFeyVhojxlrm+46y68HA6hr0TcwEssoxNiDEUJQjfPZ/RYA==}
-    engines: {node: '>=6.0'}
-    peerDependencies:
-      supports-color: '*'
-    peerDependenciesMeta:
-      supports-color:
-        optional: true
-
-  deep-is@0.1.4:
-    resolution: {integrity: sha512-oIPzksmTg4/MriiaYGO+okXDT7ztn/w3Eptv/+gSIdMdKsJo0u4CfYNFJPy+4SKMuCqGw2wxnA+URMg3t8a/bQ==}
-
-  detect-libc@2.0.4:
-    resolution: {integrity: sha512-3UDv+G9CsCKO1WKMGw9fwq/SWJYbI0c5Y7LU1AXYoDdbhE2AHQ6N6Nb34sG8Fj7T5APy8qXDCKuuIHd1BR0tVA==}
-    engines: {node: '>=8'}
-
-  detect-node-es@1.1.0:
-    resolution: {integrity: sha512-ypdmJU/TbBby2Dxibuv7ZLW3Bs1QEmM7nHjEANfohJLvE0XVujisn1qPJcZxg+qDucsr+bP6fLD1rPS3AhJ7EQ==}
-
-  didyoumean@1.2.2:
-    resolution: {integrity: sha512-gxtyfqMg7GKyhQmb056K7M3xszy/myH8w+B4RT+QXBQsvAOdc3XymqDDPHx1BgPgsdAA5SIifona89YtRATDzw==}
-
-  dir-glob@3.0.1:
-    resolution: {integrity: sha512-WkrWp9GR4KXfKGYzOLmTuGVi1UWFfws377n9cc55/tb6DuqyF6pcQ5AbiHEshaDpY9v6oaSr2XCDidGmMwdzIA==}
-    engines: {node: '>=8'}
-
-  dlv@1.1.3:
-    resolution: {integrity: sha512-+HlytyjlPKnIG8XuRG8WvmBP8xs8P71y+SKKS6ZXWoEgLuePxtDoUEiH7WkdePWrQ5JBpE6aoVqfZfJUQkjXwA==}
-
-  doctrine@3.0.0:
-    resolution: {integrity: sha512-yS+Q5i3hBf7GBkd4KG8a7eBNNWNGLTaEwwYWUijIYM7zrlYDM0BFXHjjPWlWZ1Rg7UaddZeIDmi9jF3HmqiQ2w==}
-    engines: {node: '>=6.0.0'}
-
-  eastasianwidth@0.2.0:
-    resolution: {integrity: sha512-I88TYZWc9XiYHRQ4/3c5rjjfgkjhLyW2luGIheGERbNQ6OY7yTybanSpDXZa8y7VUP9YmDcYa+eyq4ca7iLqWA==}
-
-  electron-to-chromium@1.5.148:
-    resolution: {integrity: sha512-8uc1QXwwqayD4mblcsQYZqoi+cOc97A2XmKSBOIRbEAvbp6vrqmSYs4dHD2qVygUgn7Mi0qdKgPaJ9WC8cv63A==}
-
-  emoji-regex@8.0.0:
-    resolution: {integrity: sha512-MSjYzcWNOA0ewAHpz0MxpYFvwg6yjy1NG3xteoqz644VCo/RPgnr1/GGt+ic3iJTzQ8Eu3TdM14SawnVUmGE6A==}
-
-  emoji-regex@9.2.2:
-    resolution: {integrity: sha512-L18DaJsXSUk2+42pv8mLs5jJT2hqFkFE4j21wOmgbUqsZ2hL72NsUU785g9RXgo3s0ZNgVl42TiHp3ZtOv/Vyg==}
-
-  esbuild@0.21.5:
-    resolution: {integrity: sha512-mg3OPMV4hXywwpoDxu3Qda5xCKQi+vCTZq8S9J/EpkhB2HzKXq4SNFZE3+NK93JYxc8VMSep+lOUSC/RVKaBqw==}
-    engines: {node: '>=12'}
-    hasBin: true
-
-  escalade@3.2.0:
-    resolution: {integrity: sha512-WUj2qlxaQtO4g6Pq5c29GTcWGDyd8itL8zTlipgECz3JesAiiOKotd8JU6otB3PACgG6xkJUyVhboMS+bje/jA==}
-    engines: {node: '>=6'}
-
-  escape-string-regexp@4.0.0:
-    resolution: {integrity: sha512-TtpcNJ3XAzx3Gq8sWRzJaVajRs0uVxA2YAkdb1jm2YkPz4G6egUFAyA3n5vtEIZefPk5Wa4UXbKuS5fKkJWdgA==}
-    engines: {node: '>=10'}
-
-  eslint-plugin-react-hooks@4.6.2:
-    resolution: {integrity: sha512-QzliNJq4GinDBcD8gPB5v0wh6g8q3SUi6EFF0x8N/BL9PoVs0atuGc47ozMRyOWAKdwaZ5OnbOEa3WR+dSGKuQ==}
-    engines: {node: '>=10'}
-    peerDependencies:
-      eslint: ^3.0.0 || ^4.0.0 || ^5.0.0 || ^6.0.0 || ^7.0.0 || ^8.0.0-0
-
-  eslint-plugin-react-refresh@0.4.20:
-    resolution: {integrity: sha512-XpbHQ2q5gUF8BGOX4dHe+71qoirYMhApEPZ7sfhF/dNnOF1UXnCMGZf79SFTBO7Bz5YEIT4TMieSlJBWhP9WBA==}
-    peerDependencies:
-      eslint: '>=8.40'
-
-  eslint-scope@7.2.2:
-    resolution: {integrity: sha512-dOt21O7lTMhDM+X9mB4GX+DZrZtCUJPL/wlcTqxyrx5IvO0IYtILdtrQGQp+8n5S0gwSVmOf9NQrjMOgfQZlIg==}
-    engines: {node: ^12.22.0 || ^14.17.0 || >=16.0.0}
-
-  eslint-visitor-keys@3.4.3:
-    resolution: {integrity: sha512-wpc+LXeiyiisxPlEkUzU6svyS1frIO3Mgxj1fdy7Pm8Ygzguax2N3Fa/D/ag1WqbOprdI+uY6wMUl8/a2G+iag==}
-    engines: {node: ^12.22.0 || ^14.17.0 || >=16.0.0}
-
-  eslint@8.57.1:
-    resolution: {integrity: sha512-ypowyDxpVSYpkXr9WPv2PAZCtNip1Mv5KTW0SCurXv/9iOpcrH9PaqUElksqEB6pChqHGDRCFTyrZlGhnLNGiA==}
-    engines: {node: ^12.22.0 || ^14.17.0 || >=16.0.0}
-    deprecated: This version is no longer supported. Please see https://eslint.org/version-support for other options.
-    hasBin: true
-
-  espree@9.6.1:
-    resolution: {integrity: sha512-oruZaFkjorTpF32kDSI5/75ViwGeZginGGy2NoOSg3Q9bnwlnmDm4HLnkl0RE3n+njDXR037aY1+x58Z/zFdwQ==}
-    engines: {node: ^12.22.0 || ^14.17.0 || >=16.0.0}
-
-  esquery@1.6.0:
-    resolution: {integrity: sha512-ca9pw9fomFcKPvFLXhBKUK90ZvGibiGOvRJNbjljY7s7uq/5YO4BOzcYtJqExdx99rF6aAcnRxHmcUHcz6sQsg==}
-    engines: {node: '>=0.10'}
-
-  esrecurse@4.3.0:
-    resolution: {integrity: sha512-KmfKL3b6G+RXvP8N1vr3Tq1kL/oCFgn2NYXEtqP8/L3pKapUA4G8cFVaoF3SU323CD4XypR/ffioHmkti6/Tag==}
-    engines: {node: '>=4.0'}
-
-  estraverse@5.3.0:
-    resolution: {integrity: sha512-MMdARuVEQziNTeJD8DgMqmhwR11BRQ/cBP+pLtYdSTnf3MIO8fFeiINEbX36ZdNlfU/7A9f3gUw49B3oQsvwBA==}
-    engines: {node: '>=4.0'}
-
-  esutils@2.0.3:
-    resolution: {integrity: sha512-kVscqXk4OCp68SZ0dkgEKVi6/8ij300KBWTJq32P/dYeWTSwK41WyTxalN1eRmA5Z9UU/LX9D7FWSmV9SAYx6g==}
-    engines: {node: '>=0.10.0'}
-
-  fast-deep-equal@3.1.3:
-    resolution: {integrity: sha512-f3qQ9oQy9j2AhBe/H9VC91wLmKBCCU/gDOnKNAYG5hswO7BLKj09Hc5HYNz9cGI++xlpDCIgDaitVs03ATR84Q==}
-
-  fast-glob@3.3.3:
-    resolution: {integrity: sha512-7MptL8U0cqcFdzIzwOTHoilX9x5BrNqye7Z/LuC7kCMRio1EMSyqRK3BEAUD7sXRq4iT4AzTVuZdhgQ2TCvYLg==}
-    engines: {node: '>=8.6.0'}
-
-  fast-json-stable-stringify@2.1.0:
-    resolution: {integrity: sha512-lhd/wF+Lk98HZoTCtlVraHtfh5XYijIjalXck7saUtuanSDyLMxnHhSXEDJqHxD7msR8D0uCmqlkwjCV8xvwHw==}
-
-  fast-levenshtein@2.0.6:
-    resolution: {integrity: sha512-DCXu6Ifhqcks7TZKY3Hxp3y6qphY5SJZmrWMDrKcERSOXWQdMhU9Ig/PYrzyw/ul9jOIyh0N4M0tbC5hodg8dw==}
-
-  fastq@1.19.1:
-    resolution: {integrity: sha512-GwLTyxkCXjXbxqIhTsMI2Nui8huMPtnxg7krajPJAjnEG/iiOS7i+zCtWGZR9G0NBKbXKh6X9m9UIsYX/N6vvQ==}
-
-  file-entry-cache@6.0.1:
-    resolution: {integrity: sha512-7Gps/XWymbLk2QLYK4NzpMOrYjMhdIxXuIvy2QBsLE6ljuodKvdkWs/cpyJJ3CVIVpH0Oi1Hvg1ovbMzLdFBBg==}
-    engines: {node: ^10.12.0 || >=12.0.0}
-
-  fill-range@7.1.1:
-    resolution: {integrity: sha512-YsGpe3WHLK8ZYi4tWDg2Jy3ebRz2rXowDxnld4bkQB00cc/1Zw9AWnC0i9ztDJitivtQvaI9KaLyKrc+hBW0yg==}
-    engines: {node: '>=8'}
-
-  find-up@5.0.0:
-    resolution: {integrity: sha512-78/PXT1wlLLDgTzDs7sjq9hzz0vXD+zn+7wypEe4fXQxCmdmqfGsEPQxmiCSQI3ajFV91bVSsvNtrJRiW6nGng==}
-    engines: {node: '>=10'}
-
-  flat-cache@3.2.0:
-    resolution: {integrity: sha512-CYcENa+FtcUKLmhhqyctpclsq7QF38pKjZHsGNiSQF5r4FtoKDWabFDl3hzaEQMvT1LHEysw5twgLvpYYb4vbw==}
-    engines: {node: ^10.12.0 || >=12.0.0}
-
-  flatted@3.3.3:
-    resolution: {integrity: sha512-GX+ysw4PBCz0PzosHDepZGANEuFCMLrnRTiEy9McGjmkCQYwRq4A/X786G/fjM/+OjsWSU1ZrY5qyARZmO/uwg==}
-
-  foreground-child@3.3.1:
-    resolution: {integrity: sha512-gIXjKqtFuWEgzFRJA9WCQeSJLZDjgJUOMCMzxtvFq/37KojM1BFGufqsCy0r4qSQmYLsZYMeyRqzIWOMup03sw==}
-    engines: {node: '>=14'}
-
-  fraction.js@4.3.7:
-    resolution: {integrity: sha512-ZsDfxO51wGAXREY55a7la9LScWpwv9RxIrYABrlvOFBlH/ShPnrtsXeuUIfXKKOVicNxQ+o8JTbJvjS4M89yew==}
-
-  fs.realpath@1.0.0:
-    resolution: {integrity: sha512-OO0pH2lK6a0hZnAdau5ItzHPI6pUlvI7jMVnxUQRtw4owF2wk8lOSabtGDCTP4Ggrg2MbGnWO9X8K1t4+fGMDw==}
-
-  fsevents@2.3.3:
-    resolution: {integrity: sha512-5xoDfX+fL7faATnagmWPpbFtwh/R77WmMMqqHGS65C3vvB0YHrgF+B1YmZ3441tMj5n63k0212XNoJwzlhffQw==}
-    engines: {node: ^8.16.0 || ^10.6.0 || >=11.0.0}
-    os: [darwin]
-
-  function-bind@1.1.2:
-    resolution: {integrity: sha512-7XHNxH7qX9xG5mIwxkhumTox/MIRNcOgDrxWsMt2pAr23WHp6MrRlN7FBSFpCpr+oVO0F744iUgR82nJMfG2SA==}
-
-  gensync@1.0.0-beta.2:
-    resolution: {integrity: sha512-3hN7NaskYvMDLQY55gnW3NQ+mesEAepTqlg+VEbj7zzqEMBVNhzcGYYeqFo/TlYz6eQiFcp1HcsCZO+nGgS8zg==}
-    engines: {node: '>=6.9.0'}
-
-  get-nonce@1.0.1:
-    resolution: {integrity: sha512-FJhYRoDaiatfEkUK8HKlicmu/3SGFD51q3itKDGoSTysQJBnfOcxU5GxnhE1E6soB76MbT0MBtnKJuXyAx+96Q==}
-    engines: {node: '>=6'}
-
-  glob-parent@5.1.2:
-    resolution: {integrity: sha512-AOIgSQCepiJYwP3ARnGx+5VnTu2HBYdzbGP45eLw1vr3zB3vZLeyed1sC9hnbcOc9/SrMyM5RPQrkGz4aS9Zow==}
-    engines: {node: '>= 6'}
-
-  glob-parent@6.0.2:
-    resolution: {integrity: sha512-XxwI8EOhVQgWp6iDL+3b0r86f4d6AX6zSU55HfB4ydCEuXLXc5FcYeOu+nnGftS4TEju/11rt4KJPTMgbfmv4A==}
-    engines: {node: '>=10.13.0'}
-
-  glob@10.4.5:
-    resolution: {integrity: sha512-7Bv8RF0k6xjo7d4A/PxYLbUCfb6c+Vpd2/mB2yRDlew7Jb5hEXiCD9ibfO7wpk8i4sevK6DFny9h7EYbM3/sHg==}
-    hasBin: true
-
-  glob@7.2.3:
-    resolution: {integrity: sha512-nFR0zLpU2YCaRxwoCJvL6UvCH2JFyFVIvwTLsIf21AuHlMskA1hhTdk+LlYJtOlYt9v6dvszD2BGRqBL+iQK9Q==}
-    deprecated: Glob versions prior to v9 are no longer supported
-
-  globals@11.12.0:
-    resolution: {integrity: sha512-WOBp/EEGUiIsJSp7wcv/y6MO+lV9UoncWqxuFfm8eBwzWNgyfBd6Gz+IeKQ9jCmyhoH99g15M3T+QaVHFjizVA==}
-    engines: {node: '>=4'}
-
-  globals@13.24.0:
-    resolution: {integrity: sha512-AhO5QUcj8llrbG09iWhPU2B204J1xnPeL8kQmVorSsy+Sjj1sk8gIyh6cUocGmH4L0UuhAJy+hJMRA4mgA4mFQ==}
-    engines: {node: '>=8'}
-
-  globby@11.1.0:
-    resolution: {integrity: sha512-jhIXaOzy1sb8IyocaruWSn1TjmnBVs8Ayhcy83rmxNJ8q2uWKCAj3CnJY+KpGSXCueAPc0i05kVvVKtP1t9S3g==}
-    engines: {node: '>=10'}
-
-  graphemer@1.4.0:
-    resolution: {integrity: sha512-EtKwoO6kxCL9WO5xipiHTZlSzBm7WLT627TqC/uVRd0HKmq8NXyebnNYxDoBi7wt8eTWrUrKXCOVaFq9x1kgag==}
-
-  has-flag@4.0.0:
-    resolution: {integrity: sha512-EykJT/Q1KjTWctppgIAgfSO0tKVuZUjhgMr17kqTumMl6Afv3EISleU7qZUzoXDFTAHTDC4NOoG/ZxU3EvlMPQ==}
-    engines: {node: '>=8'}
-
-  hasown@2.0.2:
-    resolution: {integrity: sha512-0hJU9SCPvmMzIBdZFqNPXWa6dqh7WdH0cII9y+CyS8rG3nL48Bclra9HmKhVVUHyPWNH5Y7xDwAB7bfgSjkUMQ==}
-    engines: {node: '>= 0.4'}
-
-  ignore@5.3.2:
-    resolution: {integrity: sha512-hsBTNUqQTDwkWtcdYI2i06Y/nUBEsNEDJKjWdigLvegy8kDuJAS8uRlpkkcQpyEXL0Z/pjDy5HBmMjRCJ2gq+g==}
-    engines: {node: '>= 4'}
-
-  import-fresh@3.3.1:
-    resolution: {integrity: sha512-TR3KfrTZTYLPB6jUjfx6MF9WcWrHL9su5TObK4ZkYgBdWKPOFoSoQIdEuTuR82pmtxH2spWG9h6etwfr1pLBqQ==}
-    engines: {node: '>=6'}
-
-  imurmurhash@0.1.4:
-    resolution: {integrity: sha512-JmXMZ6wuvDmLiHEml9ykzqO6lwFbof0GG4IkcGaENdCRDDmMVnny7s5HsIgHCbaq0w2MyPhDqkhTUgS2LU2PHA==}
-    engines: {node: '>=0.8.19'}
-
-  inflight@1.0.6:
-    resolution: {integrity: sha512-k92I/b08q4wvFscXCLvqfsHCrjrF7yiXsQuIVvVE7N82W3+aqpzuUdBbfhWcy/FZR3/4IgflMgKLOsvPDrGCJA==}
-    deprecated: This module is not supported, and leaks memory. Do not use it. Check out lru-cache if you want a good and tested way to coalesce async requests by a key value, which is much more comprehensive and powerful.
-
-  inherits@2.0.4:
-    resolution: {integrity: sha512-k/vGaX4/Yla3WzyMCvTQOXYeIHvqOKtnqBduzTHpzpQZzAskKMhZ2K+EnBiSM9zGSoIFeMpXKxa4dYeZIQqewQ==}
-
-  is-binary-path@2.1.0:
-    resolution: {integrity: sha512-ZMERYes6pDydyuGidse7OsHxtbI7WVeUEozgR/g7rd0xUimYNlvZRE/K2MgZTjWy725IfelLeVcEM97mmtRGXw==}
-    engines: {node: '>=8'}
-
-  is-core-module@2.16.1:
-    resolution: {integrity: sha512-UfoeMA6fIJ8wTYFEUjelnaGI67v6+N7qXJEvQuIGa99l4xsCruSYOVSQ0uPANn4dAzm8lkYPaKLrrijLq7x23w==}
-    engines: {node: '>= 0.4'}
-
-  is-extglob@2.1.1:
-    resolution: {integrity: sha512-SbKbANkN603Vi4jEZv49LeVJMn4yGwsbzZworEoyEiutsN3nJYdbO36zfhGJ6QEDpOZIFkDtnq5JRxmvl3jsoQ==}
-    engines: {node: '>=0.10.0'}
-
-  is-fullwidth-code-point@3.0.0:
-    resolution: {integrity: sha512-zymm5+u+sCsSWyD9qNaejV3DFvhCKclKdizYaJUuHA83RLjb7nSuGnddCHGv0hk+KY7BMAlsWeK4Ueg6EV6XQg==}
-    engines: {node: '>=8'}
-
-  is-glob@4.0.3:
-    resolution: {integrity: sha512-xelSayHH36ZgE7ZWhli7pW34hNbNl8Ojv5KVmkJD4hBdD3th8Tfk9vYasLM+mXWOZhFkgZfxhLSnrwRr4elSSg==}
-    engines: {node: '>=0.10.0'}
-
-  is-number@7.0.0:
-    resolution: {integrity: sha512-41Cifkg6e8TylSpdtTpeLVMqvSBEVzTttHvERD741+pnZ8ANv0004MRL43QKPDlK9cGvNp6NZWZUBlbGXYxxng==}
-    engines: {node: '>=0.12.0'}
-
-  is-path-inside@3.0.3:
-    resolution: {integrity: sha512-Fd4gABb+ycGAmKou8eMftCupSir5lRxqf4aD/vd0cD2qc4HL07OjCeuHMr8Ro4CoMaeCKDB0/ECBOVWjTwUvPQ==}
-    engines: {node: '>=8'}
-
-  isexe@2.0.0:
-    resolution: {integrity: sha512-RHxMLp9lnKHGHRng9QFhRCMbYAcVpn69smSGcq3f36xjgVVWThj4qqLbTLlq7Ssj8B+fIQ1EuCEGI2lKsyQeIw==}
-
-  jackspeak@3.4.3:
-    resolution: {integrity: sha512-OGlZQpz2yfahA/Rd1Y8Cd9SIEsqvXkLVoSw/cgwhnhFMDbsQFeZYoJJ7bIZBS9BcamUW96asq/npPWugM+RQBw==}
-
-  jiti@1.21.7:
-    resolution: {integrity: sha512-/imKNG4EbWNrVjoNC/1H5/9GFy+tqjGBHCaSsN+P2RnPqjsLmv6UD3Ej+Kj8nBWaRAwyk7kK5ZUc+OEatnTR3A==}
-    hasBin: true
-
-  js-tokens@4.0.0:
-    resolution: {integrity: sha512-RdJUflcE3cUzKiMqQgsCu06FPu9UdIJO0beYbPhHN4k6apgJtifcoCtT9bcxOpYBtpD2kCM6Sbzg4CausW/PKQ==}
-
-  js-yaml@4.1.0:
-    resolution: {integrity: sha512-wpxZs9NoxZaJESJGIZTyDEaYpl0FKSA+FB9aJiyemKhMwkxQg63h4T1KJgUGHpTqPDNRcmmYLugrRjJlBtWvRA==}
-    hasBin: true
-
-  jsesc@3.1.0:
-    resolution: {integrity: sha512-/sM3dO2FOzXjKQhJuo0Q173wf2KOo8t4I8vHy6lF9poUp7bKT0/NHE8fPX23PwfhnykfqnC2xRxOnVw5XuGIaA==}
-    engines: {node: '>=6'}
-    hasBin: true
-
-  json-buffer@3.0.1:
-    resolution: {integrity: sha512-4bV5BfR2mqfQTJm+V5tPPdf+ZpuhiIvTuAB5g8kcrXOZpTT/QwwVRWBywX1ozr6lEuPdbHxwaJlm9G6mI2sfSQ==}
-
-  json-schema-traverse@0.4.1:
-    resolution: {integrity: sha512-xbbCH5dCYU5T8LcEhhuh7HJ88HXuW3qsI3Y0zOZFKfZEHcpWiHU/Jxzk629Brsab/mMiHQti9wMP+845RPe3Vg==}
-
-  json-stable-stringify-without-jsonify@1.0.1:
-    resolution: {integrity: sha512-Bdboy+l7tA3OGW6FjyFHWkP5LuByj1Tk33Ljyq0axyzdk9//JSi2u3fP1QSmd1KNwq6VOKYGlAu87CisVir6Pw==}
-
-  json5@2.2.3:
-    resolution: {integrity: sha512-XmOWe7eyHYH14cLdVPoyg+GOH3rYX++KpzrylJwSW98t3Nk+U8XOl8FWKOgwtzdb8lXGf6zYwDUzeHMWfxasyg==}
-    engines: {node: '>=6'}
-    hasBin: true
-
-  keyv@4.5.4:
-    resolution: {integrity: sha512-oxVHkHR/EJf2CNXnWxRLW6mg7JyCCUcG0DtEGmL2ctUo1PNTin1PUil+r/+4r5MpVgC/fn1kjsx7mjSujKqIpw==}
-
-  levn@0.4.1:
-    resolution: {integrity: sha512-+bT2uH4E5LGE7h/n3evcS/sQlJXCpIp6ym8OWJ5eV6+67Dsql/LaaT7qJBAt2rzfoa/5QBGBhxDix1dMt2kQKQ==}
-    engines: {node: '>= 0.8.0'}
-
-  lightningcss-darwin-arm64@1.29.2:
-    resolution: {integrity: sha512-cK/eMabSViKn/PG8U/a7aCorpeKLMlK0bQeNHmdb7qUnBkNPnL+oV5DjJUo0kqWsJUapZsM4jCfYItbqBDvlcA==}
-    engines: {node: '>= 12.0.0'}
-    cpu: [arm64]
-    os: [darwin]
-
-  lightningcss-darwin-x64@1.29.2:
-    resolution: {integrity: sha512-j5qYxamyQw4kDXX5hnnCKMf3mLlHvG44f24Qyi2965/Ycz829MYqjrVg2H8BidybHBp9kom4D7DR5VqCKDXS0w==}
-    engines: {node: '>= 12.0.0'}
-    cpu: [x64]
-    os: [darwin]
-
-  lightningcss-freebsd-x64@1.29.2:
-    resolution: {integrity: sha512-wDk7M2tM78Ii8ek9YjnY8MjV5f5JN2qNVO+/0BAGZRvXKtQrBC4/cn4ssQIpKIPP44YXw6gFdpUF+Ps+RGsCwg==}
-    engines: {node: '>= 12.0.0'}
-    cpu: [x64]
-    os: [freebsd]
-
-  lightningcss-linux-arm-gnueabihf@1.29.2:
-    resolution: {integrity: sha512-IRUrOrAF2Z+KExdExe3Rz7NSTuuJ2HvCGlMKoquK5pjvo2JY4Rybr+NrKnq0U0hZnx5AnGsuFHjGnNT14w26sg==}
-    engines: {node: '>= 12.0.0'}
-    cpu: [arm]
-    os: [linux]
-
-  lightningcss-linux-arm64-gnu@1.29.2:
-    resolution: {integrity: sha512-KKCpOlmhdjvUTX/mBuaKemp0oeDIBBLFiU5Fnqxh1/DZ4JPZi4evEH7TKoSBFOSOV3J7iEmmBaw/8dpiUvRKlQ==}
-    engines: {node: '>= 12.0.0'}
-    cpu: [arm64]
-    os: [linux]
-
-  lightningcss-linux-arm64-musl@1.29.2:
-    resolution: {integrity: sha512-Q64eM1bPlOOUgxFmoPUefqzY1yV3ctFPE6d/Vt7WzLW4rKTv7MyYNky+FWxRpLkNASTnKQUaiMJ87zNODIrrKQ==}
-    engines: {node: '>= 12.0.0'}
-    cpu: [arm64]
-    os: [linux]
-
-  lightningcss-linux-x64-gnu@1.29.2:
-    resolution: {integrity: sha512-0v6idDCPG6epLXtBH/RPkHvYx74CVziHo6TMYga8O2EiQApnUPZsbR9nFNrg2cgBzk1AYqEd95TlrsL7nYABQg==}
-    engines: {node: '>= 12.0.0'}
-    cpu: [x64]
-    os: [linux]
-
-  lightningcss-linux-x64-musl@1.29.2:
-    resolution: {integrity: sha512-rMpz2yawkgGT8RULc5S4WiZopVMOFWjiItBT7aSfDX4NQav6M44rhn5hjtkKzB+wMTRlLLqxkeYEtQ3dd9696w==}
-    engines: {node: '>= 12.0.0'}
-    cpu: [x64]
-    os: [linux]
-
-  lightningcss-win32-arm64-msvc@1.29.2:
-    resolution: {integrity: sha512-nL7zRW6evGQqYVu/bKGK+zShyz8OVzsCotFgc7judbt6wnB2KbiKKJwBE4SGoDBQ1O94RjW4asrCjQL4i8Fhbw==}
-    engines: {node: '>= 12.0.0'}
-    cpu: [arm64]
-    os: [win32]
-
-  lightningcss-win32-x64-msvc@1.29.2:
-    resolution: {integrity: sha512-EdIUW3B2vLuHmv7urfzMI/h2fmlnOQBk1xlsDxkN1tCWKjNFjfLhGxYk8C8mzpSfr+A6jFFIi8fU6LbQGsRWjA==}
-    engines: {node: '>= 12.0.0'}
-    cpu: [x64]
-    os: [win32]
-
-  lightningcss@1.29.2:
-    resolution: {integrity: sha512-6b6gd/RUXKaw5keVdSEtqFVdzWnU5jMxTUjA2bVcMNPLwSQ08Sv/UodBVtETLCn7k4S1Ibxwh7k68IwLZPgKaA==}
-    engines: {node: '>= 12.0.0'}
-
-  lilconfig@3.1.3:
-    resolution: {integrity: sha512-/vlFKAoH5Cgt3Ie+JLhRbwOsCQePABiU3tJ1egGvyQ+33R/vcwM2Zl2QR/LzjsBeItPt3oSVXapn+m4nQDvpzw==}
-    engines: {node: '>=14'}
-
-  lines-and-columns@1.2.4:
-    resolution: {integrity: sha512-7ylylesZQ/PV29jhEDl3Ufjo6ZX7gCqJr5F7PKrqc93v7fzSymt1BpwEU8nAUXs8qzzvqhbjhK5QZg6Mt/HkBg==}
-
-  locate-path@6.0.0:
-    resolution: {integrity: sha512-iPZK6eYjbxRu3uB4/WZ3EsEIMJFMqAoopl3R+zuq0UjcAm/MO6KCweDgPfP3elTztoKP3KtnVHxTn2NHBSDVUw==}
-    engines: {node: '>=10'}
-
-  lodash.castarray@4.4.0:
-    resolution: {integrity: sha512-aVx8ztPv7/2ULbArGJ2Y42bG1mEQ5mGjpdvrbJcJFU3TbYybe+QlLS4pst9zV52ymy2in1KpFPiZnAOATxD4+Q==}
-
-  lodash.isplainobject@4.0.6:
-    resolution: {integrity: sha512-oSXzaWypCMHkPC3NvBEaPHf0KsA5mvPrOPgQWDsbg8n7orZ290M0BmC/jgRZ4vcJ6DTAhjrsSYgdsW/F+MFOBA==}
-
-  lodash.merge@4.6.2:
-    resolution: {integrity: sha512-0KpjqXRVvrYyCsX1swR/XTK0va6VQkQM6MNo7PqW77ByjAhoARA8EfrP1N4+KlKj8YS0ZUCtRT/YUuhyYDujIQ==}
-
-  loose-envify@1.4.0:
-    resolution: {integrity: sha512-lyuxPGr/Wfhrlem2CL/UcnUc1zcqKAImBDzukY7Y5F/yQiNdko6+fRLevlw1HgMySw7f611UIY408EtxRSoK3Q==}
-    hasBin: true
-
-  lru-cache@10.4.3:
-    resolution: {integrity: sha512-JNAzZcXrCt42VGLuYz0zfAzDfAvJWW6AfYlDBQyDV5DClI2m5sAmK+OIO7s59XfsRsWHp02jAJrRadPRGTt6SQ==}
-
-  lru-cache@5.1.1:
-    resolution: {integrity: sha512-KpNARQA3Iwv+jTA0utUVVbrh+Jlrr1Fv0e56GGzAFOXN7dk/FviaDW8LHmK52DlcH4WP2n6gI8vN1aesBFgo9w==}
-
-  lucide-react@0.507.0:
-    resolution: {integrity: sha512-XfgE6gvAHwAtnbUvWiTTHx4S3VGR+cUJHEc0vrh9Ogu672I1Tue2+Cp/8JJqpytgcBHAB1FVI297W4XGNwc2dQ==}
-    peerDependencies:
-      react: ^16.5.1 || ^17.0.0 || ^18.0.0 || ^19.0.0
-
-  merge2@1.4.1:
-    resolution: {integrity: sha512-8q7VEgMJW4J8tcfVPy8g09NcQwZdbwFEqhe/WZkoIzjn/3TGDwtOCYtXGxA3O8tPzpczCCDgv+P2P5y00ZJOOg==}
-    engines: {node: '>= 8'}
-
-  micromatch@4.0.8:
-    resolution: {integrity: sha512-PXwfBhYu0hBCPw8Dn0E+WDYb7af3dSLVWKi3HGv84IdF4TyFoC0ysxFd0Goxw7nSv4T/PzEJQxsYsEiFCKo2BA==}
-    engines: {node: '>=8.6'}
-
-  minimatch@3.1.2:
-    resolution: {integrity: sha512-J7p63hRiAjw1NDEww1W7i37+ByIrOWO5XQQAzZ3VOcL0PNybwpfmV/N05zFAzwQ9USyEcX6t3UO+K5aqBQOIHw==}
-
-  minimatch@9.0.3:
-    resolution: {integrity: sha512-RHiac9mvaRw0x3AYRgDC1CxAP7HTcNrrECeA8YYJeWnpo+2Q5CegtZjaotWTWxDG3UeGA1coE05iH1mPjT/2mg==}
-    engines: {node: '>=16 || 14 >=14.17'}
-
-  minimatch@9.0.5:
-    resolution: {integrity: sha512-G6T0ZX48xgozx7587koeX9Ys2NYy6Gmv//P89sEte9V9whIapMNF4idKxnW2QtCcLiTWlb/wfCabAtAFWhhBow==}
-    engines: {node: '>=16 || 14 >=14.17'}
-
-  minipass@7.1.2:
-    resolution: {integrity: sha512-qOOzS1cBTWYF4BH8fVePDBOO9iptMnGUEZwNc/cMWnTV2nVLZ7VoNWEPHkYczZA0pdoA7dl6e7FL659nX9S2aw==}
-    engines: {node: '>=16 || 14 >=14.17'}
-
-  ms@2.1.3:
-    resolution: {integrity: sha512-6FlzubTLZG3J2a/NVCAleEhjzq5oxgHyaCU9yYXvcLsvoVaHJq/s5xXI6/XXP6tz7R9xAOtHnSO/tXtF3WRTlA==}
-
-  mz@2.7.0:
-    resolution: {integrity: sha512-z81GNO7nnYMEhrGh9LeymoE4+Yr0Wn5McHIZMK5cfQCl+NDX08sCZgUc9/6MHni9IWuFLm1Z3HTCXu2z9fN62Q==}
-
-  nanoid@3.3.11:
-    resolution: {integrity: sha512-N8SpfPUnUp1bK+PMYW8qSWdl9U+wwNWI4QKxOYDy9JAro3WMX7p2OeVRF9v+347pnakNevPmiHhNmZ2HbFA76w==}
-    engines: {node: ^10 || ^12 || ^13.7 || ^14 || >=15.0.1}
-    hasBin: true
-
-  natural-compare@1.4.0:
-    resolution: {integrity: sha512-OWND8ei3VtNC9h7V60qff3SVobHr996CTwgxubgyQYEpg290h9J0buyECNNJexkFm5sOajh5G116RYA1c8ZMSw==}
-
-  next-themes@0.4.6:
-    resolution: {integrity: sha512-pZvgD5L0IEvX5/9GWyHMf3m8BKiVQwsCMHfoFosXtXBMnaS0ZnIJ9ST4b4NqLVKDEm8QBxoNNGNaBv2JNF6XNA==}
-    peerDependencies:
-      react: ^16.8 || ^17 || ^18 || ^19 || ^19.0.0-rc
-      react-dom: ^16.8 || ^17 || ^18 || ^19 || ^19.0.0-rc
-
-  node-releases@2.0.19:
-    resolution: {integrity: sha512-xxOWJsBKtzAq7DY0J+DTzuz58K8e7sJbdgwkbMWQe8UYB6ekmsQ45q0M/tJDsGaZmbC+l7n57UV8Hl5tHxO9uw==}
-
-  normalize-path@3.0.0:
-    resolution: {integrity: sha512-6eZs5Ls3WtCisHWp9S2GUy8dqkpGi4BVSz3GaqiE6ezub0512ESztXUwUB6C6IKbQkY2Pnb/mD4WYojCRwcwLA==}
-    engines: {node: '>=0.10.0'}
-
-  normalize-range@0.1.2:
-    resolution: {integrity: sha512-bdok/XvKII3nUpklnV6P2hxtMNrCboOjAcyBuQnWEhO665FwrSNRxU+AqpsyvO6LgGYPspN+lu5CLtw4jPRKNA==}
-    engines: {node: '>=0.10.0'}
-
-  object-assign@4.1.1:
-    resolution: {integrity: sha512-rJgTQnkUnH1sFw8yT6VSU3zD3sWmu6sZhIseY8VX+GRu3P6F7Fu+JNDoXfklElbLJSnc3FUQHVe4cU5hj+BcUg==}
-    engines: {node: '>=0.10.0'}
-
-  object-hash@3.0.0:
-    resolution: {integrity: sha512-RSn9F68PjH9HqtltsSnqYC1XXoWe9Bju5+213R98cNGttag9q9yAOTzdbsqvIa7aNm5WffBZFpWYr2aWrklWAw==}
-    engines: {node: '>= 6'}
-
-  once@1.4.0:
-    resolution: {integrity: sha512-lNaJgI+2Q5URQBkccEKHTQOPaXdUxnZZElQTZY0MFUAuaEqe1E+Nyvgdz/aIyNi6Z9MzO5dv1H8n58/GELp3+w==}
-
-  optionator@0.9.4:
-    resolution: {integrity: sha512-6IpQ7mKUxRcZNLIObR0hz7lxsapSSIYNZJwXPGeF0mTVqGKFIXj1DQcMoT22S3ROcLyY/rz0PWaWZ9ayWmad9g==}
-    engines: {node: '>= 0.8.0'}
-
-  p-limit@3.1.0:
-    resolution: {integrity: sha512-TYOanM3wGwNGsZN2cVTYPArw454xnXj5qmWF1bEoAc4+cU/ol7GVh7odevjp1FNHduHc3KZMcFduxU5Xc6uJRQ==}
-    engines: {node: '>=10'}
-
-  p-locate@5.0.0:
-    resolution: {integrity: sha512-LaNjtRWUBY++zB5nE/NwcaoMylSPk+S+ZHNB1TzdbMJMny6dynpAGt7X/tl/QYq3TIeE6nxHppbo2LGymrG5Pw==}
-    engines: {node: '>=10'}
-
-  package-json-from-dist@1.0.1:
-    resolution: {integrity: sha512-UEZIS3/by4OC8vL3P2dTXRETpebLI2NiI5vIrjaD/5UtrkFX/tNbwjTSRAGC/+7CAo2pIcBaRgWmcBBHcsaCIw==}
-
-  parent-module@1.0.1:
-    resolution: {integrity: sha512-GQ2EWRpQV8/o+Aw8YqtfZZPfNRWZYkbidE9k5rpl/hC3vtHHBfGm2Ifi6qWV+coDGkrUKZAxE3Lot5kcsRlh+g==}
-    engines: {node: '>=6'}
-
-  path-exists@4.0.0:
-    resolution: {integrity: sha512-ak9Qy5Q7jYb2Wwcey5Fpvg2KoAc/ZIhLSLOSBmRmygPsGwkVVt0fZa0qrtMz+m6tJTAHfZQ8FnmB4MG4LWy7/w==}
-    engines: {node: '>=8'}
-
-  path-is-absolute@1.0.1:
-    resolution: {integrity: sha512-AVbw3UJ2e9bq64vSaS9Am0fje1Pa8pbGqTTsmXfaIiMpnr5DlDhfJOuLj9Sf95ZPVDAUerDfEk88MPmPe7UCQg==}
-    engines: {node: '>=0.10.0'}
-
-  path-key@3.1.1:
-    resolution: {integrity: sha512-ojmeN0qd+y0jszEtoY48r0Peq5dwMEkIlCOu6Q5f41lfkswXuKtYrhgoTpLnyIcHm24Uhqx+5Tqm2InSwLhE6Q==}
-    engines: {node: '>=8'}
-
-  path-parse@1.0.7:
-    resolution: {integrity: sha512-LDJzPVEEEPR+y48z93A0Ed0yXb8pAByGWo/k5YYdYgpY2/2EsOsksJrq7lOHxryrVOn1ejG6oAp8ahvOIQD8sw==}
-
-  path-scurry@1.11.1:
-    resolution: {integrity: sha512-Xa4Nw17FS9ApQFJ9umLiJS4orGjm7ZzwUrwamcGQuHSzDyth9boKDaycYdDcZDuqYATXw4HFXgaqWTctW/v1HA==}
-    engines: {node: '>=16 || 14 >=14.18'}
-
-  path-type@4.0.0:
-    resolution: {integrity: sha512-gDKb8aZMDeD/tZWs9P6+q0J9Mwkdl6xMV8TjnGP3qJVJ06bdMgkbBlLU8IdfOsIsFz2BW1rNVT3XuNEl8zPAvw==}
-    engines: {node: '>=8'}
-
-  picocolors@1.1.1:
-    resolution: {integrity: sha512-xceH2snhtb5M9liqDsmEw56le376mTZkEX/jEb/RxNFyegNul7eNslCXP9FDj/Lcu0X8KEyMceP2ntpaHrDEVA==}
-
-  picomatch@2.3.1:
-    resolution: {integrity: sha512-JU3teHTNjmE2VCGFzuY8EXzCDVwEqB2a8fsIvwaStHhAWJEeVd1o1QD80CU6+ZdEXXSLbSsuLwJjkCBWqRQUVA==}
-    engines: {node: '>=8.6'}
-
-  pify@2.3.0:
-    resolution: {integrity: sha512-udgsAY+fTnvv7kI7aaxbqwWNb0AHiB0qBO89PZKPkoTmGOgdbrHDKD+0B2X4uTfJ/FT1R09r9gTsjUjNJotuog==}
-    engines: {node: '>=0.10.0'}
-
-  pirates@4.0.7:
-    resolution: {integrity: sha512-TfySrs/5nm8fQJDcBDuUng3VOUKsd7S+zqvbOTiGXHfxX4wK31ard+hoNuvkicM/2YFzlpDgABOevKSsB4G/FA==}
-    engines: {node: '>= 6'}
-
-  postcss-import@15.1.0:
-    resolution: {integrity: sha512-hpr+J05B2FVYUAXHeK1YyI267J/dDDhMU6B6civm8hSY1jYJnBXxzKDKDswzJmtLHryrjhnDjqqp/49t8FALew==}
-    engines: {node: '>=14.0.0'}
-    peerDependencies:
-      postcss: ^8.0.0
-
-  postcss-js@4.0.1:
-    resolution: {integrity: sha512-dDLF8pEO191hJMtlHFPRa8xsizHaM82MLfNkUHdUtVEV3tgTp5oj+8qbEqYM57SLfc74KSbw//4SeJma2LRVIw==}
-    engines: {node: ^12 || ^14 || >= 16}
-    peerDependencies:
-      postcss: ^8.4.21
-
-  postcss-load-config@4.0.2:
-    resolution: {integrity: sha512-bSVhyJGL00wMVoPUzAVAnbEoWyqRxkjv64tUl427SKnPrENtq6hJwUojroMz2VB+Q1edmi4IfrAPpami5VVgMQ==}
-    engines: {node: '>= 14'}
-    peerDependencies:
-      postcss: '>=8.0.9'
-      ts-node: '>=9.0.0'
-    peerDependenciesMeta:
-      postcss:
-        optional: true
-      ts-node:
-        optional: true
-
-  postcss-nested@6.2.0:
-    resolution: {integrity: sha512-HQbt28KulC5AJzG+cZtj9kvKB93CFCdLvog1WFLf1D+xmMvPGlBstkpTEZfK5+AN9hfJocyBFCNiqyS48bpgzQ==}
-    engines: {node: '>=12.0'}
-    peerDependencies:
-      postcss: ^8.2.14
-
-  postcss-selector-parser@6.0.10:
-    resolution: {integrity: sha512-IQ7TZdoaqbT+LCpShg46jnZVlhWD2w6iQYAcYXfHARZ7X1t/UGhhceQDs5X0cGqKvYlHNOuv7Oa1xmb0oQuA3w==}
-    engines: {node: '>=4'}
-
-  postcss-selector-parser@6.1.2:
-    resolution: {integrity: sha512-Q8qQfPiZ+THO/3ZrOrO0cJJKfpYCagtMUkXbnEfmgUjwXg6z/WBeOyS9APBBPCTSiDV+s4SwQGu8yFsiMRIudg==}
-    engines: {node: '>=4'}
-
-  postcss-value-parser@4.2.0:
-    resolution: {integrity: sha512-1NNCs6uurfkVbeXG4S8JFT9t19m45ICnif8zWLd5oPSZ50QnwMfK+H3jv408d4jw/7Bttv5axS5IiHoLaVNHeQ==}
-
-  postcss@8.5.3:
-    resolution: {integrity: sha512-dle9A3yYxlBSrt8Fu+IpjGT8SY8hN0mlaA6GY8t0P5PjIOZemULz/E2Bnm/2dcUOena75OTNkHI76uZBNUUq3A==}
-    engines: {node: ^10 || ^12 || >=14}
-
-  prelude-ls@1.2.1:
-    resolution: {integrity: sha512-vkcDPrRZo1QZLbn5RLGPpg/WmIQ65qoWWhcGKf/b5eplkkarX0m9z8ppCat4mlOqUsWpyNuYgO3VRyrYHSzX5g==}
-    engines: {node: '>= 0.8.0'}
-
-  punycode@2.3.1:
-    resolution: {integrity: sha512-vYt7UD1U9Wg6138shLtLOvdAu+8DsC/ilFtEVHcH+wydcSpNE20AfSOduf6MkRFahL5FY7X1oU7nKVZFtfq8Fg==}
-    engines: {node: '>=6'}
-
-  queue-microtask@1.2.3:
-    resolution: {integrity: sha512-NuaNSa6flKT5JaSYQzJok04JzTL1CA6aGhv5rfLW3PgqA+M2ChpZQnAC8h8i4ZFkBS8X5RqkDBHA7r4hej3K9A==}
-
-  react-dom@18.3.1:
-    resolution: {integrity: sha512-5m4nQKp+rZRb09LNH59GM4BxTh9251/ylbKIbpe7TpGxfJ+9kv6BLkLBXIjjspbgbnIBNqlI23tRnTWT0snUIw==}
-    peerDependencies:
-      react: ^18.3.1
-
-  react-refresh@0.17.0:
-    resolution: {integrity: sha512-z6F7K9bV85EfseRCp2bzrpyQ0Gkw1uLoCel9XBVWPg/TjRj94SkJzUTGfOa4bs7iJvBWtQG0Wq7wnI0syw3EBQ==}
-    engines: {node: '>=0.10.0'}
-
-  react-remove-scroll-bar@2.3.8:
-    resolution: {integrity: sha512-9r+yi9+mgU33AKcj6IbT9oRCO78WriSj6t/cF8DWBZJ9aOGPOTEDvdUDz1FwKim7QXWwmHqtdHnRJfhAxEG46Q==}
-    engines: {node: '>=10'}
-    peerDependencies:
-      '@types/react': '*'
-      react: ^16.8.0 || ^17.0.0 || ^18.0.0 || ^19.0.0
-    peerDependenciesMeta:
-      '@types/react':
-        optional: true
-
-  react-remove-scroll@2.6.3:
-    resolution: {integrity: sha512-pnAi91oOk8g8ABQKGF5/M9qxmmOPxaAnopyTHYfqYEwJhyFrbbBtHuSgtKEoH0jpcxx5o3hXqH1mNd9/Oi+8iQ==}
-    engines: {node: '>=10'}
-    peerDependencies:
-      '@types/react': '*'
-      react: ^16.8.0 || ^17.0.0 || ^18.0.0 || ^19.0.0 || ^19.0.0-rc
-    peerDependenciesMeta:
-      '@types/react':
-        optional: true
-
-  react-resizable-panels@3.0.1:
-    resolution: {integrity: sha512-6ruCEyw0iqXRcXEktPQn1HL553DNhrdLisCyEdSpzhkmo9bPqZxskJZ+aGeFqJ1qPvIWxuAiag82kvLSb2JZTQ==}
-    peerDependencies:
-      react: ^16.14.0 || ^17.0.0 || ^18.0.0 || ^19.0.0 || ^19.0.0-rc
-      react-dom: ^16.14.0 || ^17.0.0 || ^18.0.0 || ^19.0.0 || ^19.0.0-rc
-
-  react-style-singleton@2.2.3:
-    resolution: {integrity: sha512-b6jSvxvVnyptAiLjbkWLE/lOnR4lfTtDAl+eUC7RZy+QQWc6wRzIV2CE6xBuMmDxc2qIihtDCZD5NPOFl7fRBQ==}
-    engines: {node: '>=10'}
-    peerDependencies:
-      '@types/react': '*'
-      react: ^16.8.0 || ^17.0.0 || ^18.0.0 || ^19.0.0 || ^19.0.0-rc
-    peerDependenciesMeta:
-      '@types/react':
-        optional: true
-
-  react@18.3.1:
-    resolution: {integrity: sha512-wS+hAgJShR0KhEvPJArfuPVN1+Hz1t0Y6n5jLrGQbkb4urgPE/0Rve+1kMB1v/oWgHgm4WIcV+i7F2pTVj+2iQ==}
-    engines: {node: '>=0.10.0'}
-
-  read-cache@1.0.0:
-    resolution: {integrity: sha512-Owdv/Ft7IjOgm/i0xvNDZ1LrRANRfew4b2prF3OWMQLxLfu3bS8FVhCsrSCMK4lR56Y9ya+AThoTpDCTxCmpRA==}
-
-  readdirp@3.6.0:
-    resolution: {integrity: sha512-hOS089on8RduqdbhvQ5Z37A0ESjsqz6qnRcffsMU3495FuTdqSm+7bhJ29JvIOsBDEEnan5DPu9t3To9VRlMzA==}
-    engines: {node: '>=8.10.0'}
-
-  resolve-from@4.0.0:
-    resolution: {integrity: sha512-pb/MYmXstAkysRFx8piNI1tGFNQIFA3vkE3Gq4EuA1dF6gHp/+vgZqsCGJapvy8N3Q+4o7FwvquPJcnZ7RYy4g==}
-    engines: {node: '>=4'}
-
-  resolve@1.22.10:
-    resolution: {integrity: sha512-NPRy+/ncIMeDlTAsuqwKIiferiawhefFJtkNSW0qZJEqMEb+qBt/77B/jGeeek+F0uOeN05CDa6HXbbIgtVX4w==}
-    engines: {node: '>= 0.4'}
-    hasBin: true
-
-  reusify@1.1.0:
-    resolution: {integrity: sha512-g6QUff04oZpHs0eG5p83rFLhHeV00ug/Yf9nZM6fLeUrPguBTkTQOdpAWWspMh55TZfVQDPaN3NQJfbVRAxdIw==}
-    engines: {iojs: '>=1.0.0', node: '>=0.10.0'}
-
-  rimraf@3.0.2:
-    resolution: {integrity: sha512-JZkJMZkAGFFPP2YqXZXPbMlMBgsxzE8ILs4lMIX/2o0L9UBw9O/Y3o6wFw/i9YLapcUJWwqbi3kdxIPdC62TIA==}
-    deprecated: Rimraf versions prior to v4 are no longer supported
-    hasBin: true
-
-  rollup@4.40.1:
-    resolution: {integrity: sha512-C5VvvgCCyfyotVITIAv+4efVytl5F7wt+/I2i9q9GZcEXW9BP52YYOXC58igUi+LFZVHukErIIqQSWwv/M3WRw==}
-    engines: {node: '>=18.0.0', npm: '>=8.0.0'}
-    hasBin: true
-
-  run-parallel@1.2.0:
-    resolution: {integrity: sha512-5l4VyZR86LZ/lDxZTR6jqL8AFE2S0IFLMP26AbjsLVADxHdhB/c0GUsH+y39UfCi3dzz8OlQuPmnaJOMoDHQBA==}
-
-  scheduler@0.23.2:
-    resolution: {integrity: sha512-UOShsPwz7NrMUqhR6t0hWjFduvOzbtv7toDH1/hIrfRNIDBnnBWd0CwJTGvTpngVlmwGCdP9/Zl/tVrDqcuYzQ==}
-
-  semver@6.3.1:
-    resolution: {integrity: sha512-BR7VvDCVHO+q2xBEWskxS6DJE1qRnb7DxzUrogb71CWoSficBxYsiAGd+Kl0mmq/MprG9yArRkyrQxTO6XjMzA==}
-    hasBin: true
-
-  semver@7.7.1:
-    resolution: {integrity: sha512-hlq8tAfn0m/61p4BVRcPzIGr6LKiMwo4VM6dGi6pt4qcRkmNzTcWq6eCEjEh+qXjkMDvPlOFFSGwQjoEa6gyMA==}
-    engines: {node: '>=10'}
-    hasBin: true
-
-  shadcn-ui@0.9.5:
-    resolution: {integrity: sha512-dsBQWpdLLYCdSdmvOmu53nJhhWnQD1OiblhuhkI4rPYxPKTyfbmZ2NTJHWMu1fXN9PTfN6IVK5vvh+BrjHJx2g==}
-    hasBin: true
-
-  shebang-command@2.0.0:
-    resolution: {integrity: sha512-kHxr2zZpYtdmrN1qDjrrX/Z1rR1kG8Dx+gkpK1G4eXmvXswmcE1hTWBWYUzlraYw1/yZp6YuDY77YtvbN0dmDA==}
-    engines: {node: '>=8'}
-
-  shebang-regex@3.0.0:
-    resolution: {integrity: sha512-7++dFhtcx3353uBaq8DDR4NuxBetBzC7ZQOhmTQInHEd6bSrXdiEyzCvG07Z44UYdLShWUyXt5M/yhz8ekcb1A==}
-    engines: {node: '>=8'}
-
-  signal-exit@4.1.0:
-    resolution: {integrity: sha512-bzyZ1e88w9O1iNJbKnOlvYTrWPDl46O1bG0D3XInv+9tkPrxrN8jUUTiFlDkkmKWgn1M6CfIA13SuGqOa9Korw==}
-    engines: {node: '>=14'}
-
-  slash@3.0.0:
-    resolution: {integrity: sha512-g9Q1haeby36OSStwb4ntCGGGaKsaVSjQ68fBxoQcutl5fS1vuY18H3wSt3jFyFtrkx+Kz0V1G85A4MyAdDMi2Q==}
-    engines: {node: '>=8'}
-
-  source-map-js@1.2.1:
-    resolution: {integrity: sha512-UXWMKhLOwVKb728IUtQPXxfYU+usdybtUrK/8uGE8CQMvrhOpwvzDBwj0QhSL7MQc7vIsISBG8VQ8+IDQxpfQA==}
-    engines: {node: '>=0.10.0'}
-
-  string-width@4.2.3:
-    resolution: {integrity: sha512-wKyQRQpjJ0sIp62ErSZdGsjMJWsap5oRNihHhu6G7JVO/9jIB6UyevL+tXuOqrng8j/cxKTWyWUwvSTriiZz/g==}
-    engines: {node: '>=8'}
-
-  string-width@5.1.2:
-    resolution: {integrity: sha512-HnLOCR3vjcY8beoNLtcjZ5/nxn2afmME6lhrDrebokqMap+XbeW8n9TXpPDOqdGK5qcI3oT0GKTW6wC7EMiVqA==}
-    engines: {node: '>=12'}
-
-  strip-ansi@6.0.1:
-    resolution: {integrity: sha512-Y38VPSHcqkFrCpFnQ9vuSXmquuv5oXOKpGeT6aGrr3o3Gc9AlVa6JBfUSOCnbxGGZF+/0ooI7KrPuUSztUdU5A==}
-    engines: {node: '>=8'}
-
-  strip-ansi@7.1.0:
-    resolution: {integrity: sha512-iq6eVVI64nQQTRYq2KtEg2d2uU7LElhTJwsH4YzIHZshxlgZms/wIc4VoDQTlG/IvVIrBKG06CrZnp0qv7hkcQ==}
-    engines: {node: '>=12'}
-
-  strip-json-comments@3.1.1:
-    resolution: {integrity: sha512-6fPc+R4ihwqP6N/aIv2f1gMH8lOVtWQHoqC4yK6oSDVVocumAsfCqjkXnqiYMhmMwS/mEHLp7Vehlt3ql6lEig==}
-    engines: {node: '>=8'}
-
-  sucrase@3.35.0:
-    resolution: {integrity: sha512-8EbVDiu9iN/nESwxeSxDKe0dunta1GOlHufmSSXxMD2z2/tMZpDMpvXQGsc+ajGo8y2uYUmixaSRUc/QPoQ0GA==}
-    engines: {node: '>=16 || 14 >=14.17'}
-    hasBin: true
-
-  supports-color@7.2.0:
-    resolution: {integrity: sha512-qpCAvRl9stuOHveKsn7HncJRvv501qIacKzQlO/+Lwxc9+0q2wLyv4Dfvt80/DPn2pqOBsJdDiogXGR9+OvwRw==}
-    engines: {node: '>=8'}
-
-  supports-preserve-symlinks-flag@1.0.0:
-    resolution: {integrity: sha512-ot0WnXS9fgdkgIcePe6RHNk1WA8+muPa6cSjeR3V8K27q9BB1rTE3R1p7Hv0z1ZyAc8s6Vvv8DIyWf681MAt0w==}
-    engines: {node: '>= 0.4'}
-
-  tailwind-merge@3.2.0:
-    resolution: {integrity: sha512-FQT/OVqCD+7edmmJpsgCsY820RTD5AkBryuG5IUqR5YQZSdj5xlH5nLgH7YPths7WsLPSpSBNneJdM8aS8aeFA==}
-
-  tailwindcss-animate@1.0.7:
-    resolution: {integrity: sha512-bl6mpH3T7I3UFxuvDEXLxy/VuFxBk5bbzplh7tXI68mwMokNYd1t9qPBHlnyTwfa4JGC4zP516I1hYYtQ/vspA==}
-    peerDependencies:
-      tailwindcss: '>=3.0.0 || insiders'
-
-  tailwindcss@3.4.17:
-    resolution: {integrity: sha512-w33E2aCvSDP0tW9RZuNXadXlkHXqFzSkQew/aIa2i/Sj8fThxwovwlXHSPXTbAHwEIhBFXAedUhP2tueAKP8Og==}
-    engines: {node: '>=14.0.0'}
-    hasBin: true
-
-  text-table@0.2.0:
-    resolution: {integrity: sha512-N+8UisAXDGk8PFXP4HAzVR9nbfmVJ3zYLAWiTIoqC5v5isinhr+r5uaO8+7r3BMfuNIufIsA7RdpVgacC2cSpw==}
-
-  thenify-all@1.6.0:
-    resolution: {integrity: sha512-RNxQH/qI8/t3thXJDwcstUO4zeqo64+Uy/+sNVRBx4Xn2OX+OZ9oP+iJnNFqplFra2ZUVeKCSa2oVWi3T4uVmA==}
-    engines: {node: '>=0.8'}
-
-  thenify@3.3.1:
-    resolution: {integrity: sha512-RVZSIV5IG10Hk3enotrhvz0T9em6cyHBLkH/YAZuKqd8hRkKhSfCGIcP2KUY0EPxndzANBmNllzWPwak+bheSw==}
-
-  to-regex-range@5.0.1:
-    resolution: {integrity: sha512-65P7iz6X5yEr1cwcgvQxbbIw7Uk3gOy5dIdtZ4rDveLqhrdJP+Li/Hx6tyK0NEb+2GCyneCMJiGqrADCSNk8sQ==}
-    engines: {node: '>=8.0'}
-
-  ts-api-utils@1.4.3:
-    resolution: {integrity: sha512-i3eMG77UTMD0hZhgRS562pv83RC6ukSAC2GMNWc+9dieh/+jDM5u5YG+NHX6VNDRHQcHwmsTHctP9LhbC3WxVw==}
-    engines: {node: '>=16'}
-    peerDependencies:
-      typescript: '>=4.2.0'
-
-  ts-interface-checker@0.1.13:
-    resolution: {integrity: sha512-Y/arvbn+rrz3JCKl9C4kVNfTfSm2/mEp5FSz5EsZSANGPSlQrpRI5M4PKF+mJnE52jOO90PnPSc3Ur3bTQw0gA==}
-
-  tslib@2.8.1:
-    resolution: {integrity: sha512-oJFu94HQb+KVduSUQL7wnpmqnfmLsOA/nAh6b6EH0wCEoK0/mPeXU6c3wKDV83MkOuHPRHtSXKKU99IBazS/2w==}
-
-  type-check@0.4.0:
-    resolution: {integrity: sha512-XleUoc9uwGXqjWwXaUTZAmzMcFZ5858QA2vvx1Ur5xIcixXIP+8LnFDgRplU30us6teqdlskFfu+ae4K79Ooew==}
-    engines: {node: '>= 0.8.0'}
-
-  type-fest@0.20.2:
-    resolution: {integrity: sha512-Ne+eE4r0/iWnpAxD852z3A+N0Bt5RN//NjJwRd2VFHEmrywxf5vsZlh4R6lixl6B+wz/8d+maTSAkN1FIkI3LQ==}
-    engines: {node: '>=10'}
-
-  typescript@5.8.3:
-    resolution: {integrity: sha512-p1diW6TqL9L07nNxvRMM7hMMw4c5XOo/1ibL4aAIGmSAt9slTE1Xgw5KWuof2uTOvCg9BY7ZRi+GaF+7sfgPeQ==}
-    engines: {node: '>=14.17'}
-    hasBin: true
-
-  undici-types@6.21.0:
-    resolution: {integrity: sha512-iwDZqg0QAGrg9Rav5H4n0M64c3mkR59cJ6wQp+7C4nI0gsmExaedaYLNO44eT4AtBBwjbTiGPMlt2Md0T9H9JQ==}
-
-  update-browserslist-db@1.1.3:
-    resolution: {integrity: sha512-UxhIZQ+QInVdunkDAaiazvvT/+fXL5Osr0JZlJulepYu6Jd7qJtDZjlur0emRlT71EN3ScPoE7gvsuIKKNavKw==}
-    hasBin: true
-    peerDependencies:
-      browserslist: '>= 4.21.0'
-
-  uri-js@4.4.1:
-    resolution: {integrity: sha512-7rKUyy33Q1yc98pQ1DAmLtwX109F7TIfWlW1Ydo8Wl1ii1SeHieeh0HHfPeL2fMXK6z0s8ecKs9frCuLJvndBg==}
-
-  use-callback-ref@1.3.3:
-    resolution: {integrity: sha512-jQL3lRnocaFtu3V00JToYz/4QkNWswxijDaCVNZRiRTO3HQDLsdu1ZtmIUvV4yPp+rvWm5j0y0TG/S61cuijTg==}
-    engines: {node: '>=10'}
-    peerDependencies:
-      '@types/react': '*'
-      react: ^16.8.0 || ^17.0.0 || ^18.0.0 || ^19.0.0 || ^19.0.0-rc
-    peerDependenciesMeta:
-      '@types/react':
-        optional: true
-
-  use-sidecar@1.1.3:
-    resolution: {integrity: sha512-Fedw0aZvkhynoPYlA5WXrMCAMm+nSWdZt6lzJQ7Ok8S6Q+VsHmHpRWndVRJ8Be0ZbkfPc5LRYH+5XrzXcEeLRQ==}
-    engines: {node: '>=10'}
-    peerDependencies:
-      '@types/react': '*'
-      react: ^16.8.0 || ^17.0.0 || ^18.0.0 || ^19.0.0 || ^19.0.0-rc
-    peerDependenciesMeta:
-      '@types/react':
-        optional: true
-
-  use-sync-external-store@1.5.0:
-    resolution: {integrity: sha512-Rb46I4cGGVBmjamjphe8L/UnvJD+uPPtTkNvX5mZgqdbavhI4EbgIWJiIHXJ8bc/i9EQGPRh4DwEURJ552Do0A==}
-    peerDependencies:
-      react: ^16.8.0 || ^17.0.0 || ^18.0.0 || ^19.0.0
-
-  util-deprecate@1.0.2:
-    resolution: {integrity: sha512-EPD5q1uXyFxJpCrLnCc1nHnq3gOa6DZBocAIiI2TaSCA7VCJ1UJDMagCzIkXNsUYfD1daK//LTEQ8xiIbrHtcw==}
-
-  vite@5.4.19:
-    resolution: {integrity: sha512-qO3aKv3HoQC8QKiNSTuUM1l9o/XX3+c+VTgLHbJWHZGeTPVAg2XwazI9UWzoxjIJCGCV2zU60uqMzjeLZuULqA==}
-    engines: {node: ^18.0.0 || >=20.0.0}
-    hasBin: true
-    peerDependencies:
-      '@types/node': ^18.0.0 || >=20.0.0
-      less: '*'
-      lightningcss: ^1.21.0
-      sass: '*'
-      sass-embedded: '*'
-      stylus: '*'
-      sugarss: '*'
-      terser: ^5.4.0
-    peerDependenciesMeta:
-      '@types/node':
-        optional: true
-      less:
-        optional: true
-      lightningcss:
-        optional: true
-      sass:
-        optional: true
-      sass-embedded:
-        optional: true
-      stylus:
-        optional: true
-      sugarss:
-        optional: true
-      terser:
-        optional: true
-
-  which@2.0.2:
-    resolution: {integrity: sha512-BLI3Tl1TW3Pvl70l3yq3Y64i+awpwXqsGBYWkkqMtnbXgrMD+yj7rhW0kuEDxzJaYXGjEW5ogapKNMEKNMjibA==}
-    engines: {node: '>= 8'}
-    hasBin: true
-
-  word-wrap@1.2.5:
-    resolution: {integrity: sha512-BN22B5eaMMI9UMtjrGd5g5eCYPpCPDUy0FJXbYsaT5zYxjFOckS53SQDE3pWkVoWpHXVb3BrYcEN4Twa55B5cA==}
-    engines: {node: '>=0.10.0'}
-
-  wrap-ansi@7.0.0:
-    resolution: {integrity: sha512-YVGIj2kamLSTxw6NsZjoBxfSwsn0ycdesmc4p+Q21c5zPuZ1pl+NfxVdxPtdHvmNVOQ6XSYG4AUtyt/Fi7D16Q==}
-    engines: {node: '>=10'}
-
-  wrap-ansi@8.1.0:
-    resolution: {integrity: sha512-si7QWI6zUMq56bESFvagtmzMdGOtoxfR+Sez11Mobfc7tm+VkUckk9bW2UeffTGVUbOksxmSw0AA2gs8g71NCQ==}
-    engines: {node: '>=12'}
-
-  wrappy@1.0.2:
-    resolution: {integrity: sha512-l4Sp/DRseor9wL6EvV2+TuQn63dMkPjZ/sp9XkghTEbV9KlPS1xUsZ3u7/IQO4wxtcFB4bgpQPRcR3QCvezPcQ==}
-
-  yallist@3.1.1:
-    resolution: {integrity: sha512-a4UGQaWPH59mOXUYnAG2ewncQS4i4F43Tv3JoAM+s2VDAmS9NsK8GpDMLrCHPksFT7h3K6TOoUNn2pb7RoXx4g==}
-
-  yaml@2.7.1:
-    resolution: {integrity: sha512-10ULxpnOCQXxJvBgxsn9ptjq6uviG/htZKk9veJGhlqn3w/DxQ631zFF+nlQXLwmImeS5amR2dl2U8sg6U9jsQ==}
-    engines: {node: '>= 14'}
-    hasBin: true
-
-  yocto-queue@0.1.0:
-    resolution: {integrity: sha512-rVksvsnNCdJ/ohGc6xgPwyN8eheCxsiLM8mxuE/t/mOVqJewPuO1miLpTHQiRgTKCLexL4MeAFVagts7HmNZ2Q==}
-    engines: {node: '>=10'}
-
-  zustand@4.5.6:
-    resolution: {integrity: sha512-ibr/n1hBzLLj5Y+yUcU7dYw8p6WnIVzdJbnX+1YpaScvZVF2ziugqHs+LAmHw4lWO9c/zRj+K1ncgWDQuthEdQ==}
-    engines: {node: '>=12.7.0'}
-    peerDependencies:
-      '@types/react': '>=16.8'
-      immer: '>=9.0.6'
-      react: '>=16.8'
-    peerDependenciesMeta:
-      '@types/react':
-        optional: true
-      immer:
-        optional: true
-      react:
-        optional: true
-
-snapshots:
-
-  '@alloc/quick-lru@5.2.0': {}
-
-  '@ampproject/remapping@2.3.0':
-    dependencies:
-      '@jridgewell/gen-mapping': 0.3.8
-      '@jridgewell/trace-mapping': 0.3.25
-
-  '@babel/code-frame@7.27.1':
-    dependencies:
-      '@babel/helper-validator-identifier': 7.27.1
-      js-tokens: 4.0.0
-      picocolors: 1.1.1
-
-  '@babel/compat-data@7.27.1': {}
-
-  '@babel/core@7.27.1':
-    dependencies:
-      '@ampproject/remapping': 2.3.0
-      '@babel/code-frame': 7.27.1
-      '@babel/generator': 7.27.1
-      '@babel/helper-compilation-targets': 7.27.1
-      '@babel/helper-module-transforms': 7.27.1(@babel/core@7.27.1)
-      '@babel/helpers': 7.27.1
-      '@babel/parser': 7.27.1
-      '@babel/template': 7.27.1
-      '@babel/traverse': 7.27.1
-      '@babel/types': 7.27.1
-      convert-source-map: 2.0.0
-      debug: 4.4.0
-      gensync: 1.0.0-beta.2
-      json5: 2.2.3
-      semver: 6.3.1
-    transitivePeerDependencies:
-      - supports-color
-
-  '@babel/generator@7.27.1':
-    dependencies:
-      '@babel/parser': 7.27.1
-      '@babel/types': 7.27.1
-      '@jridgewell/gen-mapping': 0.3.8
-      '@jridgewell/trace-mapping': 0.3.25
-      jsesc: 3.1.0
-
-  '@babel/helper-compilation-targets@7.27.1':
-    dependencies:
-      '@babel/compat-data': 7.27.1
-      '@babel/helper-validator-option': 7.27.1
-      browserslist: 4.24.4
-      lru-cache: 5.1.1
-      semver: 6.3.1
-
-  '@babel/helper-module-imports@7.27.1':
-    dependencies:
-      '@babel/traverse': 7.27.1
-      '@babel/types': 7.27.1
-    transitivePeerDependencies:
-      - supports-color
-
-  '@babel/helper-module-transforms@7.27.1(@babel/core@7.27.1)':
-    dependencies:
-      '@babel/core': 7.27.1
-      '@babel/helper-module-imports': 7.27.1
-      '@babel/helper-validator-identifier': 7.27.1
-      '@babel/traverse': 7.27.1
-    transitivePeerDependencies:
-      - supports-color
-
-  '@babel/helper-plugin-utils@7.27.1': {}
-
-  '@babel/helper-string-parser@7.27.1': {}
-
-  '@babel/helper-validator-identifier@7.27.1': {}
-
-  '@babel/helper-validator-option@7.27.1': {}
-
-  '@babel/helpers@7.27.1':
-    dependencies:
-      '@babel/template': 7.27.1
-      '@babel/types': 7.27.1
-
-  '@babel/parser@7.27.1':
-    dependencies:
-      '@babel/types': 7.27.1
-
-  '@babel/plugin-transform-react-jsx-self@7.27.1(@babel/core@7.27.1)':
-    dependencies:
-      '@babel/core': 7.27.1
-      '@babel/helper-plugin-utils': 7.27.1
-
-  '@babel/plugin-transform-react-jsx-source@7.27.1(@babel/core@7.27.1)':
-    dependencies:
-      '@babel/core': 7.27.1
-      '@babel/helper-plugin-utils': 7.27.1
-
-  '@babel/template@7.27.1':
-    dependencies:
-      '@babel/code-frame': 7.27.1
-      '@babel/parser': 7.27.1
-      '@babel/types': 7.27.1
-
-  '@babel/traverse@7.27.1':
-    dependencies:
-      '@babel/code-frame': 7.27.1
-      '@babel/generator': 7.27.1
-      '@babel/parser': 7.27.1
-      '@babel/template': 7.27.1
-      '@babel/types': 7.27.1
-      debug: 4.4.0
-      globals: 11.12.0
-    transitivePeerDependencies:
-      - supports-color
-
-  '@babel/types@7.27.1':
-    dependencies:
-      '@babel/helper-string-parser': 7.27.1
-      '@babel/helper-validator-identifier': 7.27.1
-
-  '@esbuild/aix-ppc64@0.21.5':
-    optional: true
-
-  '@esbuild/android-arm64@0.21.5':
-    optional: true
-
-  '@esbuild/android-arm@0.21.5':
-    optional: true
-
-  '@esbuild/android-x64@0.21.5':
-    optional: true
-
-  '@esbuild/darwin-arm64@0.21.5':
-    optional: true
-
-  '@esbuild/darwin-x64@0.21.5':
-    optional: true
-
-  '@esbuild/freebsd-arm64@0.21.5':
-    optional: true
-
-  '@esbuild/freebsd-x64@0.21.5':
-    optional: true
-
-  '@esbuild/linux-arm64@0.21.5':
-    optional: true
-
-  '@esbuild/linux-arm@0.21.5':
-    optional: true
-
-  '@esbuild/linux-ia32@0.21.5':
-    optional: true
-
-  '@esbuild/linux-loong64@0.21.5':
-    optional: true
-
-  '@esbuild/linux-mips64el@0.21.5':
-    optional: true
-
-  '@esbuild/linux-ppc64@0.21.5':
-    optional: true
-
-  '@esbuild/linux-riscv64@0.21.5':
-    optional: true
-
-  '@esbuild/linux-s390x@0.21.5':
-    optional: true
-
-  '@esbuild/linux-x64@0.21.5':
-    optional: true
-
-  '@esbuild/netbsd-x64@0.21.5':
-    optional: true
-
-  '@esbuild/openbsd-x64@0.21.5':
-    optional: true
-
-  '@esbuild/sunos-x64@0.21.5':
-    optional: true
-
-  '@esbuild/win32-arm64@0.21.5':
-    optional: true
-
-  '@esbuild/win32-ia32@0.21.5':
-    optional: true
-
-  '@esbuild/win32-x64@0.21.5':
-    optional: true
-
-  '@eslint-community/eslint-utils@4.6.1(eslint@8.57.1)':
-    dependencies:
-      eslint: 8.57.1
-      eslint-visitor-keys: 3.4.3
-
-  '@eslint-community/regexpp@4.12.1': {}
-
-  '@eslint/eslintrc@2.1.4':
-    dependencies:
-      ajv: 6.12.6
-      debug: 4.4.0
-      espree: 9.6.1
-      globals: 13.24.0
-      ignore: 5.3.2
-      import-fresh: 3.3.1
-      js-yaml: 4.1.0
-      minimatch: 3.1.2
-      strip-json-comments: 3.1.1
-    transitivePeerDependencies:
-      - supports-color
-
-  '@eslint/js@8.57.1': {}
-
-  '@floating-ui/core@1.7.0':
-    dependencies:
-      '@floating-ui/utils': 0.2.9
-
-  '@floating-ui/dom@1.7.0':
-    dependencies:
-      '@floating-ui/core': 1.7.0
-      '@floating-ui/utils': 0.2.9
-
-  '@floating-ui/react-dom@2.1.2(react-dom@18.3.1(react@18.3.1))(react@18.3.1)':
-    dependencies:
-      '@floating-ui/dom': 1.7.0
-      react: 18.3.1
-      react-dom: 18.3.1(react@18.3.1)
-
-  '@floating-ui/utils@0.2.9': {}
-
-  '@humanwhocodes/config-array@0.13.0':
-    dependencies:
-      '@humanwhocodes/object-schema': 2.0.3
-      debug: 4.4.0
-      minimatch: 3.1.2
-    transitivePeerDependencies:
-      - supports-color
-
-  '@humanwhocodes/module-importer@1.0.1': {}
-
-  '@humanwhocodes/object-schema@2.0.3': {}
-
-  '@isaacs/cliui@8.0.2':
-    dependencies:
-      string-width: 5.1.2
-      string-width-cjs: string-width@4.2.3
-      strip-ansi: 7.1.0
-      strip-ansi-cjs: strip-ansi@6.0.1
-      wrap-ansi: 8.1.0
-      wrap-ansi-cjs: wrap-ansi@7.0.0
-
-  '@jridgewell/gen-mapping@0.3.8':
-    dependencies:
-      '@jridgewell/set-array': 1.2.1
-      '@jridgewell/sourcemap-codec': 1.5.0
-      '@jridgewell/trace-mapping': 0.3.25
-
-  '@jridgewell/resolve-uri@3.1.2': {}
-
-  '@jridgewell/set-array@1.2.1': {}
-
-  '@jridgewell/sourcemap-codec@1.5.0': {}
-
-  '@jridgewell/trace-mapping@0.3.25':
-    dependencies:
-      '@jridgewell/resolve-uri': 3.1.2
-      '@jridgewell/sourcemap-codec': 1.5.0
-
-  '@nodelib/fs.scandir@2.1.5':
-    dependencies:
-      '@nodelib/fs.stat': 2.0.5
-      run-parallel: 1.2.0
-
-  '@nodelib/fs.stat@2.0.5': {}
-
-  '@nodelib/fs.walk@1.2.8':
-    dependencies:
-      '@nodelib/fs.scandir': 2.1.5
-      fastq: 1.19.1
-
-  '@pkgjs/parseargs@0.11.0':
-    optional: true
-
-  '@radix-ui/primitive@1.1.2': {}
-
-  '@radix-ui/react-accordion@1.2.10(@types/react-dom@18.3.7(@types/react@18.3.20))(@types/react@18.3.20)(react-dom@18.3.1(react@18.3.1))(react@18.3.1)':
-    dependencies:
-      '@radix-ui/primitive': 1.1.2
-      '@radix-ui/react-collapsible': 1.1.10(@types/react-dom@18.3.7(@types/react@18.3.20))(@types/react@18.3.20)(react-dom@18.3.1(react@18.3.1))(react@18.3.1)
-      '@radix-ui/react-collection': 1.1.6(@types/react-dom@18.3.7(@types/react@18.3.20))(@types/react@18.3.20)(react-dom@18.3.1(react@18.3.1))(react@18.3.1)
-      '@radix-ui/react-compose-refs': 1.1.2(@types/react@18.3.20)(react@18.3.1)
-      '@radix-ui/react-context': 1.1.2(@types/react@18.3.20)(react@18.3.1)
-      '@radix-ui/react-direction': 1.1.1(@types/react@18.3.20)(react@18.3.1)
-      '@radix-ui/react-id': 1.1.1(@types/react@18.3.20)(react@18.3.1)
-      '@radix-ui/react-primitive': 2.1.2(@types/react-dom@18.3.7(@types/react@18.3.20))(@types/react@18.3.20)(react-dom@18.3.1(react@18.3.1))(react@18.3.1)
-      '@radix-ui/react-use-controllable-state': 1.2.2(@types/react@18.3.20)(react@18.3.1)
-      react: 18.3.1
-      react-dom: 18.3.1(react@18.3.1)
-    optionalDependencies:
-      '@types/react': 18.3.20
-      '@types/react-dom': 18.3.7(@types/react@18.3.20)
-
-  '@radix-ui/react-arrow@1.1.6(@types/react-dom@18.3.7(@types/react@18.3.20))(@types/react@18.3.20)(react-dom@18.3.1(react@18.3.1))(react@18.3.1)':
-    dependencies:
-      '@radix-ui/react-primitive': 2.1.2(@types/react-dom@18.3.7(@types/react@18.3.20))(@types/react@18.3.20)(react-dom@18.3.1(react@18.3.1))(react@18.3.1)
-      react: 18.3.1
-      react-dom: 18.3.1(react@18.3.1)
-    optionalDependencies:
-      '@types/react': 18.3.20
-      '@types/react-dom': 18.3.7(@types/react@18.3.20)
-
-  '@radix-ui/react-collapsible@1.1.10(@types/react-dom@18.3.7(@types/react@18.3.20))(@types/react@18.3.20)(react-dom@18.3.1(react@18.3.1))(react@18.3.1)':
-    dependencies:
-      '@radix-ui/primitive': 1.1.2
-      '@radix-ui/react-compose-refs': 1.1.2(@types/react@18.3.20)(react@18.3.1)
-      '@radix-ui/react-context': 1.1.2(@types/react@18.3.20)(react@18.3.1)
-      '@radix-ui/react-id': 1.1.1(@types/react@18.3.20)(react@18.3.1)
-      '@radix-ui/react-presence': 1.1.4(@types/react-dom@18.3.7(@types/react@18.3.20))(@types/react@18.3.20)(react-dom@18.3.1(react@18.3.1))(react@18.3.1)
-      '@radix-ui/react-primitive': 2.1.2(@types/react-dom@18.3.7(@types/react@18.3.20))(@types/react@18.3.20)(react-dom@18.3.1(react@18.3.1))(react@18.3.1)
-      '@radix-ui/react-use-controllable-state': 1.2.2(@types/react@18.3.20)(react@18.3.1)
-      '@radix-ui/react-use-layout-effect': 1.1.1(@types/react@18.3.20)(react@18.3.1)
-      react: 18.3.1
-      react-dom: 18.3.1(react@18.3.1)
-    optionalDependencies:
-      '@types/react': 18.3.20
-      '@types/react-dom': 18.3.7(@types/react@18.3.20)
-
-  '@radix-ui/react-collection@1.1.6(@types/react-dom@18.3.7(@types/react@18.3.20))(@types/react@18.3.20)(react-dom@18.3.1(react@18.3.1))(react@18.3.1)':
-    dependencies:
-      '@radix-ui/react-compose-refs': 1.1.2(@types/react@18.3.20)(react@18.3.1)
-      '@radix-ui/react-context': 1.1.2(@types/react@18.3.20)(react@18.3.1)
-      '@radix-ui/react-primitive': 2.1.2(@types/react-dom@18.3.7(@types/react@18.3.20))(@types/react@18.3.20)(react-dom@18.3.1(react@18.3.1))(react@18.3.1)
-      '@radix-ui/react-slot': 1.2.2(@types/react@18.3.20)(react@18.3.1)
-      react: 18.3.1
-      react-dom: 18.3.1(react@18.3.1)
-    optionalDependencies:
-      '@types/react': 18.3.20
-      '@types/react-dom': 18.3.7(@types/react@18.3.20)
-
-  '@radix-ui/react-compose-refs@1.1.2(@types/react@18.3.20)(react@18.3.1)':
-    dependencies:
-      react: 18.3.1
-    optionalDependencies:
-      '@types/react': 18.3.20
-
-  '@radix-ui/react-context@1.1.2(@types/react@18.3.20)(react@18.3.1)':
-    dependencies:
-      react: 18.3.1
-    optionalDependencies:
-      '@types/react': 18.3.20
-
-  '@radix-ui/react-dialog@1.1.13(@types/react-dom@18.3.7(@types/react@18.3.20))(@types/react@18.3.20)(react-dom@18.3.1(react@18.3.1))(react@18.3.1)':
-    dependencies:
-      '@radix-ui/primitive': 1.1.2
-      '@radix-ui/react-compose-refs': 1.1.2(@types/react@18.3.20)(react@18.3.1)
-      '@radix-ui/react-context': 1.1.2(@types/react@18.3.20)(react@18.3.1)
-      '@radix-ui/react-dismissable-layer': 1.1.9(@types/react-dom@18.3.7(@types/react@18.3.20))(@types/react@18.3.20)(react-dom@18.3.1(react@18.3.1))(react@18.3.1)
-      '@radix-ui/react-focus-guards': 1.1.2(@types/react@18.3.20)(react@18.3.1)
-      '@radix-ui/react-focus-scope': 1.1.6(@types/react-dom@18.3.7(@types/react@18.3.20))(@types/react@18.3.20)(react-dom@18.3.1(react@18.3.1))(react@18.3.1)
-      '@radix-ui/react-id': 1.1.1(@types/react@18.3.20)(react@18.3.1)
-      '@radix-ui/react-portal': 1.1.8(@types/react-dom@18.3.7(@types/react@18.3.20))(@types/react@18.3.20)(react-dom@18.3.1(react@18.3.1))(react@18.3.1)
-      '@radix-ui/react-presence': 1.1.4(@types/react-dom@18.3.7(@types/react@18.3.20))(@types/react@18.3.20)(react-dom@18.3.1(react@18.3.1))(react@18.3.1)
-      '@radix-ui/react-primitive': 2.1.2(@types/react-dom@18.3.7(@types/react@18.3.20))(@types/react@18.3.20)(react-dom@18.3.1(react@18.3.1))(react@18.3.1)
-      '@radix-ui/react-slot': 1.2.2(@types/react@18.3.20)(react@18.3.1)
-      '@radix-ui/react-use-controllable-state': 1.2.2(@types/react@18.3.20)(react@18.3.1)
-      aria-hidden: 1.2.4
-      react: 18.3.1
-      react-dom: 18.3.1(react@18.3.1)
-      react-remove-scroll: 2.6.3(@types/react@18.3.20)(react@18.3.1)
-    optionalDependencies:
-      '@types/react': 18.3.20
-      '@types/react-dom': 18.3.7(@types/react@18.3.20)
-
-  '@radix-ui/react-direction@1.1.1(@types/react@18.3.20)(react@18.3.1)':
-    dependencies:
-      react: 18.3.1
-    optionalDependencies:
-      '@types/react': 18.3.20
-
-  '@radix-ui/react-dismissable-layer@1.1.9(@types/react-dom@18.3.7(@types/react@18.3.20))(@types/react@18.3.20)(react-dom@18.3.1(react@18.3.1))(react@18.3.1)':
-    dependencies:
-      '@radix-ui/primitive': 1.1.2
-      '@radix-ui/react-compose-refs': 1.1.2(@types/react@18.3.20)(react@18.3.1)
-      '@radix-ui/react-primitive': 2.1.2(@types/react-dom@18.3.7(@types/react@18.3.20))(@types/react@18.3.20)(react-dom@18.3.1(react@18.3.1))(react@18.3.1)
-      '@radix-ui/react-use-callback-ref': 1.1.1(@types/react@18.3.20)(react@18.3.1)
-      '@radix-ui/react-use-escape-keydown': 1.1.1(@types/react@18.3.20)(react@18.3.1)
-      react: 18.3.1
-      react-dom: 18.3.1(react@18.3.1)
-    optionalDependencies:
-      '@types/react': 18.3.20
-      '@types/react-dom': 18.3.7(@types/react@18.3.20)
-
-  '@radix-ui/react-focus-guards@1.1.2(@types/react@18.3.20)(react@18.3.1)':
-    dependencies:
-      react: 18.3.1
-    optionalDependencies:
-      '@types/react': 18.3.20
-
-  '@radix-ui/react-focus-scope@1.1.6(@types/react-dom@18.3.7(@types/react@18.3.20))(@types/react@18.3.20)(react-dom@18.3.1(react@18.3.1))(react@18.3.1)':
-    dependencies:
-      '@radix-ui/react-compose-refs': 1.1.2(@types/react@18.3.20)(react@18.3.1)
-      '@radix-ui/react-primitive': 2.1.2(@types/react-dom@18.3.7(@types/react@18.3.20))(@types/react@18.3.20)(react-dom@18.3.1(react@18.3.1))(react@18.3.1)
-      '@radix-ui/react-use-callback-ref': 1.1.1(@types/react@18.3.20)(react@18.3.1)
-      react: 18.3.1
-      react-dom: 18.3.1(react@18.3.1)
-    optionalDependencies:
-      '@types/react': 18.3.20
-      '@types/react-dom': 18.3.7(@types/react@18.3.20)
-
-  '@radix-ui/react-id@1.1.1(@types/react@18.3.20)(react@18.3.1)':
-    dependencies:
-      '@radix-ui/react-use-layout-effect': 1.1.1(@types/react@18.3.20)(react@18.3.1)
-      react: 18.3.1
-    optionalDependencies:
-      '@types/react': 18.3.20
-
-  '@radix-ui/react-popover@1.1.13(@types/react-dom@18.3.7(@types/react@18.3.20))(@types/react@18.3.20)(react-dom@18.3.1(react@18.3.1))(react@18.3.1)':
-    dependencies:
-      '@radix-ui/primitive': 1.1.2
-      '@radix-ui/react-compose-refs': 1.1.2(@types/react@18.3.20)(react@18.3.1)
-      '@radix-ui/react-context': 1.1.2(@types/react@18.3.20)(react@18.3.1)
-      '@radix-ui/react-dismissable-layer': 1.1.9(@types/react-dom@18.3.7(@types/react@18.3.20))(@types/react@18.3.20)(react-dom@18.3.1(react@18.3.1))(react@18.3.1)
-      '@radix-ui/react-focus-guards': 1.1.2(@types/react@18.3.20)(react@18.3.1)
-      '@radix-ui/react-focus-scope': 1.1.6(@types/react-dom@18.3.7(@types/react@18.3.20))(@types/react@18.3.20)(react-dom@18.3.1(react@18.3.1))(react@18.3.1)
-      '@radix-ui/react-id': 1.1.1(@types/react@18.3.20)(react@18.3.1)
-      '@radix-ui/react-popper': 1.2.6(@types/react-dom@18.3.7(@types/react@18.3.20))(@types/react@18.3.20)(react-dom@18.3.1(react@18.3.1))(react@18.3.1)
-      '@radix-ui/react-portal': 1.1.8(@types/react-dom@18.3.7(@types/react@18.3.20))(@types/react@18.3.20)(react-dom@18.3.1(react@18.3.1))(react@18.3.1)
-      '@radix-ui/react-presence': 1.1.4(@types/react-dom@18.3.7(@types/react@18.3.20))(@types/react@18.3.20)(react-dom@18.3.1(react@18.3.1))(react@18.3.1)
-      '@radix-ui/react-primitive': 2.1.2(@types/react-dom@18.3.7(@types/react@18.3.20))(@types/react@18.3.20)(react-dom@18.3.1(react@18.3.1))(react@18.3.1)
-      '@radix-ui/react-slot': 1.2.2(@types/react@18.3.20)(react@18.3.1)
-      '@radix-ui/react-use-controllable-state': 1.2.2(@types/react@18.3.20)(react@18.3.1)
-      aria-hidden: 1.2.4
-      react: 18.3.1
-      react-dom: 18.3.1(react@18.3.1)
-      react-remove-scroll: 2.6.3(@types/react@18.3.20)(react@18.3.1)
-    optionalDependencies:
-      '@types/react': 18.3.20
-      '@types/react-dom': 18.3.7(@types/react@18.3.20)
-
-  '@radix-ui/react-popper@1.2.6(@types/react-dom@18.3.7(@types/react@18.3.20))(@types/react@18.3.20)(react-dom@18.3.1(react@18.3.1))(react@18.3.1)':
-    dependencies:
-      '@floating-ui/react-dom': 2.1.2(react-dom@18.3.1(react@18.3.1))(react@18.3.1)
-      '@radix-ui/react-arrow': 1.1.6(@types/react-dom@18.3.7(@types/react@18.3.20))(@types/react@18.3.20)(react-dom@18.3.1(react@18.3.1))(react@18.3.1)
-      '@radix-ui/react-compose-refs': 1.1.2(@types/react@18.3.20)(react@18.3.1)
-      '@radix-ui/react-context': 1.1.2(@types/react@18.3.20)(react@18.3.1)
-      '@radix-ui/react-primitive': 2.1.2(@types/react-dom@18.3.7(@types/react@18.3.20))(@types/react@18.3.20)(react-dom@18.3.1(react@18.3.1))(react@18.3.1)
-      '@radix-ui/react-use-callback-ref': 1.1.1(@types/react@18.3.20)(react@18.3.1)
-      '@radix-ui/react-use-layout-effect': 1.1.1(@types/react@18.3.20)(react@18.3.1)
-      '@radix-ui/react-use-rect': 1.1.1(@types/react@18.3.20)(react@18.3.1)
-      '@radix-ui/react-use-size': 1.1.1(@types/react@18.3.20)(react@18.3.1)
-      '@radix-ui/rect': 1.1.1
-      react: 18.3.1
-      react-dom: 18.3.1(react@18.3.1)
-    optionalDependencies:
-      '@types/react': 18.3.20
-      '@types/react-dom': 18.3.7(@types/react@18.3.20)
-
-  '@radix-ui/react-portal@1.1.8(@types/react-dom@18.3.7(@types/react@18.3.20))(@types/react@18.3.20)(react-dom@18.3.1(react@18.3.1))(react@18.3.1)':
-    dependencies:
-      '@radix-ui/react-primitive': 2.1.2(@types/react-dom@18.3.7(@types/react@18.3.20))(@types/react@18.3.20)(react-dom@18.3.1(react@18.3.1))(react@18.3.1)
-      '@radix-ui/react-use-layout-effect': 1.1.1(@types/react@18.3.20)(react@18.3.1)
-      react: 18.3.1
-      react-dom: 18.3.1(react@18.3.1)
-    optionalDependencies:
-      '@types/react': 18.3.20
-      '@types/react-dom': 18.3.7(@types/react@18.3.20)
-
-  '@radix-ui/react-presence@1.1.4(@types/react-dom@18.3.7(@types/react@18.3.20))(@types/react@18.3.20)(react-dom@18.3.1(react@18.3.1))(react@18.3.1)':
-    dependencies:
-      '@radix-ui/react-compose-refs': 1.1.2(@types/react@18.3.20)(react@18.3.1)
-      '@radix-ui/react-use-layout-effect': 1.1.1(@types/react@18.3.20)(react@18.3.1)
-      react: 18.3.1
-      react-dom: 18.3.1(react@18.3.1)
-    optionalDependencies:
-      '@types/react': 18.3.20
-      '@types/react-dom': 18.3.7(@types/react@18.3.20)
-
-  '@radix-ui/react-primitive@2.1.2(@types/react-dom@18.3.7(@types/react@18.3.20))(@types/react@18.3.20)(react-dom@18.3.1(react@18.3.1))(react@18.3.1)':
-    dependencies:
-      '@radix-ui/react-slot': 1.2.2(@types/react@18.3.20)(react@18.3.1)
-      react: 18.3.1
-      react-dom: 18.3.1(react@18.3.1)
-    optionalDependencies:
-      '@types/react': 18.3.20
-      '@types/react-dom': 18.3.7(@types/react@18.3.20)
-
-  '@radix-ui/react-roving-focus@1.1.9(@types/react-dom@18.3.7(@types/react@18.3.20))(@types/react@18.3.20)(react-dom@18.3.1(react@18.3.1))(react@18.3.1)':
-    dependencies:
-      '@radix-ui/primitive': 1.1.2
-      '@radix-ui/react-collection': 1.1.6(@types/react-dom@18.3.7(@types/react@18.3.20))(@types/react@18.3.20)(react-dom@18.3.1(react@18.3.1))(react@18.3.1)
-      '@radix-ui/react-compose-refs': 1.1.2(@types/react@18.3.20)(react@18.3.1)
-      '@radix-ui/react-context': 1.1.2(@types/react@18.3.20)(react@18.3.1)
-      '@radix-ui/react-direction': 1.1.1(@types/react@18.3.20)(react@18.3.1)
-      '@radix-ui/react-id': 1.1.1(@types/react@18.3.20)(react@18.3.1)
-      '@radix-ui/react-primitive': 2.1.2(@types/react-dom@18.3.7(@types/react@18.3.20))(@types/react@18.3.20)(react-dom@18.3.1(react@18.3.1))(react@18.3.1)
-      '@radix-ui/react-use-callback-ref': 1.1.1(@types/react@18.3.20)(react@18.3.1)
-      '@radix-ui/react-use-controllable-state': 1.2.2(@types/react@18.3.20)(react@18.3.1)
-      react: 18.3.1
-      react-dom: 18.3.1(react@18.3.1)
-    optionalDependencies:
-      '@types/react': 18.3.20
-      '@types/react-dom': 18.3.7(@types/react@18.3.20)
-
-  '@radix-ui/react-separator@1.1.6(@types/react-dom@18.3.7(@types/react@18.3.20))(@types/react@18.3.20)(react-dom@18.3.1(react@18.3.1))(react@18.3.1)':
-    dependencies:
-      '@radix-ui/react-primitive': 2.1.2(@types/react-dom@18.3.7(@types/react@18.3.20))(@types/react@18.3.20)(react-dom@18.3.1(react@18.3.1))(react@18.3.1)
-      react: 18.3.1
-      react-dom: 18.3.1(react@18.3.1)
-    optionalDependencies:
-      '@types/react': 18.3.20
-      '@types/react-dom': 18.3.7(@types/react@18.3.20)
-
-  '@radix-ui/react-slot@1.2.0(@types/react@18.3.20)(react@18.3.1)':
-    dependencies:
-      '@radix-ui/react-compose-refs': 1.1.2(@types/react@18.3.20)(react@18.3.1)
-      react: 18.3.1
-    optionalDependencies:
-      '@types/react': 18.3.20
-
-  '@radix-ui/react-slot@1.2.2(@types/react@18.3.20)(react@18.3.1)':
-    dependencies:
-      '@radix-ui/react-compose-refs': 1.1.2(@types/react@18.3.20)(react@18.3.1)
-      react: 18.3.1
-    optionalDependencies:
-      '@types/react': 18.3.20
-
-  '@radix-ui/react-tabs@1.1.11(@types/react-dom@18.3.7(@types/react@18.3.20))(@types/react@18.3.20)(react-dom@18.3.1(react@18.3.1))(react@18.3.1)':
-    dependencies:
-      '@radix-ui/primitive': 1.1.2
-      '@radix-ui/react-context': 1.1.2(@types/react@18.3.20)(react@18.3.1)
-      '@radix-ui/react-direction': 1.1.1(@types/react@18.3.20)(react@18.3.1)
-      '@radix-ui/react-id': 1.1.1(@types/react@18.3.20)(react@18.3.1)
-      '@radix-ui/react-presence': 1.1.4(@types/react-dom@18.3.7(@types/react@18.3.20))(@types/react@18.3.20)(react-dom@18.3.1(react@18.3.1))(react@18.3.1)
-      '@radix-ui/react-primitive': 2.1.2(@types/react-dom@18.3.7(@types/react@18.3.20))(@types/react@18.3.20)(react-dom@18.3.1(react@18.3.1))(react@18.3.1)
-      '@radix-ui/react-roving-focus': 1.1.9(@types/react-dom@18.3.7(@types/react@18.3.20))(@types/react@18.3.20)(react-dom@18.3.1(react@18.3.1))(react@18.3.1)
-      '@radix-ui/react-use-controllable-state': 1.2.2(@types/react@18.3.20)(react@18.3.1)
-      react: 18.3.1
-      react-dom: 18.3.1(react@18.3.1)
-    optionalDependencies:
-      '@types/react': 18.3.20
-      '@types/react-dom': 18.3.7(@types/react@18.3.20)
-
-  '@radix-ui/react-tooltip@1.2.6(@types/react-dom@18.3.7(@types/react@18.3.20))(@types/react@18.3.20)(react-dom@18.3.1(react@18.3.1))(react@18.3.1)':
-    dependencies:
-      '@radix-ui/primitive': 1.1.2
-      '@radix-ui/react-compose-refs': 1.1.2(@types/react@18.3.20)(react@18.3.1)
-      '@radix-ui/react-context': 1.1.2(@types/react@18.3.20)(react@18.3.1)
-      '@radix-ui/react-dismissable-layer': 1.1.9(@types/react-dom@18.3.7(@types/react@18.3.20))(@types/react@18.3.20)(react-dom@18.3.1(react@18.3.1))(react@18.3.1)
-      '@radix-ui/react-id': 1.1.1(@types/react@18.3.20)(react@18.3.1)
-      '@radix-ui/react-popper': 1.2.6(@types/react-dom@18.3.7(@types/react@18.3.20))(@types/react@18.3.20)(react-dom@18.3.1(react@18.3.1))(react@18.3.1)
-      '@radix-ui/react-portal': 1.1.8(@types/react-dom@18.3.7(@types/react@18.3.20))(@types/react@18.3.20)(react-dom@18.3.1(react@18.3.1))(react@18.3.1)
-      '@radix-ui/react-presence': 1.1.4(@types/react-dom@18.3.7(@types/react@18.3.20))(@types/react@18.3.20)(react-dom@18.3.1(react@18.3.1))(react@18.3.1)
-      '@radix-ui/react-primitive': 2.1.2(@types/react-dom@18.3.7(@types/react@18.3.20))(@types/react@18.3.20)(react-dom@18.3.1(react@18.3.1))(react@18.3.1)
-      '@radix-ui/react-slot': 1.2.2(@types/react@18.3.20)(react@18.3.1)
-      '@radix-ui/react-use-controllable-state': 1.2.2(@types/react@18.3.20)(react@18.3.1)
-      '@radix-ui/react-visually-hidden': 1.2.2(@types/react-dom@18.3.7(@types/react@18.3.20))(@types/react@18.3.20)(react-dom@18.3.1(react@18.3.1))(react@18.3.1)
-      react: 18.3.1
-      react-dom: 18.3.1(react@18.3.1)
-    optionalDependencies:
-      '@types/react': 18.3.20
-      '@types/react-dom': 18.3.7(@types/react@18.3.20)
-
-  '@radix-ui/react-use-callback-ref@1.1.1(@types/react@18.3.20)(react@18.3.1)':
-    dependencies:
-      react: 18.3.1
-    optionalDependencies:
-      '@types/react': 18.3.20
-
-  '@radix-ui/react-use-controllable-state@1.2.2(@types/react@18.3.20)(react@18.3.1)':
-    dependencies:
-      '@radix-ui/react-use-effect-event': 0.0.2(@types/react@18.3.20)(react@18.3.1)
-      '@radix-ui/react-use-layout-effect': 1.1.1(@types/react@18.3.20)(react@18.3.1)
-      react: 18.3.1
-    optionalDependencies:
-      '@types/react': 18.3.20
-
-  '@radix-ui/react-use-effect-event@0.0.2(@types/react@18.3.20)(react@18.3.1)':
-    dependencies:
-      '@radix-ui/react-use-layout-effect': 1.1.1(@types/react@18.3.20)(react@18.3.1)
-      react: 18.3.1
-    optionalDependencies:
-      '@types/react': 18.3.20
-
-  '@radix-ui/react-use-escape-keydown@1.1.1(@types/react@18.3.20)(react@18.3.1)':
-    dependencies:
-      '@radix-ui/react-use-callback-ref': 1.1.1(@types/react@18.3.20)(react@18.3.1)
-      react: 18.3.1
-    optionalDependencies:
-      '@types/react': 18.3.20
-
-  '@radix-ui/react-use-layout-effect@1.1.1(@types/react@18.3.20)(react@18.3.1)':
-    dependencies:
-      react: 18.3.1
-    optionalDependencies:
-      '@types/react': 18.3.20
-
-  '@radix-ui/react-use-rect@1.1.1(@types/react@18.3.20)(react@18.3.1)':
-    dependencies:
-      '@radix-ui/rect': 1.1.1
-      react: 18.3.1
-    optionalDependencies:
-      '@types/react': 18.3.20
-
-  '@radix-ui/react-use-size@1.1.1(@types/react@18.3.20)(react@18.3.1)':
-    dependencies:
-      '@radix-ui/react-use-layout-effect': 1.1.1(@types/react@18.3.20)(react@18.3.1)
-      react: 18.3.1
-    optionalDependencies:
-      '@types/react': 18.3.20
-
-  '@radix-ui/react-visually-hidden@1.2.2(@types/react-dom@18.3.7(@types/react@18.3.20))(@types/react@18.3.20)(react-dom@18.3.1(react@18.3.1))(react@18.3.1)':
-    dependencies:
-      '@radix-ui/react-primitive': 2.1.2(@types/react-dom@18.3.7(@types/react@18.3.20))(@types/react@18.3.20)(react-dom@18.3.1(react@18.3.1))(react@18.3.1)
-      react: 18.3.1
-      react-dom: 18.3.1(react@18.3.1)
-    optionalDependencies:
-      '@types/react': 18.3.20
-      '@types/react-dom': 18.3.7(@types/react@18.3.20)
-
-  '@radix-ui/rect@1.1.1': {}
-
-  '@rollup/rollup-android-arm-eabi@4.40.1':
-    optional: true
-
-  '@rollup/rollup-android-arm64@4.40.1':
-    optional: true
-
-  '@rollup/rollup-darwin-arm64@4.40.1':
-    optional: true
-
-  '@rollup/rollup-darwin-x64@4.40.1':
-    optional: true
-
-  '@rollup/rollup-freebsd-arm64@4.40.1':
-    optional: true
-
-  '@rollup/rollup-freebsd-x64@4.40.1':
-    optional: true
-
-  '@rollup/rollup-linux-arm-gnueabihf@4.40.1':
-    optional: true
-
-  '@rollup/rollup-linux-arm-musleabihf@4.40.1':
-    optional: true
-
-  '@rollup/rollup-linux-arm64-gnu@4.40.1':
-    optional: true
-
-  '@rollup/rollup-linux-arm64-musl@4.40.1':
-    optional: true
-
-  '@rollup/rollup-linux-loongarch64-gnu@4.40.1':
-    optional: true
-
-  '@rollup/rollup-linux-powerpc64le-gnu@4.40.1':
-    optional: true
-
-  '@rollup/rollup-linux-riscv64-gnu@4.40.1':
-    optional: true
-
-  '@rollup/rollup-linux-riscv64-musl@4.40.1':
-    optional: true
-
-  '@rollup/rollup-linux-s390x-gnu@4.40.1':
-    optional: true
-
-  '@rollup/rollup-linux-x64-gnu@4.40.1':
-    optional: true
-
-  '@rollup/rollup-linux-x64-musl@4.40.1':
-    optional: true
-
-  '@rollup/rollup-win32-arm64-msvc@4.40.1':
-    optional: true
-
-  '@rollup/rollup-win32-ia32-msvc@4.40.1':
-    optional: true
-
-  '@rollup/rollup-win32-x64-msvc@4.40.1':
-    optional: true
-
-  '@tailwindcss/typography@0.5.16(tailwindcss@3.4.17)':
-    dependencies:
-      lodash.castarray: 4.4.0
-      lodash.isplainobject: 4.0.6
-      lodash.merge: 4.6.2
-      postcss-selector-parser: 6.0.10
-      tailwindcss: 3.4.17
-
-  '@types/babel__core@7.20.5':
-    dependencies:
-      '@babel/parser': 7.27.1
-      '@babel/types': 7.27.1
-      '@types/babel__generator': 7.27.0
-      '@types/babel__template': 7.4.4
-      '@types/babel__traverse': 7.20.7
-
-  '@types/babel__generator@7.27.0':
-    dependencies:
-      '@babel/types': 7.27.1
-
-  '@types/babel__template@7.4.4':
-    dependencies:
-      '@babel/parser': 7.27.1
-      '@babel/types': 7.27.1
-
-  '@types/babel__traverse@7.20.7':
-    dependencies:
-      '@babel/types': 7.27.1
-
-  '@types/d3-color@3.1.3': {}
-
-  '@types/d3-drag@3.0.7':
-    dependencies:
-      '@types/d3-selection': 3.0.11
-
-  '@types/d3-interpolate@3.0.4':
-    dependencies:
-      '@types/d3-color': 3.1.3
-
-  '@types/d3-selection@3.0.11': {}
-
-  '@types/d3-transition@3.0.9':
-    dependencies:
-      '@types/d3-selection': 3.0.11
-
-  '@types/d3-zoom@3.0.8':
-    dependencies:
-      '@types/d3-interpolate': 3.0.4
-      '@types/d3-selection': 3.0.11
-
-  '@types/estree@1.0.7': {}
-
-  '@types/json-schema@7.0.15': {}
-
-  '@types/node@22.15.3':
-    dependencies:
-      undici-types: 6.21.0
-
-  '@types/prop-types@15.7.14': {}
-
-  '@types/react-dom@18.3.7(@types/react@18.3.20)':
-    dependencies:
-      '@types/react': 18.3.20
-
-  '@types/react@18.3.20':
-    dependencies:
-      '@types/prop-types': 15.7.14
-      csstype: 3.1.3
-
-  '@types/semver@7.7.0': {}
-
-  '@typescript-eslint/eslint-plugin@6.21.0(@typescript-eslint/parser@6.21.0(eslint@8.57.1)(typescript@5.8.3))(eslint@8.57.1)(typescript@5.8.3)':
-    dependencies:
-      '@eslint-community/regexpp': 4.12.1
-      '@typescript-eslint/parser': 6.21.0(eslint@8.57.1)(typescript@5.8.3)
-      '@typescript-eslint/scope-manager': 6.21.0
-      '@typescript-eslint/type-utils': 6.21.0(eslint@8.57.1)(typescript@5.8.3)
-      '@typescript-eslint/utils': 6.21.0(eslint@8.57.1)(typescript@5.8.3)
-      '@typescript-eslint/visitor-keys': 6.21.0
-      debug: 4.4.0
-      eslint: 8.57.1
-      graphemer: 1.4.0
-      ignore: 5.3.2
-      natural-compare: 1.4.0
-      semver: 7.7.1
-      ts-api-utils: 1.4.3(typescript@5.8.3)
-    optionalDependencies:
-      typescript: 5.8.3
-    transitivePeerDependencies:
-      - supports-color
-
-  '@typescript-eslint/parser@6.21.0(eslint@8.57.1)(typescript@5.8.3)':
-    dependencies:
-      '@typescript-eslint/scope-manager': 6.21.0
-      '@typescript-eslint/types': 6.21.0
-      '@typescript-eslint/typescript-estree': 6.21.0(typescript@5.8.3)
-      '@typescript-eslint/visitor-keys': 6.21.0
-      debug: 4.4.0
-      eslint: 8.57.1
-    optionalDependencies:
-      typescript: 5.8.3
-    transitivePeerDependencies:
-      - supports-color
-
-  '@typescript-eslint/scope-manager@6.21.0':
-    dependencies:
-      '@typescript-eslint/types': 6.21.0
-      '@typescript-eslint/visitor-keys': 6.21.0
-
-  '@typescript-eslint/type-utils@6.21.0(eslint@8.57.1)(typescript@5.8.3)':
-    dependencies:
-      '@typescript-eslint/typescript-estree': 6.21.0(typescript@5.8.3)
-      '@typescript-eslint/utils': 6.21.0(eslint@8.57.1)(typescript@5.8.3)
-      debug: 4.4.0
-      eslint: 8.57.1
-      ts-api-utils: 1.4.3(typescript@5.8.3)
-    optionalDependencies:
-      typescript: 5.8.3
-    transitivePeerDependencies:
-      - supports-color
-
-  '@typescript-eslint/types@6.21.0': {}
-
-  '@typescript-eslint/typescript-estree@6.21.0(typescript@5.8.3)':
-    dependencies:
-      '@typescript-eslint/types': 6.21.0
-      '@typescript-eslint/visitor-keys': 6.21.0
-      debug: 4.4.0
-      globby: 11.1.0
-      is-glob: 4.0.3
-      minimatch: 9.0.3
-      semver: 7.7.1
-      ts-api-utils: 1.4.3(typescript@5.8.3)
-    optionalDependencies:
-      typescript: 5.8.3
-    transitivePeerDependencies:
-      - supports-color
-
-  '@typescript-eslint/utils@6.21.0(eslint@8.57.1)(typescript@5.8.3)':
-    dependencies:
-      '@eslint-community/eslint-utils': 4.6.1(eslint@8.57.1)
-      '@types/json-schema': 7.0.15
-      '@types/semver': 7.7.0
-      '@typescript-eslint/scope-manager': 6.21.0
-      '@typescript-eslint/types': 6.21.0
-      '@typescript-eslint/typescript-estree': 6.21.0(typescript@5.8.3)
-      eslint: 8.57.1
-      semver: 7.7.1
-    transitivePeerDependencies:
-      - supports-color
-      - typescript
-
-  '@typescript-eslint/visitor-keys@6.21.0':
-    dependencies:
-      '@typescript-eslint/types': 6.21.0
-      eslint-visitor-keys: 3.4.3
-
-  '@ungap/structured-clone@1.3.0': {}
-
-  '@vitejs/plugin-react@4.4.1(vite@5.4.19(@types/node@22.15.3)(lightningcss@1.29.2))':
-    dependencies:
-      '@babel/core': 7.27.1
-      '@babel/plugin-transform-react-jsx-self': 7.27.1(@babel/core@7.27.1)
-      '@babel/plugin-transform-react-jsx-source': 7.27.1(@babel/core@7.27.1)
-      '@types/babel__core': 7.20.5
-      react-refresh: 0.17.0
-      vite: 5.4.19(@types/node@22.15.3)(lightningcss@1.29.2)
-    transitivePeerDependencies:
-      - supports-color
-
-  '@xyflow/react@12.6.0(@types/react@18.3.20)(react-dom@18.3.1(react@18.3.1))(react@18.3.1)':
-    dependencies:
-      '@xyflow/system': 0.0.57
-      classcat: 5.0.5
-      react: 18.3.1
-      react-dom: 18.3.1(react@18.3.1)
-      zustand: 4.5.6(@types/react@18.3.20)(react@18.3.1)
-    transitivePeerDependencies:
-      - '@types/react'
-      - immer
-
-  '@xyflow/system@0.0.57':
-    dependencies:
-      '@types/d3-drag': 3.0.7
-      '@types/d3-selection': 3.0.11
-      '@types/d3-transition': 3.0.9
-      '@types/d3-zoom': 3.0.8
-      d3-drag: 3.0.0
-      d3-selection: 3.0.0
-      d3-zoom: 3.0.0
-
-  acorn-jsx@5.3.2(acorn@8.14.1):
-    dependencies:
-      acorn: 8.14.1
-
-  acorn@8.14.1: {}
-
-  ajv@6.12.6:
-    dependencies:
-      fast-deep-equal: 3.1.3
-      fast-json-stable-stringify: 2.1.0
-      json-schema-traverse: 0.4.1
-      uri-js: 4.4.1
-
-  ansi-regex@5.0.1: {}
-
-  ansi-regex@6.1.0: {}
-
-  ansi-styles@4.3.0:
-    dependencies:
-      color-convert: 2.0.1
-
-  ansi-styles@6.2.1: {}
-
-  any-promise@1.3.0: {}
-
-  anymatch@3.1.3:
-    dependencies:
-      normalize-path: 3.0.0
-      picomatch: 2.3.1
-
-  arg@5.0.2: {}
-
-  argparse@2.0.1: {}
-
-  aria-hidden@1.2.4:
-    dependencies:
-      tslib: 2.8.1
-
-  array-union@2.1.0: {}
-
-  autoprefixer@10.4.21(postcss@8.5.3):
-    dependencies:
-      browserslist: 4.24.4
-      caniuse-lite: 1.0.30001716
-      fraction.js: 4.3.7
-      normalize-range: 0.1.2
-      picocolors: 1.1.1
-      postcss: 8.5.3
-      postcss-value-parser: 4.2.0
-
-  balanced-match@1.0.2: {}
-
-  binary-extensions@2.3.0: {}
-
-  brace-expansion@1.1.11:
-    dependencies:
-      balanced-match: 1.0.2
-      concat-map: 0.0.1
-
-  brace-expansion@2.0.1:
-    dependencies:
-      balanced-match: 1.0.2
-
-  braces@3.0.3:
-    dependencies:
-      fill-range: 7.1.1
-
-  browserslist@4.24.4:
-    dependencies:
-      caniuse-lite: 1.0.30001716
-      electron-to-chromium: 1.5.148
-      node-releases: 2.0.19
-      update-browserslist-db: 1.1.3(browserslist@4.24.4)
-
-  callsites@3.1.0: {}
-
-  camelcase-css@2.0.1: {}
-
-  caniuse-lite@1.0.30001716: {}
-
-  chalk@4.1.2:
-    dependencies:
-      ansi-styles: 4.3.0
-      supports-color: 7.2.0
-
-  chalk@5.4.1: {}
-
-  chokidar@3.6.0:
-    dependencies:
-      anymatch: 3.1.3
-      braces: 3.0.3
-      glob-parent: 5.1.2
-      is-binary-path: 2.1.0
-      is-glob: 4.0.3
-      normalize-path: 3.0.0
-      readdirp: 3.6.0
-    optionalDependencies:
-      fsevents: 2.3.3
-
-  class-variance-authority@0.7.1:
-    dependencies:
-      clsx: 2.1.1
-
-  classcat@5.0.5: {}
-
-  clsx@2.1.1: {}
-
-  cmdk@1.1.1(@types/react-dom@18.3.7(@types/react@18.3.20))(@types/react@18.3.20)(react-dom@18.3.1(react@18.3.1))(react@18.3.1):
-    dependencies:
-      '@radix-ui/react-compose-refs': 1.1.2(@types/react@18.3.20)(react@18.3.1)
-      '@radix-ui/react-dialog': 1.1.13(@types/react-dom@18.3.7(@types/react@18.3.20))(@types/react@18.3.20)(react-dom@18.3.1(react@18.3.1))(react@18.3.1)
-      '@radix-ui/react-id': 1.1.1(@types/react@18.3.20)(react@18.3.1)
-      '@radix-ui/react-primitive': 2.1.2(@types/react-dom@18.3.7(@types/react@18.3.20))(@types/react@18.3.20)(react-dom@18.3.1(react@18.3.1))(react@18.3.1)
-      react: 18.3.1
-      react-dom: 18.3.1(react@18.3.1)
-    transitivePeerDependencies:
-      - '@types/react'
-      - '@types/react-dom'
-
-  color-convert@2.0.1:
-    dependencies:
-      color-name: 1.1.4
-
-  color-name@1.1.4: {}
-
-  commander@4.1.1: {}
-
-  concat-map@0.0.1: {}
-
-  convert-source-map@2.0.0: {}
-
-  cross-spawn@7.0.6:
-    dependencies:
-      path-key: 3.1.1
-      shebang-command: 2.0.0
-      which: 2.0.2
-
-  cssesc@3.0.0: {}
-
-  csstype@3.1.3: {}
-
-  d3-color@3.1.0: {}
-
-  d3-dispatch@3.0.1: {}
-
-  d3-drag@3.0.0:
-    dependencies:
-      d3-dispatch: 3.0.1
-      d3-selection: 3.0.0
-
-  d3-ease@3.0.1: {}
-
-  d3-interpolate@3.0.1:
-    dependencies:
-      d3-color: 3.1.0
-
-  d3-selection@3.0.0: {}
-
-  d3-timer@3.0.1: {}
-
-  d3-transition@3.0.1(d3-selection@3.0.0):
-    dependencies:
-      d3-color: 3.1.0
-      d3-dispatch: 3.0.1
-      d3-ease: 3.0.1
-      d3-interpolate: 3.0.1
-      d3-selection: 3.0.0
-      d3-timer: 3.0.1
-
-  d3-zoom@3.0.0:
-    dependencies:
-      d3-dispatch: 3.0.1
-      d3-drag: 3.0.0
-      d3-interpolate: 3.0.1
-      d3-selection: 3.0.0
-      d3-transition: 3.0.1(d3-selection@3.0.0)
-
-  debug@4.4.0:
-    dependencies:
-      ms: 2.1.3
-
-  deep-is@0.1.4: {}
-
-  detect-libc@2.0.4:
-    optional: true
-
-  detect-node-es@1.1.0: {}
-
-  didyoumean@1.2.2: {}
-
-  dir-glob@3.0.1:
-    dependencies:
-      path-type: 4.0.0
-
-  dlv@1.1.3: {}
-
-  doctrine@3.0.0:
-    dependencies:
-      esutils: 2.0.3
-
-  eastasianwidth@0.2.0: {}
-
-  electron-to-chromium@1.5.148: {}
-
-  emoji-regex@8.0.0: {}
-
-  emoji-regex@9.2.2: {}
-
-  esbuild@0.21.5:
-    optionalDependencies:
-      '@esbuild/aix-ppc64': 0.21.5
-      '@esbuild/android-arm': 0.21.5
-      '@esbuild/android-arm64': 0.21.5
-      '@esbuild/android-x64': 0.21.5
-      '@esbuild/darwin-arm64': 0.21.5
-      '@esbuild/darwin-x64': 0.21.5
-      '@esbuild/freebsd-arm64': 0.21.5
-      '@esbuild/freebsd-x64': 0.21.5
-      '@esbuild/linux-arm': 0.21.5
-      '@esbuild/linux-arm64': 0.21.5
-      '@esbuild/linux-ia32': 0.21.5
-      '@esbuild/linux-loong64': 0.21.5
-      '@esbuild/linux-mips64el': 0.21.5
-      '@esbuild/linux-ppc64': 0.21.5
-      '@esbuild/linux-riscv64': 0.21.5
-      '@esbuild/linux-s390x': 0.21.5
-      '@esbuild/linux-x64': 0.21.5
-      '@esbuild/netbsd-x64': 0.21.5
-      '@esbuild/openbsd-x64': 0.21.5
-      '@esbuild/sunos-x64': 0.21.5
-      '@esbuild/win32-arm64': 0.21.5
-      '@esbuild/win32-ia32': 0.21.5
-      '@esbuild/win32-x64': 0.21.5
-
-  escalade@3.2.0: {}
-
-  escape-string-regexp@4.0.0: {}
-
-  eslint-plugin-react-hooks@4.6.2(eslint@8.57.1):
-    dependencies:
-      eslint: 8.57.1
-
-  eslint-plugin-react-refresh@0.4.20(eslint@8.57.1):
-    dependencies:
-      eslint: 8.57.1
-
-  eslint-scope@7.2.2:
-    dependencies:
-      esrecurse: 4.3.0
-      estraverse: 5.3.0
-
-  eslint-visitor-keys@3.4.3: {}
-
-  eslint@8.57.1:
-    dependencies:
-      '@eslint-community/eslint-utils': 4.6.1(eslint@8.57.1)
-      '@eslint-community/regexpp': 4.12.1
-      '@eslint/eslintrc': 2.1.4
-      '@eslint/js': 8.57.1
-      '@humanwhocodes/config-array': 0.13.0
-      '@humanwhocodes/module-importer': 1.0.1
-      '@nodelib/fs.walk': 1.2.8
-      '@ungap/structured-clone': 1.3.0
-      ajv: 6.12.6
-      chalk: 4.1.2
-      cross-spawn: 7.0.6
-      debug: 4.4.0
-      doctrine: 3.0.0
-      escape-string-regexp: 4.0.0
-      eslint-scope: 7.2.2
-      eslint-visitor-keys: 3.4.3
-      espree: 9.6.1
-      esquery: 1.6.0
-      esutils: 2.0.3
-      fast-deep-equal: 3.1.3
-      file-entry-cache: 6.0.1
-      find-up: 5.0.0
-      glob-parent: 6.0.2
-      globals: 13.24.0
-      graphemer: 1.4.0
-      ignore: 5.3.2
-      imurmurhash: 0.1.4
-      is-glob: 4.0.3
-      is-path-inside: 3.0.3
-      js-yaml: 4.1.0
-      json-stable-stringify-without-jsonify: 1.0.1
-      levn: 0.4.1
-      lodash.merge: 4.6.2
-      minimatch: 3.1.2
-      natural-compare: 1.4.0
-      optionator: 0.9.4
-      strip-ansi: 6.0.1
-      text-table: 0.2.0
-    transitivePeerDependencies:
-      - supports-color
-
-  espree@9.6.1:
-    dependencies:
-      acorn: 8.14.1
-      acorn-jsx: 5.3.2(acorn@8.14.1)
-      eslint-visitor-keys: 3.4.3
-
-  esquery@1.6.0:
-    dependencies:
-      estraverse: 5.3.0
-
-  esrecurse@4.3.0:
-    dependencies:
-      estraverse: 5.3.0
-
-  estraverse@5.3.0: {}
-
-  esutils@2.0.3: {}
-
-  fast-deep-equal@3.1.3: {}
-
-  fast-glob@3.3.3:
-    dependencies:
-      '@nodelib/fs.stat': 2.0.5
-      '@nodelib/fs.walk': 1.2.8
-      glob-parent: 5.1.2
-      merge2: 1.4.1
-      micromatch: 4.0.8
-
-  fast-json-stable-stringify@2.1.0: {}
-
-  fast-levenshtein@2.0.6: {}
-
-  fastq@1.19.1:
-    dependencies:
-      reusify: 1.1.0
-
-  file-entry-cache@6.0.1:
-    dependencies:
-      flat-cache: 3.2.0
-
-  fill-range@7.1.1:
-    dependencies:
-      to-regex-range: 5.0.1
-
-  find-up@5.0.0:
-    dependencies:
-      locate-path: 6.0.0
-      path-exists: 4.0.0
-
-  flat-cache@3.2.0:
-    dependencies:
-      flatted: 3.3.3
-      keyv: 4.5.4
-      rimraf: 3.0.2
-
-  flatted@3.3.3: {}
-
-  foreground-child@3.3.1:
-    dependencies:
-      cross-spawn: 7.0.6
-      signal-exit: 4.1.0
-
-  fraction.js@4.3.7: {}
-
-  fs.realpath@1.0.0: {}
-
-  fsevents@2.3.3:
-    optional: true
-
-  function-bind@1.1.2: {}
-
-  gensync@1.0.0-beta.2: {}
-
-  get-nonce@1.0.1: {}
-
-  glob-parent@5.1.2:
-    dependencies:
-      is-glob: 4.0.3
-
-  glob-parent@6.0.2:
-    dependencies:
-      is-glob: 4.0.3
-
-  glob@10.4.5:
-    dependencies:
-      foreground-child: 3.3.1
-      jackspeak: 3.4.3
-      minimatch: 9.0.5
-      minipass: 7.1.2
-      package-json-from-dist: 1.0.1
-      path-scurry: 1.11.1
-
-  glob@7.2.3:
-    dependencies:
-      fs.realpath: 1.0.0
-      inflight: 1.0.6
-      inherits: 2.0.4
-      minimatch: 3.1.2
-      once: 1.4.0
-      path-is-absolute: 1.0.1
-
-  globals@11.12.0: {}
-
-  globals@13.24.0:
-    dependencies:
-      type-fest: 0.20.2
-
-  globby@11.1.0:
-    dependencies:
-      array-union: 2.1.0
-      dir-glob: 3.0.1
-      fast-glob: 3.3.3
-      ignore: 5.3.2
-      merge2: 1.4.1
-      slash: 3.0.0
-
-  graphemer@1.4.0: {}
-
-  has-flag@4.0.0: {}
-
-  hasown@2.0.2:
-    dependencies:
-      function-bind: 1.1.2
-
-  ignore@5.3.2: {}
-
-  import-fresh@3.3.1:
-    dependencies:
-      parent-module: 1.0.1
-      resolve-from: 4.0.0
-
-  imurmurhash@0.1.4: {}
-
-  inflight@1.0.6:
-    dependencies:
-      once: 1.4.0
-      wrappy: 1.0.2
-
-  inherits@2.0.4: {}
-
-  is-binary-path@2.1.0:
-    dependencies:
-      binary-extensions: 2.3.0
-
-  is-core-module@2.16.1:
-    dependencies:
-      hasown: 2.0.2
-
-  is-extglob@2.1.1: {}
-
-  is-fullwidth-code-point@3.0.0: {}
-
-  is-glob@4.0.3:
-    dependencies:
-      is-extglob: 2.1.1
-
-  is-number@7.0.0: {}
-
-  is-path-inside@3.0.3: {}
-
-  isexe@2.0.0: {}
-
-  jackspeak@3.4.3:
-    dependencies:
-      '@isaacs/cliui': 8.0.2
-    optionalDependencies:
-      '@pkgjs/parseargs': 0.11.0
-
-  jiti@1.21.7: {}
-
-  js-tokens@4.0.0: {}
-
-  js-yaml@4.1.0:
-    dependencies:
-      argparse: 2.0.1
-
-  jsesc@3.1.0: {}
-
-  json-buffer@3.0.1: {}
-
-  json-schema-traverse@0.4.1: {}
-
-  json-stable-stringify-without-jsonify@1.0.1: {}
-
-  json5@2.2.3: {}
-
-  keyv@4.5.4:
-    dependencies:
-      json-buffer: 3.0.1
-
-  levn@0.4.1:
-    dependencies:
-      prelude-ls: 1.2.1
-      type-check: 0.4.0
-
-  lightningcss-darwin-arm64@1.29.2:
-    optional: true
-
-  lightningcss-darwin-x64@1.29.2:
-    optional: true
-
-  lightningcss-freebsd-x64@1.29.2:
-    optional: true
-
-  lightningcss-linux-arm-gnueabihf@1.29.2:
-    optional: true
-
-  lightningcss-linux-arm64-gnu@1.29.2:
-    optional: true
-
-  lightningcss-linux-arm64-musl@1.29.2:
-    optional: true
-
-  lightningcss-linux-x64-gnu@1.29.2:
-    optional: true
-
-  lightningcss-linux-x64-musl@1.29.2:
-    optional: true
-
-  lightningcss-win32-arm64-msvc@1.29.2:
-    optional: true
-
-  lightningcss-win32-x64-msvc@1.29.2:
-    optional: true
-
-  lightningcss@1.29.2:
-    dependencies:
-      detect-libc: 2.0.4
-    optionalDependencies:
-      lightningcss-darwin-arm64: 1.29.2
-      lightningcss-darwin-x64: 1.29.2
-      lightningcss-freebsd-x64: 1.29.2
-      lightningcss-linux-arm-gnueabihf: 1.29.2
-      lightningcss-linux-arm64-gnu: 1.29.2
-      lightningcss-linux-arm64-musl: 1.29.2
-      lightningcss-linux-x64-gnu: 1.29.2
-      lightningcss-linux-x64-musl: 1.29.2
-      lightningcss-win32-arm64-msvc: 1.29.2
-      lightningcss-win32-x64-msvc: 1.29.2
-    optional: true
-
-  lilconfig@3.1.3: {}
-
-  lines-and-columns@1.2.4: {}
-
-  locate-path@6.0.0:
-    dependencies:
-      p-locate: 5.0.0
-
-  lodash.castarray@4.4.0: {}
-
-  lodash.isplainobject@4.0.6: {}
-
-  lodash.merge@4.6.2: {}
-
-  loose-envify@1.4.0:
-    dependencies:
-      js-tokens: 4.0.0
-
-  lru-cache@10.4.3: {}
-
-  lru-cache@5.1.1:
-    dependencies:
-      yallist: 3.1.1
-
-  lucide-react@0.507.0(react@18.3.1):
-    dependencies:
-      react: 18.3.1
-
-  merge2@1.4.1: {}
-
-  micromatch@4.0.8:
-    dependencies:
-      braces: 3.0.3
-      picomatch: 2.3.1
-
-  minimatch@3.1.2:
-    dependencies:
-      brace-expansion: 1.1.11
-
-  minimatch@9.0.3:
-    dependencies:
-      brace-expansion: 2.0.1
-
-  minimatch@9.0.5:
-    dependencies:
-      brace-expansion: 2.0.1
-
-  minipass@7.1.2: {}
-
-  ms@2.1.3: {}
-
-  mz@2.7.0:
-    dependencies:
-      any-promise: 1.3.0
-      object-assign: 4.1.1
-      thenify-all: 1.6.0
-
-  nanoid@3.3.11: {}
-
-  natural-compare@1.4.0: {}
-
-  next-themes@0.4.6(react-dom@18.3.1(react@18.3.1))(react@18.3.1):
-    dependencies:
-      react: 18.3.1
-      react-dom: 18.3.1(react@18.3.1)
-
-  node-releases@2.0.19: {}
-
-  normalize-path@3.0.0: {}
-
-  normalize-range@0.1.2: {}
-
-  object-assign@4.1.1: {}
-
-  object-hash@3.0.0: {}
-
-  once@1.4.0:
-    dependencies:
-      wrappy: 1.0.2
-
-  optionator@0.9.4:
-    dependencies:
-      deep-is: 0.1.4
-      fast-levenshtein: 2.0.6
-      levn: 0.4.1
-      prelude-ls: 1.2.1
-      type-check: 0.4.0
-      word-wrap: 1.2.5
-
-  p-limit@3.1.0:
-    dependencies:
-      yocto-queue: 0.1.0
-
-  p-locate@5.0.0:
-    dependencies:
-      p-limit: 3.1.0
-
-  package-json-from-dist@1.0.1: {}
-
-  parent-module@1.0.1:
-    dependencies:
-      callsites: 3.1.0
-
-  path-exists@4.0.0: {}
-
-  path-is-absolute@1.0.1: {}
-
-  path-key@3.1.1: {}
-
-  path-parse@1.0.7: {}
-
-  path-scurry@1.11.1:
-    dependencies:
-      lru-cache: 10.4.3
-      minipass: 7.1.2
-
-  path-type@4.0.0: {}
-
-  picocolors@1.1.1: {}
-
-  picomatch@2.3.1: {}
-
-  pify@2.3.0: {}
-
-  pirates@4.0.7: {}
-
-  postcss-import@15.1.0(postcss@8.5.3):
-    dependencies:
-      postcss: 8.5.3
-      postcss-value-parser: 4.2.0
-      read-cache: 1.0.0
-      resolve: 1.22.10
-
-  postcss-js@4.0.1(postcss@8.5.3):
-    dependencies:
-      camelcase-css: 2.0.1
-      postcss: 8.5.3
-
-  postcss-load-config@4.0.2(postcss@8.5.3):
-    dependencies:
-      lilconfig: 3.1.3
-      yaml: 2.7.1
-    optionalDependencies:
-      postcss: 8.5.3
-
-  postcss-nested@6.2.0(postcss@8.5.3):
-    dependencies:
-      postcss: 8.5.3
-      postcss-selector-parser: 6.1.2
-
-  postcss-selector-parser@6.0.10:
-    dependencies:
-      cssesc: 3.0.0
-      util-deprecate: 1.0.2
-
-  postcss-selector-parser@6.1.2:
-    dependencies:
-      cssesc: 3.0.0
-      util-deprecate: 1.0.2
-
-  postcss-value-parser@4.2.0: {}
-
-  postcss@8.5.3:
-    dependencies:
-      nanoid: 3.3.11
-      picocolors: 1.1.1
-      source-map-js: 1.2.1
-
-  prelude-ls@1.2.1: {}
-
-  punycode@2.3.1: {}
-
-  queue-microtask@1.2.3: {}
-
-  react-dom@18.3.1(react@18.3.1):
-    dependencies:
-      loose-envify: 1.4.0
-      react: 18.3.1
-      scheduler: 0.23.2
-
-  react-refresh@0.17.0: {}
-
-  react-remove-scroll-bar@2.3.8(@types/react@18.3.20)(react@18.3.1):
-    dependencies:
-      react: 18.3.1
-      react-style-singleton: 2.2.3(@types/react@18.3.20)(react@18.3.1)
-      tslib: 2.8.1
-    optionalDependencies:
-      '@types/react': 18.3.20
-
-  react-remove-scroll@2.6.3(@types/react@18.3.20)(react@18.3.1):
-    dependencies:
-      react: 18.3.1
-      react-remove-scroll-bar: 2.3.8(@types/react@18.3.20)(react@18.3.1)
-      react-style-singleton: 2.2.3(@types/react@18.3.20)(react@18.3.1)
-      tslib: 2.8.1
-      use-callback-ref: 1.3.3(@types/react@18.3.20)(react@18.3.1)
-      use-sidecar: 1.1.3(@types/react@18.3.20)(react@18.3.1)
-    optionalDependencies:
-      '@types/react': 18.3.20
-
-  react-resizable-panels@3.0.1(react-dom@18.3.1(react@18.3.1))(react@18.3.1):
-    dependencies:
-      react: 18.3.1
-      react-dom: 18.3.1(react@18.3.1)
-
-  react-style-singleton@2.2.3(@types/react@18.3.20)(react@18.3.1):
-    dependencies:
-      get-nonce: 1.0.1
-      react: 18.3.1
-      tslib: 2.8.1
-    optionalDependencies:
-      '@types/react': 18.3.20
-
-  react@18.3.1:
-    dependencies:
-      loose-envify: 1.4.0
-
-  read-cache@1.0.0:
-    dependencies:
-      pify: 2.3.0
-
-  readdirp@3.6.0:
-    dependencies:
-      picomatch: 2.3.1
-
-  resolve-from@4.0.0: {}
-
-  resolve@1.22.10:
-    dependencies:
-      is-core-module: 2.16.1
-      path-parse: 1.0.7
-      supports-preserve-symlinks-flag: 1.0.0
-
-  reusify@1.1.0: {}
-
-  rimraf@3.0.2:
-    dependencies:
-      glob: 7.2.3
-
-  rollup@4.40.1:
-    dependencies:
-      '@types/estree': 1.0.7
-    optionalDependencies:
-      '@rollup/rollup-android-arm-eabi': 4.40.1
-      '@rollup/rollup-android-arm64': 4.40.1
-      '@rollup/rollup-darwin-arm64': 4.40.1
-      '@rollup/rollup-darwin-x64': 4.40.1
-      '@rollup/rollup-freebsd-arm64': 4.40.1
-      '@rollup/rollup-freebsd-x64': 4.40.1
-      '@rollup/rollup-linux-arm-gnueabihf': 4.40.1
-      '@rollup/rollup-linux-arm-musleabihf': 4.40.1
-      '@rollup/rollup-linux-arm64-gnu': 4.40.1
-      '@rollup/rollup-linux-arm64-musl': 4.40.1
-      '@rollup/rollup-linux-loongarch64-gnu': 4.40.1
-      '@rollup/rollup-linux-powerpc64le-gnu': 4.40.1
-      '@rollup/rollup-linux-riscv64-gnu': 4.40.1
-      '@rollup/rollup-linux-riscv64-musl': 4.40.1
-      '@rollup/rollup-linux-s390x-gnu': 4.40.1
-      '@rollup/rollup-linux-x64-gnu': 4.40.1
-      '@rollup/rollup-linux-x64-musl': 4.40.1
-      '@rollup/rollup-win32-arm64-msvc': 4.40.1
-      '@rollup/rollup-win32-ia32-msvc': 4.40.1
-      '@rollup/rollup-win32-x64-msvc': 4.40.1
-      fsevents: 2.3.3
-
-  run-parallel@1.2.0:
-    dependencies:
-      queue-microtask: 1.2.3
-
-  scheduler@0.23.2:
-    dependencies:
-      loose-envify: 1.4.0
-
-  semver@6.3.1: {}
-
-  semver@7.7.1: {}
-
-  shadcn-ui@0.9.5:
-    dependencies:
-      chalk: 5.4.1
-
-  shebang-command@2.0.0:
-    dependencies:
-      shebang-regex: 3.0.0
-
-  shebang-regex@3.0.0: {}
-
-  signal-exit@4.1.0: {}
-
-  slash@3.0.0: {}
-
-  source-map-js@1.2.1: {}
-
-  string-width@4.2.3:
-    dependencies:
-      emoji-regex: 8.0.0
-      is-fullwidth-code-point: 3.0.0
-      strip-ansi: 6.0.1
-
-  string-width@5.1.2:
-    dependencies:
-      eastasianwidth: 0.2.0
-      emoji-regex: 9.2.2
-      strip-ansi: 7.1.0
-
-  strip-ansi@6.0.1:
-    dependencies:
-      ansi-regex: 5.0.1
-
-  strip-ansi@7.1.0:
-    dependencies:
-      ansi-regex: 6.1.0
-
-  strip-json-comments@3.1.1: {}
-
-  sucrase@3.35.0:
-    dependencies:
-      '@jridgewell/gen-mapping': 0.3.8
-      commander: 4.1.1
-      glob: 10.4.5
-      lines-and-columns: 1.2.4
-      mz: 2.7.0
-      pirates: 4.0.7
-      ts-interface-checker: 0.1.13
-
-  supports-color@7.2.0:
-    dependencies:
-      has-flag: 4.0.0
-
-  supports-preserve-symlinks-flag@1.0.0: {}
-
-  tailwind-merge@3.2.0: {}
-
-  tailwindcss-animate@1.0.7(tailwindcss@3.4.17):
-    dependencies:
-      tailwindcss: 3.4.17
-
-  tailwindcss@3.4.17:
-    dependencies:
-      '@alloc/quick-lru': 5.2.0
-      arg: 5.0.2
-      chokidar: 3.6.0
-      didyoumean: 1.2.2
-      dlv: 1.1.3
-      fast-glob: 3.3.3
-      glob-parent: 6.0.2
-      is-glob: 4.0.3
-      jiti: 1.21.7
-      lilconfig: 3.1.3
-      micromatch: 4.0.8
-      normalize-path: 3.0.0
-      object-hash: 3.0.0
-      picocolors: 1.1.1
-      postcss: 8.5.3
-      postcss-import: 15.1.0(postcss@8.5.3)
-      postcss-js: 4.0.1(postcss@8.5.3)
-      postcss-load-config: 4.0.2(postcss@8.5.3)
-      postcss-nested: 6.2.0(postcss@8.5.3)
-      postcss-selector-parser: 6.1.2
-      resolve: 1.22.10
-      sucrase: 3.35.0
-    transitivePeerDependencies:
-      - ts-node
-
-  text-table@0.2.0: {}
-
-  thenify-all@1.6.0:
-    dependencies:
-      thenify: 3.3.1
-
-  thenify@3.3.1:
-    dependencies:
-      any-promise: 1.3.0
-
-  to-regex-range@5.0.1:
-    dependencies:
-      is-number: 7.0.0
-
-  ts-api-utils@1.4.3(typescript@5.8.3):
-    dependencies:
-      typescript: 5.8.3
-
-  ts-interface-checker@0.1.13: {}
-
-  tslib@2.8.1: {}
-
-  type-check@0.4.0:
-    dependencies:
-      prelude-ls: 1.2.1
-
-  type-fest@0.20.2: {}
-
-  typescript@5.8.3: {}
-
-  undici-types@6.21.0: {}
-
-  update-browserslist-db@1.1.3(browserslist@4.24.4):
-    dependencies:
-      browserslist: 4.24.4
-      escalade: 3.2.0
-      picocolors: 1.1.1
-
-  uri-js@4.4.1:
-    dependencies:
-      punycode: 2.3.1
-
-  use-callback-ref@1.3.3(@types/react@18.3.20)(react@18.3.1):
-    dependencies:
-      react: 18.3.1
-      tslib: 2.8.1
-    optionalDependencies:
-      '@types/react': 18.3.20
-
-  use-sidecar@1.1.3(@types/react@18.3.20)(react@18.3.1):
-    dependencies:
-      detect-node-es: 1.1.0
-      react: 18.3.1
-      tslib: 2.8.1
-    optionalDependencies:
-      '@types/react': 18.3.20
-
-  use-sync-external-store@1.5.0(react@18.3.1):
-    dependencies:
-      react: 18.3.1
-
-  util-deprecate@1.0.2: {}
-
-  vite@5.4.19(@types/node@22.15.3)(lightningcss@1.29.2):
-    dependencies:
-      esbuild: 0.21.5
-      postcss: 8.5.3
-      rollup: 4.40.1
-    optionalDependencies:
-      '@types/node': 22.15.3
-      fsevents: 2.3.3
-      lightningcss: 1.29.2
-
-  which@2.0.2:
-    dependencies:
-      isexe: 2.0.0
-
-  word-wrap@1.2.5: {}
-
-  wrap-ansi@7.0.0:
-    dependencies:
-      ansi-styles: 4.3.0
-      string-width: 4.2.3
-      strip-ansi: 6.0.1
-
-  wrap-ansi@8.1.0:
-    dependencies:
-      ansi-styles: 6.2.1
-      string-width: 5.1.2
-      strip-ansi: 7.1.0
-
-  wrappy@1.0.2: {}
-
-  yallist@3.1.1: {}
-
-  yaml@2.7.1: {}
-
-  yocto-queue@0.1.0: {}
-
-  zustand@4.5.6(@types/react@18.3.20)(react@18.3.1):
-    dependencies:
-      use-sync-external-store: 1.5.0(react@18.3.1)
-    optionalDependencies:
-      '@types/react': 18.3.20
-      react: 18.3.1
-=======
 lockfileVersion: '9.0'
 
 settings:
@@ -8130,5 +4163,4 @@
       use-sync-external-store: 1.5.0(react@18.3.1)
     optionalDependencies:
       '@types/react': 18.3.20
-      react: 18.3.1
->>>>>>> bbd07fab
+      react: 18.3.1