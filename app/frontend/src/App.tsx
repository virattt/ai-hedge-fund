<<<<<<< HEAD
import { useState } from 'react';
import { Flow } from './components/flow';
import { Layout } from './components/layout';


export default function App() {
  const [showLeftSidebar] = useState(false);
  const [showRightSidebar] = useState(false);

  return (
    <Layout
      leftSidebar={showLeftSidebar ? <div className="p-4 text-white">Left Sidebar Content</div> : undefined}
      rightSidebar={showRightSidebar ? <div className="p-4 text-white">Right Sidebar Content</div> : undefined}
    >
      <Flow />
    </Layout>
  );
}
=======
import { useState } from 'react';
import { Flow } from './components/flow';
import { Layout } from './components/layout';
import { Toaster } from './components/ui/sonner';


export default function App() {
  const [showLeftSidebar] = useState(false);
  const [showRightSidebar] = useState(false);

  return (
    <>
      <Layout
        leftSidebar={showLeftSidebar ? <div className="p-4 text-white">Left Sidebar Content</div> : undefined}
        rightSidebar={showRightSidebar ? <div className="p-4 text-white">Right Sidebar Content</div> : undefined}
      >
        <Flow />
      </Layout>
      <Toaster />
    </>
  );
}
>>>>>>> bbd07fab
<|MERGE_RESOLUTION|>--- conflicted
+++ resolved
@@ -1,23 +1,3 @@
-<<<<<<< HEAD
-import { useState } from 'react';
-import { Flow } from './components/flow';
-import { Layout } from './components/layout';
-
-
-export default function App() {
-  const [showLeftSidebar] = useState(false);
-  const [showRightSidebar] = useState(false);
-
-  return (
-    <Layout
-      leftSidebar={showLeftSidebar ? <div className="p-4 text-white">Left Sidebar Content</div> : undefined}
-      rightSidebar={showRightSidebar ? <div className="p-4 text-white">Right Sidebar Content</div> : undefined}
-    >
-      <Flow />
-    </Layout>
-  );
-}
-=======
 import { useState } from 'react';
 import { Flow } from './components/flow';
 import { Layout } from './components/layout';
@@ -39,5 +19,4 @@
       <Toaster />
     </>
   );
-}
->>>>>>> bbd07fab
+}