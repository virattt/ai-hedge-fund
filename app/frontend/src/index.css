--- conflicted
+++ resolved
@@ -1,4 +1,3 @@
-<<<<<<< HEAD
 @tailwind base;
 @tailwind components;
 @tailwind utilities;
@@ -234,242 +233,6 @@
   );
   background-size: 200% 100%;
   animation: gradientFlow 3s linear infinite;
-=======
-@tailwind base;
-@tailwind components;
-@tailwind utilities;
-
-@layer base {
-  :root {
-    --background: 0 0% 100%;
-    --foreground: 0 0% 3.9%;
-    --card: 0 0% 100%;
-    --card-foreground: 0 0% 3.9%;
-    --popover: 0 0% 100%;
-    --popover-foreground: 0 0% 3.9%;
-    --primary: 0 0% 9%;
-    --primary-foreground: 0 0% 98%;
-    --secondary: 0 0% 96.1%;
-    --secondary-foreground: 0 0% 9%;
-    --muted: 0 0% 96.1%;
-    --muted-foreground: 0 0% 45.1%;
-    --accent: 0 0% 96.1%;
-    --accent-foreground: 0 0% 9%;
-    --destructive: 0 84.2% 60.2%;
-    --destructive-foreground: 0 0% 98%;
-    --border: 0 0% 89.8%;
-    --input: 0 0% 89.8%;
-    --ring: 0 0% 3.9%;
-    --radius: 0.5rem;
-    --sidebar-background: 0 0% 98%;
-    
-    /* Ramp Grey Colors */
-    --ramp-grey-100: #f5f5f5;
-    --ramp-grey-200: #e6e6e6;
-    --ramp-grey-300: #d9d9d9;
-    --ramp-grey-400: #b3b3b3;
-    --ramp-grey-500: #757575;
-    --ramp-grey-600: #444444;
-    --ramp-grey-700: #383838;
-    --ramp-grey-800: #2c2c2c;
-    --ramp-grey-900: #1e1e1e;
-    --ramp-grey-1000: #111111;
-
-    font-family: Inter, system-ui, Avenir, Helvetica, Arial, sans-serif;
-    line-height: 1.5;
-    font-weight: 400;
-    --chart-1: 12 76% 61%;
-    --chart-2: 173 58% 39%;
-    --chart-3: 197 37% 24%;
-    --chart-4: 43 74% 66%;
-    --chart-5: 27 87% 67%;
-    --sidebar-foreground: 240 5.3% 26.1%;
-    --sidebar-primary: 240 5.9% 10%;
-    --sidebar-primary-foreground: 0 0% 98%;
-    --sidebar-accent: 240 4.8% 95.9%;
-    --sidebar-accent-foreground: 240 5.9% 10%;
-    --sidebar-border: 220 13% 91%;
-    --sidebar-ring: 217.2 91.2% 59.8%;
-  }
-
-  .dark {
-    --background: 0 0% 3.9%;
-    --foreground: 0 0% 98%;
-    --card: 0 0% 3.9%;
-    --card-foreground: 0 0% 98%;
-    --popover: 0 0% 3.9%;
-    --popover-foreground: 0 0% 98%;
-    --primary: 0 0% 98%;
-    --primary-foreground: 0 0% 9%;
-    --secondary: 0 0% 14.9%;
-    --secondary-foreground: 0 0% 98%;
-    --muted: 0 0% 14.9%;
-    --muted-foreground: 0 0% 63.9%;
-    --accent: 0 0% 14.9%;
-    --accent-foreground: 0 0% 98%;
-    --destructive: 0 62.8% 30.6%;
-    --destructive-foreground: 0 0% 98%;
-    --border: 0 0% 14.9%;
-    --input: 0 0% 14.9%;
-    --ring: 0 0% 83.1%;
-    --sidebar-background: 240 5.9% 10%;
-    --chart-1: 220 70% 50%;
-    --chart-2: 160 60% 45%;
-    --chart-3: 30 80% 55%;
-    --chart-4: 280 65% 60%;
-    --chart-5: 340 75% 55%;
-    --sidebar-foreground: 240 4.8% 95.9%;
-    --sidebar-primary: 224.3 76.3% 48%;
-    --sidebar-primary-foreground: 0 0% 100%;
-    --sidebar-accent: 240 3.7% 15.9%;
-    --sidebar-accent-foreground: 240 4.8% 95.9%;
-    --sidebar-border: 240 3.7% 15.9%;
-    --sidebar-ring: 217.2 91.2% 59.8%;
-  }
-}
-
-@layer base {
-  * {
-    @apply border-border;
-  }
-
-  body {
-    @apply bg-background text-foreground;
-  }
-
-  html,
-  body,
-  #root {
-    height: 100%;
-    margin: 0;
-  }
-
-  @font-face {
-    font-family: "geist";
-    font-style: normal;
-    font-weight: 100 900;
-    src: url(/fonts/geist.woff2) format("woff2");
-  }
-
-  @font-face {
-    font-family: "geist-mono";
-    font-style: normal;
-    font-weight: 100 900;
-    src: url(/fonts/geist-mono.woff2) format("woff2");
-  }
-}
-
-.skeleton {
-  * {
-    pointer-events: none !important;
-  }
-
-  *[class^="text-"] {
-    color: transparent;
-    @apply rounded-md bg-foreground/20 select-none animate-pulse;
-  }
-
-  .skeleton-bg {
-    @apply bg-foreground/10;
-  }
-
-  .skeleton-div {
-    @apply bg-foreground/20 animate-pulse;
-  }
-}
-
-.ProseMirror {
-  outline: none;
-}
-
-.cm-editor,
-.cm-gutters {
-  @apply bg-background dark:bg-zinc-800 outline-none selection:bg-zinc-900 !important;
-}
-
-.ͼo.cm-focused>.cm-scroller>.cm-selectionLayer .cm-selectionBackground,
-.ͼo.cm-selectionBackground,
-.ͼo.cm-content::selection {
-  @apply bg-zinc-200 dark:bg-zinc-900 !important;
-}
-
-.cm-activeLine,
-.cm-activeLineGutter {
-  @apply bg-transparent !important;
-}
-
-.cm-activeLine {
-  @apply rounded-r-sm !important;
-}
-
-.cm-lineNumbers {
-  @apply min-w-7;
-}
-
-.cm-foldGutter {
-  @apply min-w-3;
-}
-
-.cm-lineNumbers .cm-activeLineGutter {
-  @apply rounded-l-sm !important;
-}
-
-.suggestion-highlight {
-  @apply bg-blue-200 hover:bg-blue-300 dark:hover:bg-blue-400/50 dark:text-blue-50 dark:bg-blue-500/40;
-}
-
-/* Animated border for in-progress agent nodes */
-.node-in-progress {
-  position: relative;
-  border: none !important;
-}
-
-.animated-border-container {
-  position: absolute;
-  top: -1px;
-  left: -1px;
-  right: -1px;
-  bottom: -1px;
-  border-radius: 0.5rem;
-  overflow: hidden;
-  z-index: 0;
-  pointer-events: none;
-}
-
-.animated-border-container::after {
-  content: "";
-  position: absolute;
-  inset: 0;
-  border-radius: 0.5rem;
-  background: linear-gradient(90deg, 
-    #2383F4, #5e61e7, #8F00FF, #7831d4, #2383F4
-  );
-  background-size: 200% 100%;
-  animation: gradientFlow 3s linear infinite;
-  -webkit-mask: 
-    linear-gradient(#fff 0 0) content-box, 
-    linear-gradient(#fff 0 0);
-  -webkit-mask-composite: xor;
-  mask-composite: exclude;
-  padding: 3px;
-}
-
-@keyframes gradientFlow {
-  0% {
-    background-position: 0% 0%;
-  }
-  100% {
-    background-position: 200% 0%;
-  }
-}
-
-/* Gradient animation for in-progress elements */
-.gradient-animation {
-  background: linear-gradient(90deg, 
-    #2383F4, #5e61e7, #8F00FF, #7831d4, #2383F4
-  );
-  background-size: 200% 100%;
-  animation: gradientFlow 3s linear infinite;
 }
 
 /* Remove white lines between ReactFlow Controls buttons */
@@ -479,5 +242,4 @@
 
 .react-flow__controls .react-flow__controls-button + .react-flow__controls-button {
   border-left: none !important;
->>>>>>> bbd07fab
 }