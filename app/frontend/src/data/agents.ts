<<<<<<< HEAD
export interface AgentItem {
  key: string;
  display_name: string;
  description?: string;
  order: number;
}

export const agents: AgentItem[] = [
  {
    "key": "aswath_damodaran",
    "display_name": "Aswath Damodaran",
    "description": "The Dean of Valuation",
    "order": 0
  },
  {
    "key": "ben_graham",
    "display_name": "Ben Graham",
    "description": "The Father of Value Investing",
    "order": 1
  },
  {
    "key": "bill_ackman",
    "display_name": "Bill Ackman",
    "description": "The Activist Investor",
    "order": 2
  },
  {
    "key": "cathie_wood",
    "display_name": "Cathie Wood",
    "description": "The Queen of Growth Investing",
    "order": 3
  },
  {
    "key": "charlie_munger",
    "display_name": "Charlie Munger",
    "description": "The Rational Thinker",
    "order": 4
  },
  {
    "key": "michael_burry",
    "display_name": "Michael Burry",
    "description": "The Big Short Contrarian",
    "order": 5
  },
  {
    "key": "peter_lynch",
    "display_name": "Peter Lynch",
    "description": "The 10-Bagger Investor",
    "order": 6
  },
  {
    "key": "phil_fisher",
    "display_name": "Phil Fisher",
    "description": "The Scuttlebutt Investor",
    "order": 7
  },
  {
    "key": "stanley_druckenmiller",
    "display_name": "Stanley Druckenmiller",
    "description": "The Macro Investor",
    "order": 8
  },
  {
    "key": "warren_buffett",
    "display_name": "Warren Buffett",
    "description": "The Oracle of Omaha",
    "order": 9
  },
  {
    "key": "technical_analyst",
    "display_name": "Technical Analyst",
    "description": "Chart Pattern Specialist",
    "order": 10
  },
  {
    "key": "fundamentals_analyst",
    "display_name": "Fundamentals Analyst",
    "description": "Financial Statement Specialist",
    "order": 11
  },
  {
    "key": "sentiment_analyst",
    "display_name": "Sentiment Analyst",
    "description": "Market Sentiment Specialist",
    "order": 12
  },
  {
    "key": "valuation_analyst",
    "display_name": "Valuation Analyst",
    "description": "Company Valuation Specialist",
    "order": 13
  }
];

// Get agent by key
export function getAgentByKey(key: string): AgentItem | undefined {
  return agents.find(agent => agent.key === key);
}

// Get default agent to use
export const defaultAgent = agents.find(agent => agent.key === "warren_buffett") || null; 
=======
import { api } from '@/services/api';

export interface Agent {
  key: string;
  display_name: string;
  description: string;
  order: number;
}

// In-memory cache for agents to avoid repeated API calls
let agents: Agent[] | null = null;

/**
 * Get the list of agents from the backend API
 * Uses caching to avoid repeated API calls
 */
export const getAgents = async (): Promise<Agent[]> => {
  if (agents) {
    return agents;
  }
  
  try {
    agents = await api.getAgents();
    return agents;
  } catch (error) {
    console.error('Failed to fetch agents:', error);
    throw error; // Let the calling component handle the error
  }
};
>>>>>>> bbd07fab
<|MERGE_RESOLUTION|>--- conflicted
+++ resolved
@@ -1,133 +1,29 @@
-<<<<<<< HEAD
-export interface AgentItem {
-  key: string;
-  display_name: string;
-  description?: string;
-  order: number;
-}
-
-export const agents: AgentItem[] = [
-  {
-    "key": "aswath_damodaran",
-    "display_name": "Aswath Damodaran",
-    "description": "The Dean of Valuation",
-    "order": 0
-  },
-  {
-    "key": "ben_graham",
-    "display_name": "Ben Graham",
-    "description": "The Father of Value Investing",
-    "order": 1
-  },
-  {
-    "key": "bill_ackman",
-    "display_name": "Bill Ackman",
-    "description": "The Activist Investor",
-    "order": 2
-  },
-  {
-    "key": "cathie_wood",
-    "display_name": "Cathie Wood",
-    "description": "The Queen of Growth Investing",
-    "order": 3
-  },
-  {
-    "key": "charlie_munger",
-    "display_name": "Charlie Munger",
-    "description": "The Rational Thinker",
-    "order": 4
-  },
-  {
-    "key": "michael_burry",
-    "display_name": "Michael Burry",
-    "description": "The Big Short Contrarian",
-    "order": 5
-  },
-  {
-    "key": "peter_lynch",
-    "display_name": "Peter Lynch",
-    "description": "The 10-Bagger Investor",
-    "order": 6
-  },
-  {
-    "key": "phil_fisher",
-    "display_name": "Phil Fisher",
-    "description": "The Scuttlebutt Investor",
-    "order": 7
-  },
-  {
-    "key": "stanley_druckenmiller",
-    "display_name": "Stanley Druckenmiller",
-    "description": "The Macro Investor",
-    "order": 8
-  },
-  {
-    "key": "warren_buffett",
-    "display_name": "Warren Buffett",
-    "description": "The Oracle of Omaha",
-    "order": 9
-  },
-  {
-    "key": "technical_analyst",
-    "display_name": "Technical Analyst",
-    "description": "Chart Pattern Specialist",
-    "order": 10
-  },
-  {
-    "key": "fundamentals_analyst",
-    "display_name": "Fundamentals Analyst",
-    "description": "Financial Statement Specialist",
-    "order": 11
-  },
-  {
-    "key": "sentiment_analyst",
-    "display_name": "Sentiment Analyst",
-    "description": "Market Sentiment Specialist",
-    "order": 12
-  },
-  {
-    "key": "valuation_analyst",
-    "display_name": "Valuation Analyst",
-    "description": "Company Valuation Specialist",
-    "order": 13
-  }
-];
-
-// Get agent by key
-export function getAgentByKey(key: string): AgentItem | undefined {
-  return agents.find(agent => agent.key === key);
-}
-
-// Get default agent to use
-export const defaultAgent = agents.find(agent => agent.key === "warren_buffett") || null; 
-=======
-import { api } from '@/services/api';
-
-export interface Agent {
-  key: string;
-  display_name: string;
-  description: string;
-  order: number;
-}
-
-// In-memory cache for agents to avoid repeated API calls
-let agents: Agent[] | null = null;
-
-/**
- * Get the list of agents from the backend API
- * Uses caching to avoid repeated API calls
- */
-export const getAgents = async (): Promise<Agent[]> => {
-  if (agents) {
-    return agents;
-  }
-  
-  try {
-    agents = await api.getAgents();
-    return agents;
-  } catch (error) {
-    console.error('Failed to fetch agents:', error);
-    throw error; // Let the calling component handle the error
-  }
-};
->>>>>>> bbd07fab
+import { api } from '@/services/api';
+
+export interface Agent {
+  key: string;
+  display_name: string;
+  description: string;
+  order: number;
+}
+
+// In-memory cache for agents to avoid repeated API calls
+let agents: Agent[] | null = null;
+
+/**
+ * Get the list of agents from the backend API
+ * Uses caching to avoid repeated API calls
+ */
+export const getAgents = async (): Promise<Agent[]> => {
+  if (agents) {
+    return agents;
+  }
+  
+  try {
+    agents = await api.getAgents();
+    return agents;
+  } catch (error) {
+    console.error('Failed to fetch agents:', error);
+    throw error; // Let the calling component handle the error
+  }
+};