
export type ModelProvider = "Anthropic" | "DeepSeek" | "Gemini" | "Groq" | "OpenAI";
export interface ModelItem {
  display_name: string;
  model_name: string;
}

<<<<<<< HEAD
export type ModelItemWithProvider = ModelItem & { provider: ModelProvider };

const models: Record<ModelProvider, ModelItem[]> = {
  "Anthropic": [
    {
      "display_name": "claude-3.5-haiku",
      "model_name": "claude-3-5-haiku-latest"
    },
    {
      "display_name": "claude-3.7-sonnet",
      "model_name": "claude-3-7-sonnet-latest"
    }
  ],
  "DeepSeek": [
    {
      "display_name": "deepseek-r1",
      "model_name": "deepseek-reasoner"
    },
    {
      "display_name": "deepseek-v3",
      "model_name": "deepseek-chat"
    }
  ],
  "Gemini": [
    {
      "display_name": "gemini-2.5-flash",
      "model_name": "gemini-2.5-flash-preview-05-20"
    },
    {
      "display_name": "gemini-2.5-pro",
      "model_name": "gemini-2.5-pro-exp-03-25"
    }
  ],
  "Groq": [
    {
      "display_name": "llama-4-scout-17b",
      "model_name": "meta-llama/llama-4-scout-17b-16e-instruct"
    },
    {
      "display_name": "llama-4-maverick-17b",
      "model_name": "meta-llama/llama-4-maverick-17b-128e-instruct"
    }
  ],
  "OpenAI": [
    {
      "display_name": "gpt-4.5",
      "model_name": "gpt-4.5-preview"
    },
    {
      "display_name": "gpt-4o",
      "model_name": "gpt-4o"
    },
    {
      "display_name": "o3",
      "model_name": "o3"
    },
    {
      "display_name": "o4-mini",
      "model_name": "o4-mini"
    }
  ]
} as const;

// Export the models with their respective providers
export const apiModels = Object.entries(models).reduce((acc, [provider, modelList]) => {
  const providerModels = modelList.map(model => ({
    ...model,
    provider: provider as ModelProvider
  }));
  return acc.concat(providerModels);
}, [] as ModelItemWithProvider[]);
=======
export const apiModels: ModelItem[] = [
  {
    "display_name": "Claude Haiku 3.5",
    "model_name": "claude-3-5-haiku-latest",
    "provider": "Anthropic"
  },
  {
    "display_name": "Claude Sonnet 4",
    "model_name": "claude-sonnet-4-20250514",
    "provider": "Anthropic"
  },
  {
    "display_name": "Claude Opus 4",
    "model_name": "claude-opus-4-20250514",
    "provider": "Anthropic"
  },
  {
    "display_name": "DeepSeek R1",
    "model_name": "deepseek-reasoner",
    "provider": "DeepSeek"
  },
  {
    "display_name": "DeepSeek V3",
    "model_name": "deepseek-chat",
    "provider": "DeepSeek"
  },
  {
    "display_name": "Gemini 2.5 Flash",
    "model_name": "gemini-2.5-flash-preview-05-20",
    "provider": "Gemini"
  },
  {
    "display_name": "Gemini 2.5 Pro",
    "model_name": "gemini-2.5-pro-exp-03-25",
    "provider": "Gemini"
  },
  {
    "display_name": "Llama 4 Scout (17b)",
    "model_name": "meta-llama/llama-4-scout-17b-16e-instruct",
    "provider": "Groq"
  },
  {
    "display_name": "Llama 4 Maverick (17b)",
    "model_name": "meta-llama/llama-4-maverick-17b-128e-instruct",
    "provider": "Groq"
  },
  {
    "display_name": "GPT 4.5",
    "model_name": "gpt-4.5-preview",
    "provider": "OpenAI"
  },
  {
    "display_name": "GPT 4o",
    "model_name": "gpt-4o",
    "provider": "OpenAI"
  },
  {
    "display_name": "o3",
    "model_name": "o3",
    "provider": "OpenAI"
  },
  {
    "display_name": "o4 Mini",
    "model_name": "o4-mini",
    "provider": "OpenAI"
  }
];
>>>>>>> db22c63f

// Find the GPT-4o model to use as default
export const defaultModel = apiModels.find(model => model.model_name === "gpt-4o") || null;<|MERGE_RESOLUTION|>--- conflicted
+++ resolved
@@ -5,57 +5,60 @@
   model_name: string;
 }
 
-<<<<<<< HEAD
 export type ModelItemWithProvider = ModelItem & { provider: ModelProvider };
 
 const models: Record<ModelProvider, ModelItem[]> = {
   "Anthropic": [
     {
-      "display_name": "claude-3.5-haiku",
+      "display_name": "Claude Haiku 3.5",
       "model_name": "claude-3-5-haiku-latest"
     },
     {
-      "display_name": "claude-3.7-sonnet",
-      "model_name": "claude-3-7-sonnet-latest"
+      "display_name": "Claude Sonnet 4",
+      "model_name": "claude-sonnet-4-20250514"
+    },
+    {
+      "display_name": "Claude Opus 4",
+      "model_name": "claude-opus-4-20250514"
     }
   ],
   "DeepSeek": [
     {
-      "display_name": "deepseek-r1",
+      "display_name": "DeepSeek R1",
       "model_name": "deepseek-reasoner"
     },
     {
-      "display_name": "deepseek-v3",
+      "display_name": "DeepSeek V3",
       "model_name": "deepseek-chat"
     }
   ],
   "Gemini": [
     {
-      "display_name": "gemini-2.5-flash",
+      "display_name": "Gemini 2.5 Flash",
       "model_name": "gemini-2.5-flash-preview-05-20"
     },
     {
-      "display_name": "gemini-2.5-pro",
+      "display_name": "Gemini 2.5 Pro",
       "model_name": "gemini-2.5-pro-exp-03-25"
     }
   ],
   "Groq": [
     {
-      "display_name": "llama-4-scout-17b",
+      "display_name": "Llama 4 Scout (17b)",
       "model_name": "meta-llama/llama-4-scout-17b-16e-instruct"
     },
     {
-      "display_name": "llama-4-maverick-17b",
+      "display_name": "Llama 4 Maverick (17b)",
       "model_name": "meta-llama/llama-4-maverick-17b-128e-instruct"
     }
   ],
   "OpenAI": [
     {
-      "display_name": "gpt-4.5",
+      "display_name": "GPT 4.5",
       "model_name": "gpt-4.5-preview"
     },
     {
-      "display_name": "gpt-4o",
+      "display_name": "GPT 4o",
       "model_name": "gpt-4o"
     },
     {
@@ -63,7 +66,7 @@
       "model_name": "o3"
     },
     {
-      "display_name": "o4-mini",
+      "display_name": "o4 Mini",
       "model_name": "o4-mini"
     }
   ]
@@ -77,75 +80,6 @@
   }));
   return acc.concat(providerModels);
 }, [] as ModelItemWithProvider[]);
-=======
-export const apiModels: ModelItem[] = [
-  {
-    "display_name": "Claude Haiku 3.5",
-    "model_name": "claude-3-5-haiku-latest",
-    "provider": "Anthropic"
-  },
-  {
-    "display_name": "Claude Sonnet 4",
-    "model_name": "claude-sonnet-4-20250514",
-    "provider": "Anthropic"
-  },
-  {
-    "display_name": "Claude Opus 4",
-    "model_name": "claude-opus-4-20250514",
-    "provider": "Anthropic"
-  },
-  {
-    "display_name": "DeepSeek R1",
-    "model_name": "deepseek-reasoner",
-    "provider": "DeepSeek"
-  },
-  {
-    "display_name": "DeepSeek V3",
-    "model_name": "deepseek-chat",
-    "provider": "DeepSeek"
-  },
-  {
-    "display_name": "Gemini 2.5 Flash",
-    "model_name": "gemini-2.5-flash-preview-05-20",
-    "provider": "Gemini"
-  },
-  {
-    "display_name": "Gemini 2.5 Pro",
-    "model_name": "gemini-2.5-pro-exp-03-25",
-    "provider": "Gemini"
-  },
-  {
-    "display_name": "Llama 4 Scout (17b)",
-    "model_name": "meta-llama/llama-4-scout-17b-16e-instruct",
-    "provider": "Groq"
-  },
-  {
-    "display_name": "Llama 4 Maverick (17b)",
-    "model_name": "meta-llama/llama-4-maverick-17b-128e-instruct",
-    "provider": "Groq"
-  },
-  {
-    "display_name": "GPT 4.5",
-    "model_name": "gpt-4.5-preview",
-    "provider": "OpenAI"
-  },
-  {
-    "display_name": "GPT 4o",
-    "model_name": "gpt-4o",
-    "provider": "OpenAI"
-  },
-  {
-    "display_name": "o3",
-    "model_name": "o3",
-    "provider": "OpenAI"
-  },
-  {
-    "display_name": "o4 Mini",
-    "model_name": "o4-mini",
-    "provider": "OpenAI"
-  }
-];
->>>>>>> db22c63f
 
 // Find the GPT-4o model to use as default
 export const defaultModel = apiModels.find(model => model.model_name === "gpt-4o") || null;