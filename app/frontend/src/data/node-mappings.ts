<<<<<<< HEAD
import { AppNode } from "@/nodes/types";
import { agents } from "./agents";

// Map of sidebar item names to node creation functions
export interface NodeTypeDefinition {
  createNode: (position: { x: number, y: number }) => AppNode;
}

// Define node creation functions for each type
const nodeTypeDefinitions: Record<string, NodeTypeDefinition> = {
  "Text Input": {
    createNode: (position: { x: number, y: number }): AppNode => ({
      id: `text-input-node`,
      type: "input-node",
      position,
      data: {
        name: "Input",
        description: "Start Node",
        status: "Idle",
      },
    }),
  },
  "Text Output": {
    createNode: (position: { x: number, y: number }): AppNode => ({
      id: `text-output-node`,
      type: "output-node",
      position,
      data: {
        name: "Output",
        description: "Output Node",
        status: "Idle",
      },
    }),
  },
  // Dynamic node creation for all agents
  ...agents.reduce((acc, agent) => {
    acc[agent.display_name] = {
      createNode: (position: { x: number, y: number }): AppNode => ({
        id: agent.key,
        type: "agent-node",
        position,
        data: {
          name: agent.display_name,
          description: agent.description || "",
          status: "Idle",
        },
      }),
    };
    return acc;
  }, {} as Record<string, NodeTypeDefinition>),
};

export function getNodeTypeDefinition(componentName: string): NodeTypeDefinition | null {
  return nodeTypeDefinitions[componentName] || null;
} 
=======
import { AppNode } from "@/nodes/types";
import { Agent, getAgents } from "./agents";

// Map of sidebar item names to node creation functions
export interface NodeTypeDefinition {
  createNode: (position: { x: number, y: number }) => AppNode;
}

// Cache for node type definitions to avoid repeated API calls
let nodeTypeDefinitionsCache: Record<string, NodeTypeDefinition> | null = null;

// Define base node creation functions (non-agent nodes)
const baseNodeTypeDefinitions: Record<string, NodeTypeDefinition> = {
  "Portfolio Manager": {
    createNode: (position: { x: number, y: number }): AppNode => ({
      id: `portfolio-manager-node`,
      type: "portfolio-manager-node",
      position,
      data: {
        name: "Portfolio Manager",
        description: "Start Node",
        status: "Idle",
      },
    }),
  },
  "JSON Output": {
    createNode: (position: { x: number, y: number }): AppNode => ({
      id: `json-output-node`,
      type: "json-output-node",
      position,
      data: {
        name: "JSON Output",
        description: "End Node",
        status: "Idle",
      },
    }),
  },
  "Investment Report": {
    createNode: (position: { x: number, y: number }): AppNode => ({
      id: `investment-report-node`,
      type: "investment-report-node",
      position,
      data: {
        name: "Investment Report",
        description: "End Node",
        status: "Idle",
      },
    }),
  },
};

/**
 * Get all node type definitions, including agents fetched from the backend
 */
const getNodeTypeDefinitions = async (): Promise<Record<string, NodeTypeDefinition>> => {
  if (nodeTypeDefinitionsCache) {
    return nodeTypeDefinitionsCache;
  }

  const agents = await getAgents();
  
  // Create agent node definitions
  const agentNodeDefinitions = agents.reduce((acc: Record<string, NodeTypeDefinition>, agent: Agent) => {
    acc[agent.display_name] = {
      createNode: (position: { x: number, y: number }): AppNode => ({
        id: agent.key,
        type: "agent-node",
        position,
        data: {
          name: agent.display_name,
          description: agent.description || "",
          status: "Idle",
        },
      }),
    };
    return acc;
  }, {});

  // Combine base and agent definitions
  nodeTypeDefinitionsCache = {
    ...baseNodeTypeDefinitions,
    ...agentNodeDefinitions,
  };

  return nodeTypeDefinitionsCache;
};

export async function getNodeTypeDefinition(componentName: string): Promise<NodeTypeDefinition | null> {
  const nodeTypeDefinitions = await getNodeTypeDefinitions();
  return nodeTypeDefinitions[componentName] || null;
}

// Get the node ID that would be generated for a component
export async function getNodeIdForComponent(componentName: string): Promise<string | null> {
  const nodeTypeDefinition = await getNodeTypeDefinition(componentName);
  if (!nodeTypeDefinition) {
    return null;
  }
  
  // Extract ID by creating a temporary node (position doesn't matter for ID extraction)
  const tempNode = nodeTypeDefinition.createNode({ x: 0, y: 0 });
  return tempNode.id;
}

/**
 * Clear the node type definitions cache - useful for testing or when you want to force a refresh
 */
export const clearNodeTypeDefinitionsCache = () => {
  nodeTypeDefinitionsCache = null;
}; 
>>>>>>> bbd07fab
<|MERGE_RESOLUTION|>--- conflicted
+++ resolved
@@ -1,60 +1,3 @@
-<<<<<<< HEAD
-import { AppNode } from "@/nodes/types";
-import { agents } from "./agents";
-
-// Map of sidebar item names to node creation functions
-export interface NodeTypeDefinition {
-  createNode: (position: { x: number, y: number }) => AppNode;
-}
-
-// Define node creation functions for each type
-const nodeTypeDefinitions: Record<string, NodeTypeDefinition> = {
-  "Text Input": {
-    createNode: (position: { x: number, y: number }): AppNode => ({
-      id: `text-input-node`,
-      type: "input-node",
-      position,
-      data: {
-        name: "Input",
-        description: "Start Node",
-        status: "Idle",
-      },
-    }),
-  },
-  "Text Output": {
-    createNode: (position: { x: number, y: number }): AppNode => ({
-      id: `text-output-node`,
-      type: "output-node",
-      position,
-      data: {
-        name: "Output",
-        description: "Output Node",
-        status: "Idle",
-      },
-    }),
-  },
-  // Dynamic node creation for all agents
-  ...agents.reduce((acc, agent) => {
-    acc[agent.display_name] = {
-      createNode: (position: { x: number, y: number }): AppNode => ({
-        id: agent.key,
-        type: "agent-node",
-        position,
-        data: {
-          name: agent.display_name,
-          description: agent.description || "",
-          status: "Idle",
-        },
-      }),
-    };
-    return acc;
-  }, {} as Record<string, NodeTypeDefinition>),
-};
-
-export function getNodeTypeDefinition(componentName: string): NodeTypeDefinition | null {
-  return nodeTypeDefinitions[componentName] || null;
-} 
-=======
 import { AppNode } from "@/nodes/types";
 import { Agent, getAgents } from "./agents";
 
@@ -164,5 +107,4 @@
  */
 export const clearNodeTypeDefinitionsCache = () => {
   nodeTypeDefinitionsCache = null;
-}; 
->>>>>>> bbd07fab
+}; 