--- conflicted
+++ resolved
@@ -1,72 +1,3 @@
-<<<<<<< HEAD
-import { Button } from "@/components/ui/button";
-import { cn } from "@/lib/utils";
-import { LucideIcon, Plus } from "lucide-react";
-import { useState } from "react";
-
-interface SidebarItemProps {
-  icon: LucideIcon;
-  label: string;
-  onClick?: () => void;
-  onAddClick?: () => void;
-  className?: string;
-  isActive?: boolean;
-}
-
-export function SidebarItem({ 
-  icon: Icon, 
-  label, 
-  onClick, 
-  onAddClick,
-  className, 
-  isActive = false 
-}: SidebarItemProps) {
-  const [isHovered, setIsHovered] = useState(false);
-  
-  const handlePlusClick = (e: React.MouseEvent) => {
-    e.stopPropagation(); // Prevent triggering the parent onClick
-    if (onAddClick) onAddClick();
-  };
-  
-  return (
-    <div 
-      className={cn(
-        "group flex items-center gap-2 px-2 py-1.5 rounded-md cursor-pointer text-sm transition-colors duration-150",
-        isActive ? "bg-ramp-grey-700 text-white" : "text-gray-300",
-        isHovered ? "bg-ramp-grey-700" : "",
-        className
-      )}
-      onClick={onClick}
-      onMouseEnter={() => setIsHovered(true)}
-      onMouseLeave={() => setIsHovered(false)}
-      role="button"
-      tabIndex={0}
-      onKeyDown={(e) => {
-        if (e.key === 'Enter' && onClick) {
-          onClick();
-        }
-      }}
-    >
-      <div className="flex-shrink-0">
-        <Icon size={16} className={isActive ? "text-white" : "text-gray-400"} />
-      </div>
-      <span className="truncate">{label}</span>
-      
-      {/* Add button using shadcn Button */}
-      <div className="ml-auto opacity-0 group-hover:opacity-100">
-        <Button
-          variant="ghost"
-          size="icon"
-          className="h-5 w-5 p-0 hover:bg-transparent hover:text-white text-gray-500"
-          onClick={handlePlusClick}
-          aria-label="Add"
-        >
-          <Plus size={14} />
-        </Button>
-      </div>
-    </div>
-  );
-=======
 import { Button } from "@/components/ui/button";
 import { cn } from "@/lib/utils";
 import { LucideIcon, Plus } from "lucide-react";
@@ -132,5 +63,4 @@
       </div>
     </div>
   );
->>>>>>> bbd07fab
 } 