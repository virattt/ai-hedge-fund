<<<<<<< HEAD
import { createContext, ReactNode, useCallback, useContext, useState } from 'react';

export type NodeStatus = 'IDLE' | 'IN_PROGRESS' | 'COMPLETE' | 'ERROR';

// Message history item
export interface MessageItem {
  timestamp: string;
  message: string;
  ticker: string | null;
  analysis: Record<string, string>;
}

// Agent node state structure
export interface AgentNodeData {
  status: NodeStatus;
  ticker: string | null;
  message: string;
  lastUpdated: number;
  messages: MessageItem[];
  timestamp?: string;
  analysis: string | null;
}

// Data structure for the output node data (from complete event)
export interface OutputNodeData {
  decisions: Record<string, any>;
  analyst_signals: Record<string, any>;
}

// Default agent node state
const DEFAULT_AGENT_NODE_STATE: AgentNodeData = {
  status: 'IDLE',
  ticker: null,
  message: '',
  messages: [],
  lastUpdated: Date.now(),
  analysis: null,
};

interface NodeContextType {
  agentNodeData: Record<string, AgentNodeData>;
  outputNodeData: OutputNodeData | null;
  updateAgentNode: (nodeId: string, data: Partial<AgentNodeData> | NodeStatus) => void;
  updateAgentNodes: (nodeIds: string[], status: NodeStatus) => void;
  setOutputNodeData: (data: OutputNodeData) => void;
  resetAllNodes: () => void;
}

const NodeContext = createContext<NodeContextType | undefined>(undefined);

export function NodeProvider({ children }: { children: ReactNode }) {
  const [agentNodeData, setAgentNodeData] = useState<Record<string, AgentNodeData>>({});
  const [outputNodeData, setOutputNodeData] = useState<OutputNodeData | null>(null);

  const updateAgentNode = useCallback((nodeId: string, data: Partial<AgentNodeData> | NodeStatus) => {
    // Handle string status shorthand (just passing a status string)
    if (typeof data === 'string') {
      setAgentNodeData(prev => {
        const existingNode = prev[nodeId] || { ...DEFAULT_AGENT_NODE_STATE };
        return {
          ...prev,
          [nodeId]: {
            ...existingNode,
            status: data,
            lastUpdated: Date.now()
          }
        };
      });
      return;
    }

    // Handle data object - full update
    setAgentNodeData(prev => {
      const existingNode = prev[nodeId] || { ...DEFAULT_AGENT_NODE_STATE };
      const newMessages = [...existingNode.messages];
      
      // Add message to history if it's new based on timestamp
      if (data.message && data.timestamp !== existingNode.timestamp) {
        // Get the reasoning for the current ticker if available
        const ticker = data.ticker || null;

        const messageItem: MessageItem = {
          timestamp: data.timestamp || new Date().toISOString(),
          message: data.message,
          ticker: ticker,
          analysis: {} as Record<string, string>,
        }

        // Add analysis for ticker to messageItem if ticker is not null
        if (ticker && data.analysis) {
          messageItem.analysis[ticker] = data.analysis;
        }

        newMessages.push(messageItem);
      }
      
      return {
        ...prev,
        [nodeId]: {
          ...existingNode,
          ...data,
          messages: newMessages,
          lastUpdated: Date.now()
        }
      };
    });
  }, []);

  const updateAgentNodes = useCallback((nodeIds: string[], status: NodeStatus) => {
    if (nodeIds.length === 0) return;
    
    setAgentNodeData(prev => {
      const newStates = { ...prev };
      
      nodeIds.forEach(id => {
        newStates[id] = {
          ...(newStates[id] || { ...DEFAULT_AGENT_NODE_STATE }),
          status,
          lastUpdated: Date.now()
        };
      });
      
      return newStates;
    });
  }, []);

  const resetAllNodes = useCallback(() => {
    setAgentNodeData({});
    setOutputNodeData(null);
  }, []);

  return (
    <NodeContext.Provider
      value={{
        agentNodeData,
        outputNodeData,
        updateAgentNode,
        updateAgentNodes,
        setOutputNodeData,
        resetAllNodes,
      }}
    >
      {children}
    </NodeContext.Provider>
  );
}

export function useNodeContext() {
  const context = useContext(NodeContext);
  
  if (context === undefined) {
    throw new Error('useNodeContext must be used within a NodeProvider');
  }
  
  return context;
=======
import { LanguageModel } from '@/data/models';
import { createContext, ReactNode, useCallback, useContext, useState } from 'react';

export type NodeStatus = 'IDLE' | 'IN_PROGRESS' | 'COMPLETE' | 'ERROR';

// Message history item
export interface MessageItem {
  timestamp: string;
  message: string;
  ticker: string | null;
  analysis: Record<string, string>;
}

// Agent node state structure
export interface AgentNodeData {
  status: NodeStatus;
  ticker: string | null;
  message: string;
  lastUpdated: number;
  messages: MessageItem[];
  timestamp?: string;
  analysis: string | null;
}

// Data structure for the output node data (from complete event)
export interface OutputNodeData {
  decisions: Record<string, any>;
  analyst_signals: Record<string, any>;
}

// Default agent node state
const DEFAULT_AGENT_NODE_STATE: AgentNodeData = {
  status: 'IDLE',
  ticker: null,
  message: '',
  messages: [],
  lastUpdated: Date.now(),
  analysis: null,
};

interface NodeContextType {
  agentNodeData: Record<string, AgentNodeData>;
  outputNodeData: OutputNodeData | null;
  agentModels: Record<string, LanguageModel | null>;
  updateAgentNode: (nodeId: string, data: Partial<AgentNodeData> | NodeStatus) => void;
  updateAgentNodes: (nodeIds: string[], status: NodeStatus) => void;
  setOutputNodeData: (data: OutputNodeData) => void;
  setAgentModel: (nodeId: string, model: LanguageModel | null) => void;
  getAgentModel: (nodeId: string) => LanguageModel | null;
  getAllAgentModels: () => Record<string, LanguageModel | null>;
  resetAllNodes: () => void;
}

const NodeContext = createContext<NodeContextType | undefined>(undefined);

export function NodeProvider({ children }: { children: ReactNode }) {
  const [agentNodeData, setAgentNodeData] = useState<Record<string, AgentNodeData>>({});
  const [outputNodeData, setOutputNodeData] = useState<OutputNodeData | null>(null);
  const [agentModels, setAgentModels] = useState<Record<string, LanguageModel | null>>({});

  const updateAgentNode = useCallback((nodeId: string, data: Partial<AgentNodeData> | NodeStatus) => {
    // Handle string status shorthand (just passing a status string)
    if (typeof data === 'string') {
      setAgentNodeData(prev => {
        const existingNode = prev[nodeId] || { ...DEFAULT_AGENT_NODE_STATE };
        return {
          ...prev,
          [nodeId]: {
            ...existingNode,
            status: data,
            lastUpdated: Date.now()
          }
        };
      });
      return;
    }

    // Handle data object - full update
    setAgentNodeData(prev => {
      const existingNode = prev[nodeId] || { ...DEFAULT_AGENT_NODE_STATE };
      const newMessages = [...existingNode.messages];
      
      // Add message to history if it's new based on timestamp
      if (data.message && data.timestamp !== existingNode.timestamp) {
        // Get the reasoning for the current ticker if available
        const ticker = data.ticker || null;

        const messageItem: MessageItem = {
          timestamp: data.timestamp || new Date().toISOString(),
          message: data.message,
          ticker: ticker,
          analysis: {} as Record<string, string>,
        }

        // Add analysis for ticker to messageItem if ticker is not null
        if (ticker && data.analysis) {
          messageItem.analysis[ticker] = data.analysis;
        }

        newMessages.push(messageItem);
      }
      
      return {
        ...prev,
        [nodeId]: {
          ...existingNode,
          ...data,
          messages: newMessages,
          lastUpdated: Date.now()
        }
      };
    });
  }, []);

  const updateAgentNodes = useCallback((nodeIds: string[], status: NodeStatus) => {
    if (nodeIds.length === 0) return;
    
    setAgentNodeData(prev => {
      const newStates = { ...prev };
      
      nodeIds.forEach(id => {
        newStates[id] = {
          ...(newStates[id] || { ...DEFAULT_AGENT_NODE_STATE }),
          status,
          lastUpdated: Date.now()
        };
      });
      
      return newStates;
    });
  }, []);

  const setAgentModel = useCallback((nodeId: string, model: LanguageModel | null) => {
    setAgentModels(prev => {
      if (model === null) {
        // Remove the agent model if setting to null
        const { [nodeId]: removed, ...rest } = prev;
        return rest;
      } else {
        // Set the agent model
        return {
          ...prev,
          [nodeId]: model
        };
      }
    });
  }, []);

  const getAgentModel = useCallback((nodeId: string): LanguageModel | null => {
    return agentModels[nodeId] || null;
  }, [agentModels]);

  const getAllAgentModels = useCallback((): Record<string, LanguageModel | null> => {
    return agentModels;
  }, [agentModels]);

  const resetAllNodes = useCallback(() => {
    setAgentNodeData({});
    setOutputNodeData(null);
    // Note: We don't reset agentModels here as users would want to keep their model selections
  }, []);

  return (
    <NodeContext.Provider
      value={{
        agentNodeData,
        outputNodeData,
        agentModels,
        updateAgentNode,
        updateAgentNodes,
        setOutputNodeData,
        setAgentModel,
        getAgentModel,
        getAllAgentModels,
        resetAllNodes,
      }}
    >
      {children}
    </NodeContext.Provider>
  );
}

export function useNodeContext() {
  const context = useContext(NodeContext);
  
  if (context === undefined) {
    throw new Error('useNodeContext must be used within a NodeProvider');
  }
  
  return context;
>>>>>>> bbd07fab
} <|MERGE_RESOLUTION|>--- conflicted
+++ resolved
@@ -1,160 +1,3 @@
-<<<<<<< HEAD
-import { createContext, ReactNode, useCallback, useContext, useState } from 'react';
-
-export type NodeStatus = 'IDLE' | 'IN_PROGRESS' | 'COMPLETE' | 'ERROR';
-
-// Message history item
-export interface MessageItem {
-  timestamp: string;
-  message: string;
-  ticker: string | null;
-  analysis: Record<string, string>;
-}
-
-// Agent node state structure
-export interface AgentNodeData {
-  status: NodeStatus;
-  ticker: string | null;
-  message: string;
-  lastUpdated: number;
-  messages: MessageItem[];
-  timestamp?: string;
-  analysis: string | null;
-}
-
-// Data structure for the output node data (from complete event)
-export interface OutputNodeData {
-  decisions: Record<string, any>;
-  analyst_signals: Record<string, any>;
-}
-
-// Default agent node state
-const DEFAULT_AGENT_NODE_STATE: AgentNodeData = {
-  status: 'IDLE',
-  ticker: null,
-  message: '',
-  messages: [],
-  lastUpdated: Date.now(),
-  analysis: null,
-};
-
-interface NodeContextType {
-  agentNodeData: Record<string, AgentNodeData>;
-  outputNodeData: OutputNodeData | null;
-  updateAgentNode: (nodeId: string, data: Partial<AgentNodeData> | NodeStatus) => void;
-  updateAgentNodes: (nodeIds: string[], status: NodeStatus) => void;
-  setOutputNodeData: (data: OutputNodeData) => void;
-  resetAllNodes: () => void;
-}
-
-const NodeContext = createContext<NodeContextType | undefined>(undefined);
-
-export function NodeProvider({ children }: { children: ReactNode }) {
-  const [agentNodeData, setAgentNodeData] = useState<Record<string, AgentNodeData>>({});
-  const [outputNodeData, setOutputNodeData] = useState<OutputNodeData | null>(null);
-
-  const updateAgentNode = useCallback((nodeId: string, data: Partial<AgentNodeData> | NodeStatus) => {
-    // Handle string status shorthand (just passing a status string)
-    if (typeof data === 'string') {
-      setAgentNodeData(prev => {
-        const existingNode = prev[nodeId] || { ...DEFAULT_AGENT_NODE_STATE };
-        return {
-          ...prev,
-          [nodeId]: {
-            ...existingNode,
-            status: data,
-            lastUpdated: Date.now()
-          }
-        };
-      });
-      return;
-    }
-
-    // Handle data object - full update
-    setAgentNodeData(prev => {
-      const existingNode = prev[nodeId] || { ...DEFAULT_AGENT_NODE_STATE };
-      const newMessages = [...existingNode.messages];
-      
-      // Add message to history if it's new based on timestamp
-      if (data.message && data.timestamp !== existingNode.timestamp) {
-        // Get the reasoning for the current ticker if available
-        const ticker = data.ticker || null;
-
-        const messageItem: MessageItem = {
-          timestamp: data.timestamp || new Date().toISOString(),
-          message: data.message,
-          ticker: ticker,
-          analysis: {} as Record<string, string>,
-        }
-
-        // Add analysis for ticker to messageItem if ticker is not null
-        if (ticker && data.analysis) {
-          messageItem.analysis[ticker] = data.analysis;
-        }
-
-        newMessages.push(messageItem);
-      }
-      
-      return {
-        ...prev,
-        [nodeId]: {
-          ...existingNode,
-          ...data,
-          messages: newMessages,
-          lastUpdated: Date.now()
-        }
-      };
-    });
-  }, []);
-
-  const updateAgentNodes = useCallback((nodeIds: string[], status: NodeStatus) => {
-    if (nodeIds.length === 0) return;
-    
-    setAgentNodeData(prev => {
-      const newStates = { ...prev };
-      
-      nodeIds.forEach(id => {
-        newStates[id] = {
-          ...(newStates[id] || { ...DEFAULT_AGENT_NODE_STATE }),
-          status,
-          lastUpdated: Date.now()
-        };
-      });
-      
-      return newStates;
-    });
-  }, []);
-
-  const resetAllNodes = useCallback(() => {
-    setAgentNodeData({});
-    setOutputNodeData(null);
-  }, []);
-
-  return (
-    <NodeContext.Provider
-      value={{
-        agentNodeData,
-        outputNodeData,
-        updateAgentNode,
-        updateAgentNodes,
-        setOutputNodeData,
-        resetAllNodes,
-      }}
-    >
-      {children}
-    </NodeContext.Provider>
-  );
-}
-
-export function useNodeContext() {
-  const context = useContext(NodeContext);
-  
-  if (context === undefined) {
-    throw new Error('useNodeContext must be used within a NodeProvider');
-  }
-  
-  return context;
-=======
 import { LanguageModel } from '@/data/models';
 import { createContext, ReactNode, useCallback, useContext, useState } from 'react';
 
@@ -345,5 +188,4 @@
   }
   
   return context;
->>>>>>> bbd07fab
 } 