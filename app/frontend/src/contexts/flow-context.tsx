<<<<<<< HEAD
import { getNodeTypeDefinition } from '@/data/node-mappings';
import { useReactFlow, XYPosition } from '@xyflow/react';
import { createContext, ReactNode, useCallback, useContext } from 'react';

interface FlowContextType {
  addNodeFromComponent: (componentName: string) => void;
}

const FlowContext = createContext<FlowContextType | null>(null);

export function useFlowContext() {
  const context = useContext(FlowContext);
  if (!context) {
    throw new Error('useFlowContext must be used within a FlowProvider');
  }
  return context;
}

interface FlowProviderProps {
  children: ReactNode;
}

export function FlowProvider({ children }: FlowProviderProps) {
  const reactFlowInstance = useReactFlow();

  // Add a node to the flow from a component in the sidebar
  const addNodeFromComponent = useCallback((componentName: string) => {
    const nodeTypeDefinition = getNodeTypeDefinition(componentName);
    if (!nodeTypeDefinition) {
      console.warn(`No node type definition found for component: ${componentName}`);
      return;
    }

    // Generate a unique ID for the new node
    // const uniqueId = generateId();
    
    // Calculate center viewport position
    let position: XYPosition = { x: 100, y: 100 }; // Default position
    
    // Try to get the viewport center position
    try {
      const { zoom, x, y } = reactFlowInstance.getViewport();
      
      // Calculate a position in the viewport
      // Get the window dimensions
      const windowWidth = window.innerWidth;
      const windowHeight = window.innerHeight;
      
      position = {
        x: (windowWidth / 2 - x) / zoom,
        y: (windowHeight / 2 - y) / zoom,
      };
    } catch (err) {
      console.warn('Could not get viewport', err);
    }
    
    // Add some randomness to prevent perfect overlap if multiple nodes are added
    position.x += Math.random() * 100 - 50;
    position.y = 0;
    
    // Create the new node
    const newNode = nodeTypeDefinition.createNode(position);
    
    // Add the new node to the flow
    reactFlowInstance.setNodes((nodes) => [...nodes, newNode]);
  }, [reactFlowInstance]);

  const value = {
    addNodeFromComponent,
  };

  return (
    <FlowContext.Provider value={value}>
      {children}
    </FlowContext.Provider>
  );
=======
import { getMultiNodeDefinition, isMultiNodeComponent } from '@/data/multi-node-mappings';
import { getNodeIdForComponent, getNodeTypeDefinition } from '@/data/node-mappings';
import { useReactFlow, XYPosition } from '@xyflow/react';
import { createContext, ReactNode, useCallback, useContext } from 'react';

interface FlowContextType {
  addComponentToFlow: (componentName: string) => Promise<void>;
}

const FlowContext = createContext<FlowContextType | null>(null);

export function useFlowContext() {
  const context = useContext(FlowContext);
  if (!context) {
    throw new Error('useFlowContext must be used within a FlowProvider');
  }
  return context;
}

interface FlowProviderProps {
  children: ReactNode;
}

export function FlowProvider({ children }: FlowProviderProps) {
  const reactFlowInstance = useReactFlow();

  // Calculate viewport center position with optional randomness
  const getViewportPosition = useCallback((addRandomness = false): XYPosition => {
    let position: XYPosition = { x: 0, y: 0 }; // Default position
    
    try {
      const { zoom, x, y } = reactFlowInstance.getViewport();
      
      // Get the React Flow container dimensions instead of window dimensions
      const flowContainer = document.querySelector('.react-flow__viewport')?.parentElement;
      const containerWidth = flowContainer?.clientWidth || window.innerWidth;
      const containerHeight = flowContainer?.clientHeight || window.innerHeight;
      
      position = {
        x: (containerWidth / 2 - x) / zoom,
        y: (containerHeight / 2 - y) / zoom,
      };
    } catch (err) {
      console.warn('Could not get viewport', err);
    }
    
    if (addRandomness) {
      position.x += Math.random() * 300;
      position.y = 0;
    }
    
    return position;
  }, [reactFlowInstance]);

  // Add a single node to the flow
  const addSingleNodeToFlow = useCallback(async (componentName: string) => {
    try {
      const nodeTypeDefinition = await getNodeTypeDefinition(componentName);
      if (!nodeTypeDefinition) {
        console.warn(`No node type definition found for component: ${componentName}`);
        return;
      }

      const position = getViewportPosition(true);
      const newNode = nodeTypeDefinition.createNode(position);
      reactFlowInstance.setNodes((nodes) => [...nodes, newNode]);
    } catch (error) {
      console.error(`Failed to add component ${componentName} to flow:`, error);
    }
  }, [reactFlowInstance, getViewportPosition]);

  // Add a multi node (group of nodes with edges) to the flow
  const addMultipleNodesToFlow = useCallback(async (name: string) => {
    try {
      const multiNodeDefinition = getMultiNodeDefinition(name);
      if (!multiNodeDefinition) {
        console.warn(`No multi node definition found for: ${name}`);
        return;
      }

      const basePosition = getViewportPosition();

      // Calculate bounding box of all nodes to center the group
      const nodePositions = multiNodeDefinition.nodes.map(node => ({
        x: node.offsetX,
        y: node.offsetY
      }));
      
      const minX = Math.min(...nodePositions.map(pos => pos.x));
      const maxX = Math.max(...nodePositions.map(pos => pos.x));
      const minY = Math.min(...nodePositions.map(pos => pos.y));
      const maxY = Math.max(...nodePositions.map(pos => pos.y));
      
      // Center the group by adjusting base position
      const groupCenterX = (minX + maxX) / 2;
      const groupCenterY = (minY + maxY) / 2;
      
      const adjustedBasePosition = {
        x: basePosition.x - groupCenterX,
        y: basePosition.y - groupCenterY,
      };

      // Create nodes (async)
      const newNodes = await Promise.all(
        multiNodeDefinition.nodes.map(async (nodeConfig) => {
          try {
            const nodeTypeDefinition = await getNodeTypeDefinition(nodeConfig.componentName);
            if (!nodeTypeDefinition) {
              console.warn(`No node type definition found for: ${nodeConfig.componentName}`);
              return null;
            }

            const position = {
              x: adjustedBasePosition.x + nodeConfig.offsetX,
              y: adjustedBasePosition.y + nodeConfig.offsetY,
            };

            return nodeTypeDefinition.createNode(position);
          } catch (error) {
            console.error(`Failed to create node for ${nodeConfig.componentName}:`, error);
            return null;
          }
        })
      );
      
      const validNodes = newNodes.filter((node): node is NonNullable<typeof node> => node !== null);

      // Create edges (async)
      const newEdges = await Promise.all(
        multiNodeDefinition.edges.map(async (edgeConfig) => {
          try {
            const sourceNodeId = await getNodeIdForComponent(edgeConfig.source);
            const targetNodeId = await getNodeIdForComponent(edgeConfig.target);
            
            if (!sourceNodeId || !targetNodeId) {
              console.warn(`Could not resolve node IDs for edge: ${edgeConfig.source} -> ${edgeConfig.target}`);
              return null;
            }
            
            return {
              id: `${sourceNodeId}-${targetNodeId}`,
              source: sourceNodeId,
              target: targetNodeId,
            };
          } catch (error) {
            console.error(`Failed to create edge ${edgeConfig.source} -> ${edgeConfig.target}:`, error);
            return null;
          }
        })
      );
      
      const validEdges = newEdges.filter((edge): edge is NonNullable<typeof edge> => edge !== null);

      // Add nodes and edges to flow
      reactFlowInstance.setNodes((nodes) => [...nodes, ...validNodes]);
      reactFlowInstance.setEdges((edges) => [...edges, ...validEdges]);
      
      // Fit view to show all nodes after a short delay to ensure nodes are rendered
      setTimeout(() => {
        reactFlowInstance.fitView({ padding: 0.1, duration: 500 });
      }, 100);
    } catch (error) {
      console.error(`Failed to add multi-node component ${name} to flow:`, error);
    }
  }, [reactFlowInstance, getViewportPosition]);

  // Main entry point - route to single node or multi node
  const addComponentToFlow = useCallback(async (componentName: string) => {
    if (isMultiNodeComponent(componentName)) {
      await addMultipleNodesToFlow(componentName);
    } else {
      await addSingleNodeToFlow(componentName);
    }
  }, [addMultipleNodesToFlow, addSingleNodeToFlow]);

  const value = {
    addComponentToFlow,
  };

  return (
    <FlowContext.Provider value={value}>
      {children}
    </FlowContext.Provider>
  );
>>>>>>> bbd07fab
} <|MERGE_RESOLUTION|>--- conflicted
+++ resolved
@@ -1,81 +1,3 @@
-<<<<<<< HEAD
-import { getNodeTypeDefinition } from '@/data/node-mappings';
-import { useReactFlow, XYPosition } from '@xyflow/react';
-import { createContext, ReactNode, useCallback, useContext } from 'react';
-
-interface FlowContextType {
-  addNodeFromComponent: (componentName: string) => void;
-}
-
-const FlowContext = createContext<FlowContextType | null>(null);
-
-export function useFlowContext() {
-  const context = useContext(FlowContext);
-  if (!context) {
-    throw new Error('useFlowContext must be used within a FlowProvider');
-  }
-  return context;
-}
-
-interface FlowProviderProps {
-  children: ReactNode;
-}
-
-export function FlowProvider({ children }: FlowProviderProps) {
-  const reactFlowInstance = useReactFlow();
-
-  // Add a node to the flow from a component in the sidebar
-  const addNodeFromComponent = useCallback((componentName: string) => {
-    const nodeTypeDefinition = getNodeTypeDefinition(componentName);
-    if (!nodeTypeDefinition) {
-      console.warn(`No node type definition found for component: ${componentName}`);
-      return;
-    }
-
-    // Generate a unique ID for the new node
-    // const uniqueId = generateId();
-    
-    // Calculate center viewport position
-    let position: XYPosition = { x: 100, y: 100 }; // Default position
-    
-    // Try to get the viewport center position
-    try {
-      const { zoom, x, y } = reactFlowInstance.getViewport();
-      
-      // Calculate a position in the viewport
-      // Get the window dimensions
-      const windowWidth = window.innerWidth;
-      const windowHeight = window.innerHeight;
-      
-      position = {
-        x: (windowWidth / 2 - x) / zoom,
-        y: (windowHeight / 2 - y) / zoom,
-      };
-    } catch (err) {
-      console.warn('Could not get viewport', err);
-    }
-    
-    // Add some randomness to prevent perfect overlap if multiple nodes are added
-    position.x += Math.random() * 100 - 50;
-    position.y = 0;
-    
-    // Create the new node
-    const newNode = nodeTypeDefinition.createNode(position);
-    
-    // Add the new node to the flow
-    reactFlowInstance.setNodes((nodes) => [...nodes, newNode]);
-  }, [reactFlowInstance]);
-
-  const value = {
-    addNodeFromComponent,
-  };
-
-  return (
-    <FlowContext.Provider value={value}>
-      {children}
-    </FlowContext.Provider>
-  );
-=======
 import { getMultiNodeDefinition, isMultiNodeComponent } from '@/data/multi-node-mappings';
 import { getNodeIdForComponent, getNodeTypeDefinition } from '@/data/node-mappings';
 import { useReactFlow, XYPosition } from '@xyflow/react';
@@ -260,5 +182,4 @@
       {children}
     </FlowContext.Provider>
   );
->>>>>>> bbd07fab
 } 