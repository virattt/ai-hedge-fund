<<<<<<< HEAD
import {
  Dialog,
  DialogContent,
  DialogHeader,
  DialogTitle,
  DialogTrigger,
} from '@/components/ui/dialog';
import { useNodeContext } from '@/contexts/node-context';
import { formatTimeFromTimestamp } from '@/utils/date-utils';
import { createHighlightedJson, formatContent } from '@/utils/text-utils';
import { AlignJustify, Copy, Loader2 } from 'lucide-react';
import { useEffect, useRef, useState } from 'react';

interface AgentOutputDialogProps {
  isOpen: boolean;
  onOpenChange: (open: boolean) => void;
  name: string;
  nodeId: string;
}

export function AgentOutputDialog({ 
  isOpen, 
  onOpenChange, 
  name, 
  nodeId 
}: AgentOutputDialogProps) {
  const { agentNodeData } = useNodeContext();
  const messages = agentNodeData[nodeId]?.messages || [];
  
  const [copySuccess, setCopySuccess] = useState(false);
  const [selectedTicker, setSelectedTicker] = useState<string | null>(null);
  const initialFocusRef = useRef<HTMLDivElement>(null);

  // Collect all analysis from all messages into a single analysis dictionary
  const allAnalysis = messages.reduce<Record<string, string>>((acc, msg) => {
    // Add analysis from this message to our accumulated analysis
    if (msg.analysis && Object.keys(msg.analysis).length > 0) {
      // Filter out null values before adding to our accumulated decisions
      const validDecisions = Object.entries(msg.analysis)
        .filter(([_, value]) => value !== null && value !== undefined)
        .reduce((obj, [key, value]) => {
          obj[key] = value;
          return obj;
        }, {} as Record<string, string>);
      
      if (Object.keys(validDecisions).length > 0) {
        // Combine with accumulated decisions, newer messages overwrite older ones for the same ticker
        return { ...acc, ...validDecisions };
      }
    }
    return acc;
  }, {});

  // Get all unique tickers that have decisions
  const tickersWithDecisions = Object.keys(allAnalysis);

  // Reset selected ticker when node changes
  useEffect(() => {
    setSelectedTicker(null);
  }, [nodeId]);

  // If no ticker is selected but we have decisions, select the first one
  useEffect(() => {
    if (tickersWithDecisions.length > 0 && (!selectedTicker || !tickersWithDecisions.includes(selectedTicker))) {
      setSelectedTicker(tickersWithDecisions[0]);
    }
  }, [tickersWithDecisions, selectedTicker]);

  // Get the selected decision text
  const selectedDecision = selectedTicker && allAnalysis[selectedTicker] ? allAnalysis[selectedTicker] : null;

  const copyToClipboard = () => {
    if (selectedDecision) {
      navigator.clipboard.writeText(selectedDecision)
        .then(() => {
          setCopySuccess(true);
          setTimeout(() => setCopySuccess(false), 2000);
        })
        .catch(err => {
          console.error('Failed to copy text: ', err);
        });
    }
  };

  return (
    <Dialog 
      open={isOpen} 
      onOpenChange={onOpenChange}
      defaultOpen={false}
      modal={true}
    >
      <DialogTrigger asChild>
        <div className="border-t border-border p-3 flex justify-end items-center cursor-pointer hover:bg-accent/50" onClick={() => onOpenChange(true)}>
          <div className="flex items-center gap-1">
            <div className="text-subtitle text-muted-foreground">Output</div>
            <AlignJustify className="h-3.5 w-3.5 text-muted-foreground" />
          </div>
        </div>
      </DialogTrigger>
      <DialogContent 
        className="sm:max-w-[900px]" 
        autoFocus={false} 
        onOpenAutoFocus={(e) => e.preventDefault()}
      >
        <DialogHeader>
          <DialogTitle>{name}</DialogTitle>
        </DialogHeader>
        
        <div className="grid grid-cols-2 gap-6 pt-4" ref={initialFocusRef} tabIndex={-1}>
          {/* Activity Log Section */}
          <div>
            <h3 className="font-medium mb-3 text-primary">Log</h3>
            <div className="h-[400px] overflow-y-auto border border-border rounded-lg p-3">
              {messages.length > 0 ? (
                <div className="p-3 space-y-3">
                  {[...messages].reverse().map((msg, idx) => (
                    <div key={idx} className="border-l-2 border-primary pl-3 text-sm">
                      <div className="text-foreground">
                        {msg.ticker && <span>[{msg.ticker}] </span>}
                        {msg.message}
                      </div>
                      <div className="text-muted-foreground">
                        {formatTimeFromTimestamp(msg.timestamp)}
                      </div>
                    </div>
                  ))}
                </div>
              ) : (
                <div className="text-center text-muted-foreground py-6">
                  No activity yet
                </div>
              )}
            </div>
          </div>
          
          {/* Analysis Section */}
          <div>
            <div className="flex justify-between items-center mb-3">
              <h3 className="font-medium text-primary">Analysis</h3>
              <div className="flex items-center gap-2">
                {/* Ticker selector */}
                {tickersWithDecisions.length > 0 && (
                  <div className="flex items-center gap-1">
                    <span className="text-xs text-muted-foreground font-medium">Ticker:</span>
                    <select 
                      className="text-xs p-1 rounded bg-background border border-border cursor-pointer"
                      value={selectedTicker || ''}
                      onChange={(e) => setSelectedTicker(e.target.value)}
                      autoFocus={false}
                    >
                      {tickersWithDecisions.map((ticker) => (
                        <option key={ticker} value={ticker}>
                          {ticker}
                        </option>
                      ))}
                    </select>
                  </div>
                )}
              </div>
            </div>
            <div className="h-[400px] overflow-y-auto border border-border rounded-lg p-3">
              {tickersWithDecisions.length > 0 ? (
                <div className="p-3 rounded-lg text-sm leading-relaxed">
                  {selectedTicker && (
                    <div className="mb-3 flex justify-between items-center">
                      <div className=" text-muted-foreground font-medium">Summary for {selectedTicker}</div>
                      {selectedDecision && (
                        <button 
                          onClick={copyToClipboard}
                          className="flex items-center gap-1.5 text-xs p-1.5 rounded hover:bg-accent transition-colors text-muted-foreground"
                          title="Copy to clipboard"
                        >
                          <Copy className="h-3.5 w-3.5 " />
                          <span className="font-medium">{copySuccess ? 'Copied!' : 'Copy'}</span>
                        </button>
                      )}
                    </div>
                  )}
                  {selectedDecision ? (
                    (() => {
                      const { isJson, formattedContent } = formatContent(selectedDecision);
                      
                      if (isJson) {
                        // Use our custom JSON highlighter without line numbers
                        const highlightedJson = createHighlightedJson(formattedContent as string);
                        
                        return (
                          <div className="rounded-md overflow-auto text-sm">
                            <pre 
                              className="overflow-auto whitespace-pre"
                              style={{ 
                                fontFamily: 'monospace',
                                lineHeight: 1.5,
                                color: '#d4d4d4',
                                margin: 0,
                              }}
                            >
                              <code dangerouslySetInnerHTML={{ __html: highlightedJson }} />
                            </pre>
                          </div>
                        );
                      } else {
                        // Display as regular text paragraphs
                        return (
                          (formattedContent as string[]).map((paragraph, idx) => (
                            <p key={idx} className="mb-3 last:mb-0">{paragraph}</p>
                          ))
                        );
                      }
                    })()
                  ) : (
                    <div className="flex items-center justify-center h-full text-muted-foreground">
                      <Loader2 className="h-5 w-5 animate-spin mr-2" />
                      Analysis in progress...
                    </div>
                  )}
                </div>
              ) : (
                <div className="flex items-center justify-center h-full text-muted-foreground">
                  <Loader2 className="h-5 w-5 animate-spin mr-2" />
                  Analysis in progress...
                </div>
              )}
            </div>
          </div>
        </div>
      </DialogContent>
    </Dialog>
  );
=======
import {
  Dialog,
  DialogContent,
  DialogHeader,
  DialogTitle,
  DialogTrigger,
} from '@/components/ui/dialog';
import { useNodeContext } from '@/contexts/node-context';
import { formatTimeFromTimestamp } from '@/utils/date-utils';
import { formatContent } from '@/utils/text-utils';
import { AlignJustify, Copy, Loader2 } from 'lucide-react';
import { useEffect, useRef, useState } from 'react';
import { Prism as SyntaxHighlighter } from 'react-syntax-highlighter';
import { vscDarkPlus } from 'react-syntax-highlighter/dist/esm/styles/prism';

interface AgentOutputDialogProps {
  isOpen: boolean;
  onOpenChange: (open: boolean) => void;
  name: string;
  nodeId: string;
}

export function AgentOutputDialog({ 
  isOpen, 
  onOpenChange, 
  name, 
  nodeId 
}: AgentOutputDialogProps) {
  const { agentNodeData } = useNodeContext();
  const nodeData = agentNodeData[nodeId] || { 
    status: 'IDLE', 
    ticker: null, 
    message: '', 
    messages: [],
    lastUpdated: 0
  };
  const messages = nodeData.messages || [];
  const nodeStatus = nodeData.status;
  
  const [copySuccess, setCopySuccess] = useState(false);
  const [selectedTicker, setSelectedTicker] = useState<string | null>(null);
  const initialFocusRef = useRef<HTMLDivElement>(null);

  // Collect all analysis from all messages into a single analysis dictionary
  const allAnalysis = messages.reduce<Record<string, string>>((acc, msg) => {
    // Add analysis from this message to our accumulated analysis
    if (msg.analysis && Object.keys(msg.analysis).length > 0) {
      // Filter out null values before adding to our accumulated decisions
      const validDecisions = Object.entries(msg.analysis)
        .filter(([_, value]) => value !== null && value !== undefined)
        .reduce((obj, [key, value]) => {
          obj[key] = value;
          return obj;
        }, {} as Record<string, string>);
      
      if (Object.keys(validDecisions).length > 0) {
        // Combine with accumulated decisions, newer messages overwrite older ones for the same ticker
        return { ...acc, ...validDecisions };
      }
    }
    return acc;
  }, {});

  // Get all unique tickers that have decisions
  const tickersWithDecisions = Object.keys(allAnalysis);

  // Reset selected ticker when node changes
  useEffect(() => {
    setSelectedTicker(null);
  }, [nodeId]);

  // If no ticker is selected but we have decisions, select the first one
  useEffect(() => {
    if (tickersWithDecisions.length > 0 && (!selectedTicker || !tickersWithDecisions.includes(selectedTicker))) {
      setSelectedTicker(tickersWithDecisions[0]);
    }
  }, [tickersWithDecisions, selectedTicker]);

  // Get the selected decision text
  const selectedDecision = selectedTicker && allAnalysis[selectedTicker] ? allAnalysis[selectedTicker] : null;

  const copyToClipboard = () => {
    if (selectedDecision) {
      navigator.clipboard.writeText(selectedDecision)
        .then(() => {
          setCopySuccess(true);
          setTimeout(() => setCopySuccess(false), 2000);
        })
        .catch(err => {
          console.error('Failed to copy text: ', err);
        });
    }
  };

  return (
    <Dialog 
      open={isOpen} 
      onOpenChange={onOpenChange}
      defaultOpen={false}
      modal={true}
    >
      <DialogTrigger asChild>
        <div className="border-t border-border p-3 flex justify-end items-center cursor-pointer hover:bg-accent/50" onClick={() => onOpenChange(true)}>
          <div className="flex items-center gap-1">
            <div className="text-subtitle text-muted-foreground">Output</div>
            <AlignJustify className="h-3.5 w-3.5 text-muted-foreground" />
          </div>
        </div>
      </DialogTrigger>
      <DialogContent 
        className="sm:max-w-[900px]" 
        autoFocus={false} 
        onOpenAutoFocus={(e) => e.preventDefault()}
      >
        <DialogHeader>
          <DialogTitle>{name}</DialogTitle>
        </DialogHeader>
        
        <div className="grid grid-cols-2 gap-6 pt-4" ref={initialFocusRef} tabIndex={-1}>
          {/* Activity Log Section */}
          <div>
            <h3 className="font-medium mb-3 text-primary">Log</h3>
            <div className="h-[400px] overflow-y-auto border border-border rounded-lg p-3">
              {messages.length > 0 ? (
                <div className="p-3 space-y-3">
                  {[...messages].reverse().map((msg, idx) => (
                    <div key={idx} className="border-l-2 border-primary pl-3 text-sm">
                      <div className="text-foreground">
                        {msg.ticker && <span>[{msg.ticker}] </span>}
                        {msg.message}
                      </div>
                      <div className="text-muted-foreground">
                        {formatTimeFromTimestamp(msg.timestamp)}
                      </div>
                    </div>
                  ))}
                </div>
              ) : (
                <div className="flex items-center justify-center h-full text-muted-foreground">
                  No activity available
                </div>
              )}
            </div>
          </div>
          
          {/* Analysis Section */}
          <div>
            <div className="flex justify-between items-center mb-3">
              <h3 className="font-medium text-primary">Analysis</h3>
              <div className="flex items-center gap-2">
                {/* Ticker selector */}
                {tickersWithDecisions.length > 0 && (
                  <div className="flex items-center gap-1">
                    <span className="text-xs text-muted-foreground font-medium">Ticker:</span>
                    <select 
                      className="text-xs p-1 rounded bg-background border border-border cursor-pointer"
                      value={selectedTicker || ''}
                      onChange={(e) => setSelectedTicker(e.target.value)}
                      autoFocus={false}
                    >
                      {tickersWithDecisions.map((ticker) => (
                        <option key={ticker} value={ticker}>
                          {ticker}
                        </option>
                      ))}
                    </select>
                  </div>
                )}
              </div>
            </div>
            <div className="h-[400px] overflow-y-auto border border-border rounded-lg p-3">
              {tickersWithDecisions.length > 0 ? (
                <div className="p-3 rounded-lg text-sm leading-relaxed">
                  {selectedTicker && (
                    <div className="mb-3 flex justify-between items-center">
                      <div className=" text-muted-foreground font-medium">Summary for {selectedTicker}</div>
                      {selectedDecision && (
                        <button 
                          onClick={copyToClipboard}
                          className="flex items-center gap-1.5 text-xs p-1.5 rounded hover:bg-accent transition-colors text-muted-foreground"
                          title="Copy to clipboard"
                        >
                          <Copy className="h-3.5 w-3.5 " />
                          <span className="font-medium">{copySuccess ? 'Copied!' : 'Copy'}</span>
                        </button>
                      )}
                    </div>
                  )}
                  {selectedDecision ? (
                    (() => {
                      const { isJson, formattedContent } = formatContent(selectedDecision);
                      
                      if (isJson) {
                        // Use react-syntax-highlighter for better JSON rendering
                        return (
                          <div className="overflow-auto rounded-md text-xs">
                            <SyntaxHighlighter
                              language="json"
                              style={vscDarkPlus}
                              customStyle={{
                                margin: 0,
                                padding: '0.75rem',
                                fontSize: '0.875rem',
                                lineHeight: 1.5,
                                whiteSpace: 'pre-wrap',
                                wordWrap: 'break-word',
                                overflowWrap: 'break-word',
                              }}
                              showLineNumbers={false}
                              wrapLines={true}
                              wrapLongLines={true}
                            >
                              {formattedContent as string}
                            </SyntaxHighlighter>
                          </div>
                        );
                      } else {
                        // Display as regular text paragraphs
                        return (
                          (formattedContent as string[]).map((paragraph, idx) => (
                            <p key={idx} className="mb-3 last:mb-0">{paragraph}</p>
                          ))
                        );
                      }
                    })()
                  ) : nodeStatus === 'IN_PROGRESS' ? (
                    <div className="flex items-center justify-center h-full text-muted-foreground">
                      <Loader2 className="h-5 w-5 animate-spin mr-2" />
                      Analysis in progress...
                    </div>
                  ) : (
                    <div className="flex items-center justify-center h-full text-muted-foreground">
                      No analysis available for {selectedTicker}
                    </div>
                  )}
                </div>
              ) : nodeStatus === 'IN_PROGRESS' ? (
                <div className="flex items-center justify-center h-full text-muted-foreground">
                  <Loader2 className="h-5 w-5 animate-spin mr-2" />
                  Analysis in progress...
                </div>
              ) : nodeStatus === 'COMPLETE' ? (
                <div className="flex items-center justify-center h-full text-muted-foreground">
                  Analysis completed with no results
                </div>
              ) : nodeStatus === 'ERROR' ? (
                <div className="flex items-center justify-center h-full text-muted-foreground">
                  Analysis failed
                </div>
              ) : (
                <div className="flex items-center justify-center h-full text-muted-foreground">
                  No analysis available
                </div>
              )}
            </div>
          </div>
        </div>
      </DialogContent>
    </Dialog>
  );
>>>>>>> bbd07fab
} <|MERGE_RESOLUTION|>--- conflicted
+++ resolved
@@ -1,4 +1,3 @@
-<<<<<<< HEAD
 import {
   Dialog,
   DialogContent,
@@ -8,9 +7,11 @@
 } from '@/components/ui/dialog';
 import { useNodeContext } from '@/contexts/node-context';
 import { formatTimeFromTimestamp } from '@/utils/date-utils';
-import { createHighlightedJson, formatContent } from '@/utils/text-utils';
+import { formatContent } from '@/utils/text-utils';
 import { AlignJustify, Copy, Loader2 } from 'lucide-react';
 import { useEffect, useRef, useState } from 'react';
+import { Prism as SyntaxHighlighter } from 'react-syntax-highlighter';
+import { vscDarkPlus } from 'react-syntax-highlighter/dist/esm/styles/prism';
 
 interface AgentOutputDialogProps {
   isOpen: boolean;
@@ -26,7 +27,15 @@
   nodeId 
 }: AgentOutputDialogProps) {
   const { agentNodeData } = useNodeContext();
-  const messages = agentNodeData[nodeId]?.messages || [];
+  const nodeData = agentNodeData[nodeId] || { 
+    status: 'IDLE', 
+    ticker: null, 
+    message: '', 
+    messages: [],
+    lastUpdated: 0
+  };
+  const messages = nodeData.messages || [];
+  const nodeStatus = nodeData.status;
   
   const [copySuccess, setCopySuccess] = useState(false);
   const [selectedTicker, setSelectedTicker] = useState<string | null>(null);
@@ -127,8 +136,8 @@
                   ))}
                 </div>
               ) : (
-                <div className="text-center text-muted-foreground py-6">
-                  No activity yet
+                <div className="flex items-center justify-center h-full text-muted-foreground">
+                  No activity available
                 </div>
               )}
             </div>
@@ -182,246 +191,6 @@
                       const { isJson, formattedContent } = formatContent(selectedDecision);
                       
                       if (isJson) {
-                        // Use our custom JSON highlighter without line numbers
-                        const highlightedJson = createHighlightedJson(formattedContent as string);
-                        
-                        return (
-                          <div className="rounded-md overflow-auto text-sm">
-                            <pre 
-                              className="overflow-auto whitespace-pre"
-                              style={{ 
-                                fontFamily: 'monospace',
-                                lineHeight: 1.5,
-                                color: '#d4d4d4',
-                                margin: 0,
-                              }}
-                            >
-                              <code dangerouslySetInnerHTML={{ __html: highlightedJson }} />
-                            </pre>
-                          </div>
-                        );
-                      } else {
-                        // Display as regular text paragraphs
-                        return (
-                          (formattedContent as string[]).map((paragraph, idx) => (
-                            <p key={idx} className="mb-3 last:mb-0">{paragraph}</p>
-                          ))
-                        );
-                      }
-                    })()
-                  ) : (
-                    <div className="flex items-center justify-center h-full text-muted-foreground">
-                      <Loader2 className="h-5 w-5 animate-spin mr-2" />
-                      Analysis in progress...
-                    </div>
-                  )}
-                </div>
-              ) : (
-                <div className="flex items-center justify-center h-full text-muted-foreground">
-                  <Loader2 className="h-5 w-5 animate-spin mr-2" />
-                  Analysis in progress...
-                </div>
-              )}
-            </div>
-          </div>
-        </div>
-      </DialogContent>
-    </Dialog>
-  );
-=======
-import {
-  Dialog,
-  DialogContent,
-  DialogHeader,
-  DialogTitle,
-  DialogTrigger,
-} from '@/components/ui/dialog';
-import { useNodeContext } from '@/contexts/node-context';
-import { formatTimeFromTimestamp } from '@/utils/date-utils';
-import { formatContent } from '@/utils/text-utils';
-import { AlignJustify, Copy, Loader2 } from 'lucide-react';
-import { useEffect, useRef, useState } from 'react';
-import { Prism as SyntaxHighlighter } from 'react-syntax-highlighter';
-import { vscDarkPlus } from 'react-syntax-highlighter/dist/esm/styles/prism';
-
-interface AgentOutputDialogProps {
-  isOpen: boolean;
-  onOpenChange: (open: boolean) => void;
-  name: string;
-  nodeId: string;
-}
-
-export function AgentOutputDialog({ 
-  isOpen, 
-  onOpenChange, 
-  name, 
-  nodeId 
-}: AgentOutputDialogProps) {
-  const { agentNodeData } = useNodeContext();
-  const nodeData = agentNodeData[nodeId] || { 
-    status: 'IDLE', 
-    ticker: null, 
-    message: '', 
-    messages: [],
-    lastUpdated: 0
-  };
-  const messages = nodeData.messages || [];
-  const nodeStatus = nodeData.status;
-  
-  const [copySuccess, setCopySuccess] = useState(false);
-  const [selectedTicker, setSelectedTicker] = useState<string | null>(null);
-  const initialFocusRef = useRef<HTMLDivElement>(null);
-
-  // Collect all analysis from all messages into a single analysis dictionary
-  const allAnalysis = messages.reduce<Record<string, string>>((acc, msg) => {
-    // Add analysis from this message to our accumulated analysis
-    if (msg.analysis && Object.keys(msg.analysis).length > 0) {
-      // Filter out null values before adding to our accumulated decisions
-      const validDecisions = Object.entries(msg.analysis)
-        .filter(([_, value]) => value !== null && value !== undefined)
-        .reduce((obj, [key, value]) => {
-          obj[key] = value;
-          return obj;
-        }, {} as Record<string, string>);
-      
-      if (Object.keys(validDecisions).length > 0) {
-        // Combine with accumulated decisions, newer messages overwrite older ones for the same ticker
-        return { ...acc, ...validDecisions };
-      }
-    }
-    return acc;
-  }, {});
-
-  // Get all unique tickers that have decisions
-  const tickersWithDecisions = Object.keys(allAnalysis);
-
-  // Reset selected ticker when node changes
-  useEffect(() => {
-    setSelectedTicker(null);
-  }, [nodeId]);
-
-  // If no ticker is selected but we have decisions, select the first one
-  useEffect(() => {
-    if (tickersWithDecisions.length > 0 && (!selectedTicker || !tickersWithDecisions.includes(selectedTicker))) {
-      setSelectedTicker(tickersWithDecisions[0]);
-    }
-  }, [tickersWithDecisions, selectedTicker]);
-
-  // Get the selected decision text
-  const selectedDecision = selectedTicker && allAnalysis[selectedTicker] ? allAnalysis[selectedTicker] : null;
-
-  const copyToClipboard = () => {
-    if (selectedDecision) {
-      navigator.clipboard.writeText(selectedDecision)
-        .then(() => {
-          setCopySuccess(true);
-          setTimeout(() => setCopySuccess(false), 2000);
-        })
-        .catch(err => {
-          console.error('Failed to copy text: ', err);
-        });
-    }
-  };
-
-  return (
-    <Dialog 
-      open={isOpen} 
-      onOpenChange={onOpenChange}
-      defaultOpen={false}
-      modal={true}
-    >
-      <DialogTrigger asChild>
-        <div className="border-t border-border p-3 flex justify-end items-center cursor-pointer hover:bg-accent/50" onClick={() => onOpenChange(true)}>
-          <div className="flex items-center gap-1">
-            <div className="text-subtitle text-muted-foreground">Output</div>
-            <AlignJustify className="h-3.5 w-3.5 text-muted-foreground" />
-          </div>
-        </div>
-      </DialogTrigger>
-      <DialogContent 
-        className="sm:max-w-[900px]" 
-        autoFocus={false} 
-        onOpenAutoFocus={(e) => e.preventDefault()}
-      >
-        <DialogHeader>
-          <DialogTitle>{name}</DialogTitle>
-        </DialogHeader>
-        
-        <div className="grid grid-cols-2 gap-6 pt-4" ref={initialFocusRef} tabIndex={-1}>
-          {/* Activity Log Section */}
-          <div>
-            <h3 className="font-medium mb-3 text-primary">Log</h3>
-            <div className="h-[400px] overflow-y-auto border border-border rounded-lg p-3">
-              {messages.length > 0 ? (
-                <div className="p-3 space-y-3">
-                  {[...messages].reverse().map((msg, idx) => (
-                    <div key={idx} className="border-l-2 border-primary pl-3 text-sm">
-                      <div className="text-foreground">
-                        {msg.ticker && <span>[{msg.ticker}] </span>}
-                        {msg.message}
-                      </div>
-                      <div className="text-muted-foreground">
-                        {formatTimeFromTimestamp(msg.timestamp)}
-                      </div>
-                    </div>
-                  ))}
-                </div>
-              ) : (
-                <div className="flex items-center justify-center h-full text-muted-foreground">
-                  No activity available
-                </div>
-              )}
-            </div>
-          </div>
-          
-          {/* Analysis Section */}
-          <div>
-            <div className="flex justify-between items-center mb-3">
-              <h3 className="font-medium text-primary">Analysis</h3>
-              <div className="flex items-center gap-2">
-                {/* Ticker selector */}
-                {tickersWithDecisions.length > 0 && (
-                  <div className="flex items-center gap-1">
-                    <span className="text-xs text-muted-foreground font-medium">Ticker:</span>
-                    <select 
-                      className="text-xs p-1 rounded bg-background border border-border cursor-pointer"
-                      value={selectedTicker || ''}
-                      onChange={(e) => setSelectedTicker(e.target.value)}
-                      autoFocus={false}
-                    >
-                      {tickersWithDecisions.map((ticker) => (
-                        <option key={ticker} value={ticker}>
-                          {ticker}
-                        </option>
-                      ))}
-                    </select>
-                  </div>
-                )}
-              </div>
-            </div>
-            <div className="h-[400px] overflow-y-auto border border-border rounded-lg p-3">
-              {tickersWithDecisions.length > 0 ? (
-                <div className="p-3 rounded-lg text-sm leading-relaxed">
-                  {selectedTicker && (
-                    <div className="mb-3 flex justify-between items-center">
-                      <div className=" text-muted-foreground font-medium">Summary for {selectedTicker}</div>
-                      {selectedDecision && (
-                        <button 
-                          onClick={copyToClipboard}
-                          className="flex items-center gap-1.5 text-xs p-1.5 rounded hover:bg-accent transition-colors text-muted-foreground"
-                          title="Copy to clipboard"
-                        >
-                          <Copy className="h-3.5 w-3.5 " />
-                          <span className="font-medium">{copySuccess ? 'Copied!' : 'Copy'}</span>
-                        </button>
-                      )}
-                    </div>
-                  )}
-                  {selectedDecision ? (
-                    (() => {
-                      const { isJson, formattedContent } = formatContent(selectedDecision);
-                      
-                      if (isJson) {
                         // Use react-syntax-highlighter for better JSON rendering
                         return (
                           <div className="overflow-auto rounded-md text-xs">
@@ -489,5 +258,4 @@
       </DialogContent>
     </Dialog>
   );
->>>>>>> bbd07fab
 } 