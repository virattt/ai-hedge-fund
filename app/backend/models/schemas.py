--- conflicted
+++ resolved
@@ -1,36 +1,3 @@
-<<<<<<< HEAD
-from datetime import datetime, timedelta
-from pydantic import BaseModel, Field
-from typing import List, Optional
-from src.llm.models import ModelProvider
-
-
-class HedgeFundResponse(BaseModel):
-    decisions: dict
-    analyst_signals: dict
-
-
-class ErrorResponse(BaseModel):
-    message: str
-    error: str | None = None
-
-
-class HedgeFundRequest(BaseModel):
-    tickers: List[str]
-    selected_agents: List[str]
-    end_date: Optional[str] = Field(default_factory=lambda: datetime.now().strftime("%Y-%m-%d"))
-    start_date: Optional[str] = None
-    model_name: str = "gpt-4o"
-    model_provider: ModelProvider = ModelProvider.OPENAI
-    initial_cash: float = 100000.0
-    margin_requirement: float = 0.0
-
-    def get_start_date(self) -> str:
-        """Calculate start date if not provided"""
-        if self.start_date:
-            return self.start_date
-        return (datetime.strptime(self.end_date, "%Y-%m-%d") - timedelta(days=90)).strftime("%Y-%m-%d")
-=======
 from datetime import datetime, timedelta
 from pydantic import BaseModel, Field
 from typing import List, Optional
@@ -80,5 +47,4 @@
                         config.model_provider or self.model_provider
                     )
         # Fallback to global model settings
-        return self.model_name, self.model_provider
->>>>>>> bbd07fab
+        return self.model_name, self.model_provider