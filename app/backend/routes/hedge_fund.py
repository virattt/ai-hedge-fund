<<<<<<< HEAD
from fastapi import APIRouter, HTTPException
from fastapi.responses import StreamingResponse
import asyncio

from app.backend.models.schemas import ErrorResponse, HedgeFundRequest
from app.backend.models.events import StartEvent, ProgressUpdateEvent, ErrorEvent, CompleteEvent
from app.backend.services.graph import create_graph, parse_hedge_fund_response, run_graph_async
from app.backend.services.portfolio import create_portfolio
from src.utils.progress import progress

router = APIRouter(prefix="/hedge-fund")


@router.post(
    path="/run",
    responses={
        200: {"description": "Successful response with streaming updates"},
        400: {"model": ErrorResponse, "description": "Invalid request parameters"},
        500: {"model": ErrorResponse, "description": "Internal server error"},
    },
)
async def run_hedge_fund(request: HedgeFundRequest):
    try:
        # Create the portfolio
        portfolio = create_portfolio(request.initial_cash, request.margin_requirement, request.tickers)

        # Construct agent graph
        graph = create_graph(request.selected_agents)
        graph = graph.compile()

        # Log a test progress update for debugging
        progress.update_status("system", None, "Preparing hedge fund run")

        # Convert model_provider to string if it's an enum
        model_provider = request.model_provider
        if hasattr(model_provider, "value"):
            model_provider = model_provider.value

        # Set up streaming response
        async def event_generator():
            # Queue for progress updates
            progress_queue = asyncio.Queue()

            # Simple handler to add updates to the queue
            def progress_handler(agent_name, ticker, status, analysis, timestamp):
                event = ProgressUpdateEvent(agent=agent_name, ticker=ticker, status=status, timestamp=timestamp, analysis=analysis)
                progress_queue.put_nowait(event)

            # Register our handler with the progress tracker
            progress.register_handler(progress_handler)

            try:
                # Start the graph execution in a background task
                run_task = asyncio.create_task(
                    run_graph_async(
                        graph=graph,
                        portfolio=portfolio,
                        tickers=request.tickers,
                        start_date=request.start_date,
                        end_date=request.end_date,
                        model_name=request.model_name,
                        model_provider=model_provider,
                    )
                )
                # Send initial message
                yield StartEvent().to_sse()

                # Stream progress updates until run_task completes
                while not run_task.done():
                    # Either get a progress update or wait a bit
                    try:
                        event = await asyncio.wait_for(progress_queue.get(), timeout=1.0)
                        yield event.to_sse()
                    except asyncio.TimeoutError:
                        # Just continue the loop
                        pass

                # Get the final result
                result = run_task.result()

                if not result or not result.get("messages"):
                    yield ErrorEvent(message="Failed to generate hedge fund decisions").to_sse()
                    return

                # Send the final result
                final_data = CompleteEvent(
                    data={
                        "decisions": parse_hedge_fund_response(result.get("messages", [])[-1].content),
                        "analyst_signals": result.get("data", {}).get("analyst_signals", {}),
                    }
                )
                yield final_data.to_sse()

            finally:
                # Clean up
                progress.unregister_handler(progress_handler)
                if "run_task" in locals() and not run_task.done():
                    run_task.cancel()

        # Return a streaming response
        return StreamingResponse(event_generator(), media_type="text/event-stream")

    except HTTPException as e:
        raise e
    except Exception as e:
        raise HTTPException(status_code=500, detail=f"An error occurred while processing the request: {str(e)}")
=======
from fastapi import APIRouter, HTTPException
from fastapi.responses import StreamingResponse
import asyncio

from app.backend.models.schemas import ErrorResponse, HedgeFundRequest
from app.backend.models.events import StartEvent, ProgressUpdateEvent, ErrorEvent, CompleteEvent
from app.backend.services.graph import create_graph, parse_hedge_fund_response, run_graph_async
from app.backend.services.portfolio import create_portfolio
from src.utils.progress import progress
from src.utils.analysts import get_agents_list
from src.llm.models import get_models_list

router = APIRouter(prefix="/hedge-fund")

@router.post(
    path="/run",
    responses={
        200: {"description": "Successful response with streaming updates"},
        400: {"model": ErrorResponse, "description": "Invalid request parameters"},
        500: {"model": ErrorResponse, "description": "Internal server error"},
    },
)
async def run_hedge_fund(request: HedgeFundRequest):
    try:
        # Create the portfolio
        portfolio = create_portfolio(request.initial_cash, request.margin_requirement, request.tickers)

        # Construct agent graph
        graph = create_graph(request.selected_agents)
        graph = graph.compile()

        # Log a test progress update for debugging
        progress.update_status("system", None, "Preparing hedge fund run")

        # Convert model_provider to string if it's an enum
        model_provider = request.model_provider
        if hasattr(model_provider, "value"):
            model_provider = model_provider.value

        # Set up streaming response
        async def event_generator():
            # Queue for progress updates
            progress_queue = asyncio.Queue()

            # Simple handler to add updates to the queue
            def progress_handler(agent_name, ticker, status, analysis, timestamp):
                event = ProgressUpdateEvent(agent=agent_name, ticker=ticker, status=status, timestamp=timestamp, analysis=analysis)
                progress_queue.put_nowait(event)

            # Register our handler with the progress tracker
            progress.register_handler(progress_handler)

            try:
                # Start the graph execution in a background task
                run_task = asyncio.create_task(
                    run_graph_async(
                        graph=graph,
                        portfolio=portfolio,
                        tickers=request.tickers,
                        start_date=request.start_date,
                        end_date=request.end_date,
                        model_name=request.model_name,
                        model_provider=model_provider,
                        request=request,  # Pass the full request for agent-specific model access
                    )
                )
                # Send initial message
                yield StartEvent().to_sse()

                # Stream progress updates until run_task completes
                while not run_task.done():
                    # Either get a progress update or wait a bit
                    try:
                        event = await asyncio.wait_for(progress_queue.get(), timeout=1.0)
                        yield event.to_sse()
                    except asyncio.TimeoutError:
                        # Just continue the loop
                        pass

                # Get the final result
                result = run_task.result()

                if not result or not result.get("messages"):
                    yield ErrorEvent(message="Failed to generate hedge fund decisions").to_sse()
                    return

                # Send the final result
                final_data = CompleteEvent(
                    data={
                        "decisions": parse_hedge_fund_response(result.get("messages", [])[-1].content),
                        "analyst_signals": result.get("data", {}).get("analyst_signals", {}),
                    }
                )
                yield final_data.to_sse()

            finally:
                # Clean up
                progress.unregister_handler(progress_handler)
                if "run_task" in locals() and not run_task.done():
                    run_task.cancel()

        # Return a streaming response
        return StreamingResponse(event_generator(), media_type="text/event-stream")

    except HTTPException as e:
        raise e
    except Exception as e:
        raise HTTPException(status_code=500, detail=f"An error occurred while processing the request: {str(e)}")

@router.get(
    path="/agents",
    responses={
        200: {"description": "List of available agents"},
        500: {"model": ErrorResponse, "description": "Internal server error"},
    },
)
async def get_agents():
    """Get the list of available agents."""
    try:
        return {"agents": get_agents_list()}
    except Exception as e:
        raise HTTPException(status_code=500, detail=f"Failed to retrieve agents: {str(e)}")


@router.get(
    path="/language-models",
    responses={
        200: {"description": "List of available LLMs"},
        500: {"model": ErrorResponse, "description": "Internal server error"},
    },
)
async def get_language_models():
    """Get the list of available models."""
    try:
        return {"models": get_models_list()}
    except Exception as e:
        raise HTTPException(status_code=500, detail=f"Failed to retrieve models: {str(e)}")
>>>>>>> bbd07fab
<|MERGE_RESOLUTION|>--- conflicted
+++ resolved
@@ -1,111 +1,3 @@
-<<<<<<< HEAD
-from fastapi import APIRouter, HTTPException
-from fastapi.responses import StreamingResponse
-import asyncio
-
-from app.backend.models.schemas import ErrorResponse, HedgeFundRequest
-from app.backend.models.events import StartEvent, ProgressUpdateEvent, ErrorEvent, CompleteEvent
-from app.backend.services.graph import create_graph, parse_hedge_fund_response, run_graph_async
-from app.backend.services.portfolio import create_portfolio
-from src.utils.progress import progress
-
-router = APIRouter(prefix="/hedge-fund")
-
-
-@router.post(
-    path="/run",
-    responses={
-        200: {"description": "Successful response with streaming updates"},
-        400: {"model": ErrorResponse, "description": "Invalid request parameters"},
-        500: {"model": ErrorResponse, "description": "Internal server error"},
-    },
-)
-async def run_hedge_fund(request: HedgeFundRequest):
-    try:
-        # Create the portfolio
-        portfolio = create_portfolio(request.initial_cash, request.margin_requirement, request.tickers)
-
-        # Construct agent graph
-        graph = create_graph(request.selected_agents)
-        graph = graph.compile()
-
-        # Log a test progress update for debugging
-        progress.update_status("system", None, "Preparing hedge fund run")
-
-        # Convert model_provider to string if it's an enum
-        model_provider = request.model_provider
-        if hasattr(model_provider, "value"):
-            model_provider = model_provider.value
-
-        # Set up streaming response
-        async def event_generator():
-            # Queue for progress updates
-            progress_queue = asyncio.Queue()
-
-            # Simple handler to add updates to the queue
-            def progress_handler(agent_name, ticker, status, analysis, timestamp):
-                event = ProgressUpdateEvent(agent=agent_name, ticker=ticker, status=status, timestamp=timestamp, analysis=analysis)
-                progress_queue.put_nowait(event)
-
-            # Register our handler with the progress tracker
-            progress.register_handler(progress_handler)
-
-            try:
-                # Start the graph execution in a background task
-                run_task = asyncio.create_task(
-                    run_graph_async(
-                        graph=graph,
-                        portfolio=portfolio,
-                        tickers=request.tickers,
-                        start_date=request.start_date,
-                        end_date=request.end_date,
-                        model_name=request.model_name,
-                        model_provider=model_provider,
-                    )
-                )
-                # Send initial message
-                yield StartEvent().to_sse()
-
-                # Stream progress updates until run_task completes
-                while not run_task.done():
-                    # Either get a progress update or wait a bit
-                    try:
-                        event = await asyncio.wait_for(progress_queue.get(), timeout=1.0)
-                        yield event.to_sse()
-                    except asyncio.TimeoutError:
-                        # Just continue the loop
-                        pass
-
-                # Get the final result
-                result = run_task.result()
-
-                if not result or not result.get("messages"):
-                    yield ErrorEvent(message="Failed to generate hedge fund decisions").to_sse()
-                    return
-
-                # Send the final result
-                final_data = CompleteEvent(
-                    data={
-                        "decisions": parse_hedge_fund_response(result.get("messages", [])[-1].content),
-                        "analyst_signals": result.get("data", {}).get("analyst_signals", {}),
-                    }
-                )
-                yield final_data.to_sse()
-
-            finally:
-                # Clean up
-                progress.unregister_handler(progress_handler)
-                if "run_task" in locals() and not run_task.done():
-                    run_task.cancel()
-
-        # Return a streaming response
-        return StreamingResponse(event_generator(), media_type="text/event-stream")
-
-    except HTTPException as e:
-        raise e
-    except Exception as e:
-        raise HTTPException(status_code=500, detail=f"An error occurred while processing the request: {str(e)}")
-=======
 from fastapi import APIRouter, HTTPException
 from fastapi.responses import StreamingResponse
 import asyncio
@@ -243,4 +135,3 @@
         return {"models": get_models_list()}
     except Exception as e:
         raise HTTPException(status_code=500, detail=f"Failed to retrieve models: {str(e)}")
->>>>>>> bbd07fab
