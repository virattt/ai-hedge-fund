import asyncio
import asyncio
import json
import re
<<<<<<< HEAD
from typing import Optional
=======
from datetime import datetime, timezone
from uuid import uuid4

>>>>>>> 8a05ce92
from langchain_core.messages import HumanMessage
from langgraph.graph import END, StateGraph

from app.backend.services.agent_service import create_agent_function
from src.agents.portfolio_manager import portfolio_management_agent
from src.agents.risk_manager import risk_management_agent
from src.main import start
from src.utils.analysts import ANALYST_CONFIG
from src.graph.state import AgentState
from src.services.persistence.cosmos import get_cosmos_persistence
from src.utils.portfolio import merge_portfolio_structures


def extract_base_agent_key(unique_id: str) -> str:
    """
    Extract the base agent key from a unique node ID.
    
    Args:
        unique_id: The unique node ID with suffix (e.g., "warren_buffett_abc123")
    
    Returns:
        The base agent key (e.g., "warren_buffett")
    """
    # For agent nodes, remove the last underscore and 6-character suffix
    parts = unique_id.split('_')
    if len(parts) >= 2:
        last_part = parts[-1]
        # If the last part is a 6-character alphanumeric string, it's likely our suffix
        if len(last_part) == 6 and re.match(r'^[a-z0-9]+$', last_part):
            return '_'.join(parts[:-1])
    return unique_id  # Return original if no suffix pattern found


# Helper function to create the agent graph
def create_graph(graph_nodes: list, graph_edges: list) -> StateGraph:
    """Create the workflow based on the React Flow graph structure."""
    graph = StateGraph(AgentState)
    graph.add_node("start_node", start)

    # Get analyst nodes from the configuration
    analyst_nodes = {key: (f"{key}_agent", config["agent_func"]) for key, config in ANALYST_CONFIG.items()}
    
    # Extract agent IDs from graph structure
    agent_ids = [node.id for node in graph_nodes]
    agent_ids_set = set(agent_ids)
    
    # Track which nodes are portfolio managers for special handling
    portfolio_manager_nodes = set()
    
    # Add agent nodes
    for unique_agent_id in agent_ids:
        base_agent_key = extract_base_agent_key(unique_agent_id)
        
        # Track portfolio manager nodes for special handling (before ANALYST_CONFIG check)
        if base_agent_key == "portfolio_manager":
            portfolio_manager_nodes.add(unique_agent_id)
            continue
            
        # Skip if the base agent key is not in our analyst configuration
        if base_agent_key not in ANALYST_CONFIG:
            continue
            
        node_name, node_func = analyst_nodes[base_agent_key]
        agent_function = create_agent_function(node_func, unique_agent_id)
        graph.add_node(unique_agent_id, agent_function)
    
    # Add portfolio manager nodes and their corresponding risk managers
    risk_manager_nodes = {}  # Map portfolio manager ID to risk manager ID
    for portfolio_manager_id in portfolio_manager_nodes:
        portfolio_manager_function = create_agent_function(portfolio_management_agent, portfolio_manager_id)
        graph.add_node(portfolio_manager_id, portfolio_manager_function)
        
        # Create unique risk manager for this portfolio manager
        suffix = portfolio_manager_id.split('_')[-1]
        risk_manager_id = f"risk_management_agent_{suffix}"
        risk_manager_nodes[portfolio_manager_id] = risk_manager_id
        
        # Add the risk manager node
        risk_manager_function = create_agent_function(risk_management_agent, risk_manager_id)
        graph.add_node(risk_manager_id, risk_manager_function)

    # Build connections based on React Flow graph structure
    nodes_with_incoming_edges = set()
    nodes_with_outgoing_edges = set()
    direct_to_portfolio_managers = {}  # Map analyst ID to portfolio manager ID for direct connections
    
    for edge in graph_edges:
        # Only consider edges between agent nodes (not from stock tickers)
        if edge.source in agent_ids_set and edge.target in agent_ids_set:
            source_base_key = extract_base_agent_key(edge.source)
            target_base_key = extract_base_agent_key(edge.target)
            
            nodes_with_incoming_edges.add(edge.target)
            nodes_with_outgoing_edges.add(edge.source)
            
            # Check if this is a direct connection from analyst to portfolio manager
            if (source_base_key in ANALYST_CONFIG and 
                source_base_key != "portfolio_manager" and 
                target_base_key == "portfolio_manager"):
                # Don't add direct edge to portfolio manager - we'll route through risk manager
                direct_to_portfolio_managers[edge.source] = edge.target
            else:
                # Add edge between agent nodes (but not direct to portfolio managers)
                graph.add_edge(edge.source, edge.target)
    
    # Connect start_node to nodes that don't have incoming edges from other agents
    for agent_id in agent_ids:
        if agent_id not in nodes_with_incoming_edges:
            base_agent_key = extract_base_agent_key(agent_id)
            if base_agent_key in ANALYST_CONFIG and base_agent_key != "portfolio_manager":
                graph.add_edge("start_node", agent_id)
    
    # Connect analysts that have direct connections to portfolio managers to their corresponding risk managers
    for analyst_id, portfolio_manager_id in direct_to_portfolio_managers.items():
        risk_manager_id = risk_manager_nodes[portfolio_manager_id]
        graph.add_edge(analyst_id, risk_manager_id)
    
    # Connect each risk manager to its corresponding portfolio manager
    for portfolio_manager_id, risk_manager_id in risk_manager_nodes.items():
        graph.add_edge(risk_manager_id, portfolio_manager_id)
    
    # Connect portfolio managers to END
    for portfolio_manager_id in portfolio_manager_nodes:
        graph.add_edge(portfolio_manager_id, END)

    # Set the entry point to the start node
    graph.set_entry_point("start_node")
    return graph


async def run_graph_async(
    graph,
    portfolio,
    tickers,
    start_date,
    end_date,
    model_name,
    model_provider,
    request=None,
<<<<<<< HEAD
    trade_mode: Optional[str] = None,
    dry_run: bool = False,
    confidence_threshold: Optional[int] = None,
=======
    user_id: str | None = None,
    strategy_id: str | None = None,
    run_id: str | None = None,
>>>>>>> 8a05ce92
):
    """Async wrapper for run_graph to work with asyncio."""
    loop = asyncio.get_running_loop()
<<<<<<< HEAD
    result = await loop.run_in_executor(
=======
    return await loop.run_in_executor(
>>>>>>> 8a05ce92
        None,
        lambda: run_graph(
            graph,
            portfolio,
            tickers,
            start_date,
            end_date,
            model_name,
            model_provider,
<<<<<<< HEAD
            request,
            trade_mode=trade_mode,
            dry_run=dry_run,
            confidence_threshold=confidence_threshold,
        ),
    )
    return result
=======
            request=request,
            user_id=user_id,
            strategy_id=strategy_id,
            run_id=run_id,
        ),
    )
>>>>>>> 8a05ce92


def run_graph(
    graph: StateGraph,
    portfolio: dict,
    tickers: list[str],
    start_date: str,
    end_date: str,
    model_name: str,
    model_provider: str,
    request=None,
<<<<<<< HEAD
    trade_mode: Optional[str] = None,
    dry_run: bool = False,
    confidence_threshold: Optional[int] = None,
=======
    user_id: str | None = None,
    strategy_id: str | None = None,
    run_id: str | None = None,
>>>>>>> 8a05ce92
) -> dict:
    """Run the graph and persist the resulting decisions to Cosmos DB when configured."""

    persistence = get_cosmos_persistence()
    persistence_enabled = persistence.is_configured

    request_user = None
    request_strategy = None
    if request is not None:
        if isinstance(request, dict):
            request_user = request.get("user_id")
            request_strategy = request.get("strategy_id")
        else:
            request_user = getattr(request, "user_id", None)
            request_strategy = getattr(request, "strategy_id", None)

    resolved_user_id = user_id or request_user or "backend"
    resolved_strategy_id = strategy_id or request_strategy
    run_identifier = run_id or str(uuid4())
    run_timestamp = datetime.now(timezone.utc).isoformat()

    working_portfolio = merge_portfolio_structures(portfolio, portfolio)
    if persistence_enabled:
        persisted_portfolio = persistence.portfolios.load_portfolio(resolved_user_id, resolved_strategy_id)
        if persisted_portfolio:
            working_portfolio = merge_portfolio_structures(working_portfolio, persisted_portfolio)

    metadata_payload = {
        "show_reasoning": False,
        "model_name": model_name,
        "model_provider": model_provider,
        "request": request,
        "run_id": run_identifier,
        "run_at": run_timestamp,
        "user_id": resolved_user_id,
    }
    if resolved_strategy_id:
        metadata_payload["strategy_id"] = resolved_strategy_id

    state = graph.invoke(
        {
            "messages": [
                HumanMessage(
                    content="Make trading decisions based on the provided data.",
                )
            ],
            "data": {
                "tickers": tickers,
                "portfolio": working_portfolio,
                "start_date": start_date,
                "end_date": end_date,
                "analyst_signals": {},
            },
<<<<<<< HEAD
            "metadata": {
                "show_reasoning": False,
                "model_name": model_name,
                "model_provider": model_provider,
                "request": request,  # Pass the request for agent-specific model access
                "trade_mode": trade_mode,
                "dry_run": dry_run,
                "confidence_threshold": confidence_threshold,
            },
=======
            "metadata": metadata_payload,
>>>>>>> 8a05ce92
        },
    )

    state.setdefault("metadata", {}).update(metadata_payload)
    decisions = {}
    if state.get("messages"):
        decisions = parse_hedge_fund_response(state["messages"][-1].content) or {}
    analyst_signals = state.get("data", {}).get("analyst_signals", {}) or {}
    portfolio_from_state = state.get("data", {}).get("portfolio")
    if isinstance(portfolio_from_state, dict):
        working_portfolio = merge_portfolio_structures(working_portfolio, portfolio_from_state)

    if persistence_enabled:
        metadata_document = {
            "tickers": tickers,
            "start_date": start_date,
            "end_date": end_date,
            "model_name": model_name,
            "model_provider": model_provider,
        }
        persistence.analyst_documents.upsert_document(
            run_identifier,
            resolved_user_id,
            analyst_signals,
            strategy_id=resolved_strategy_id,
            metadata=metadata_document,
            timestamp=run_timestamp,
        )
        persistence.decision_documents.upsert_document(
            run_identifier,
            resolved_user_id,
            decisions,
            strategy_id=resolved_strategy_id,
            metadata=metadata_document,
            timestamp=run_timestamp,
        )
        persistence.portfolios.save_portfolio(
            resolved_user_id,
            working_portfolio,
            strategy_id=resolved_strategy_id,
        )

    state.setdefault("data", {})["portfolio_snapshot"] = working_portfolio
    state["metadata"]["run_id"] = run_identifier
    state["metadata"]["run_at"] = run_timestamp
    state["metadata"]["user_id"] = resolved_user_id
    if resolved_strategy_id:
        state["metadata"]["strategy_id"] = resolved_strategy_id

    return state


def parse_hedge_fund_response(response):
    """Parses a JSON string and returns a dictionary."""
    try:
        return json.loads(response)
    except json.JSONDecodeError as e:
        print(f"JSON decoding error: {e}\nResponse: {repr(response)}")
        return None
    except TypeError as e:
        print(f"Invalid response type (expected string, got {type(response).__name__}): {e}")
        return None
    except Exception as e:
        print(f"Unexpected error while parsing response: {e}\nResponse: {repr(response)}")
        return None<|MERGE_RESOLUTION|>--- conflicted
+++ resolved
@@ -2,13 +2,10 @@
 import asyncio
 import json
 import re
-<<<<<<< HEAD
 from typing import Optional
-=======
 from datetime import datetime, timezone
 from uuid import uuid4
 
->>>>>>> 8a05ce92
 from langchain_core.messages import HumanMessage
 from langgraph.graph import END, StateGraph
 
@@ -148,23 +145,16 @@
     model_name,
     model_provider,
     request=None,
-<<<<<<< HEAD
     trade_mode: Optional[str] = None,
     dry_run: bool = False,
     confidence_threshold: Optional[int] = None,
-=======
     user_id: str | None = None,
     strategy_id: str | None = None,
     run_id: str | None = None,
->>>>>>> 8a05ce92
 ):
     """Async wrapper for run_graph to work with asyncio."""
     loop = asyncio.get_running_loop()
-<<<<<<< HEAD
     result = await loop.run_in_executor(
-=======
-    return await loop.run_in_executor(
->>>>>>> 8a05ce92
         None,
         lambda: run_graph(
             graph,
@@ -174,22 +164,16 @@
             end_date,
             model_name,
             model_provider,
-<<<<<<< HEAD
-            request,
+            request=request,
+            user_id=user_id,
+            strategy_id=strategy_id,
+            run_id=run_id,            
             trade_mode=trade_mode,
             dry_run=dry_run,
             confidence_threshold=confidence_threshold,
         ),
     )
     return result
-=======
-            request=request,
-            user_id=user_id,
-            strategy_id=strategy_id,
-            run_id=run_id,
-        ),
-    )
->>>>>>> 8a05ce92
 
 
 def run_graph(
@@ -201,15 +185,12 @@
     model_name: str,
     model_provider: str,
     request=None,
-<<<<<<< HEAD
     trade_mode: Optional[str] = None,
     dry_run: bool = False,
     confidence_threshold: Optional[int] = None,
-=======
     user_id: str | None = None,
     strategy_id: str | None = None,
     run_id: str | None = None,
->>>>>>> 8a05ce92
 ) -> dict:
     """Run the graph and persist the resulting decisions to Cosmos DB when configured."""
 
@@ -263,7 +244,6 @@
                 "end_date": end_date,
                 "analyst_signals": {},
             },
-<<<<<<< HEAD
             "metadata": {
                 "show_reasoning": False,
                 "model_name": model_name,
@@ -273,9 +253,6 @@
                 "dry_run": dry_run,
                 "confidence_threshold": confidence_threshold,
             },
-=======
-            "metadata": metadata_payload,
->>>>>>> 8a05ce92
         },
     )
 
